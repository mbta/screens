defmodule Screens.V2.CandidateGenerator.BusShelterTest do
  use ExUnit.Case, async: true

  alias Screens.Alerts.Alert
  alias Screens.Predictions.Prediction
  alias Screens.V2.CandidateGenerator.BusShelter
  alias Screens.V2.WidgetInstance.Alert, as: AlertWidget
  alias Screens.V2.WidgetInstance.{Departures, DeparturesNoData, StaticImage}

  describe "candidate_templates/0" do
    test "returns ok" do
      assert :ok == BusShelter.candidate_templates()
    end
  end

  describe "candidate_instances/1" do
<<<<<<< HEAD
    test "returns departure, alert, and static image widget instances" do
      prediction_fetcher = fn _params -> {:ok, List.duplicate(%Prediction{}, 3)} end
      alert_fetcher = fn _params -> List.duplicate(%Alert{}, 2) end

      assert [%Departures{}, %AlertWidget{}, %AlertWidget{}, %StaticImage{}, %StaticImage{}] =
               BusShelter.candidate_instances(:ok, prediction_fetcher, alert_fetcher)
    end

    test "returns a DeparturesNoData widget if prediction fetcher returns :error" do
      prediction_fetcher = fn _params -> :error end
      alert_fetcher = fn _params -> List.duplicate(%Alert{}, 2) end

      assert [%DeparturesNoData{}, %AlertWidget{}, %AlertWidget{}, %StaticImage{}, %StaticImage{}] =
               BusShelter.candidate_instances(:ok, prediction_fetcher, alert_fetcher)
=======
    test "returns ok" do
      assert [] == BusShelter.candidate_instances(:ok)
>>>>>>> 49efe7e5
    end
  end
end<|MERGE_RESOLUTION|>--- conflicted
+++ resolved
@@ -14,7 +14,6 @@
   end
 
   describe "candidate_instances/1" do
-<<<<<<< HEAD
     test "returns departure, alert, and static image widget instances" do
       prediction_fetcher = fn _params -> {:ok, List.duplicate(%Prediction{}, 3)} end
       alert_fetcher = fn _params -> List.duplicate(%Alert{}, 2) end
@@ -29,10 +28,6 @@
 
       assert [%DeparturesNoData{}, %AlertWidget{}, %AlertWidget{}, %StaticImage{}, %StaticImage{}] =
                BusShelter.candidate_instances(:ok, prediction_fetcher, alert_fetcher)
-=======
-    test "returns ok" do
-      assert [] == BusShelter.candidate_instances(:ok)
->>>>>>> 49efe7e5
     end
   end
 end