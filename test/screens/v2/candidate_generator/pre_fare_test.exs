--- conflicted
+++ resolved
@@ -8,15 +8,11 @@
   setup do
     config = %Screen{
       app_params: %V2.PreFare{
-<<<<<<< HEAD
         elevator_status: %V2.ElevatorStatus{
           parent_station_id: "place-foo",
           platform_stop_ids: []
-        }
-=======
-        header: %V2.Header.CurrentStopName{stop_name: "Test Station"},
-        elevator_status: %V2.ElevatorStatus{parent_station_id: "111"}
->>>>>>> d31fce6c
+        },
+        header: %V2.Header.CurrentStopName{stop_name: "Test Station"}
       },
       vendor: :gds,
       device_id: "TEST",
