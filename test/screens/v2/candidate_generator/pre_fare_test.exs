--- conflicted
+++ resolved
@@ -12,16 +12,12 @@
         elevator_status: %V2.ElevatorStatus{
           parent_station_id: "place-foo",
           platform_stop_ids: []
-<<<<<<< HEAD
-        }
-=======
         },
         full_line_map: [
           %V2.FullLineMap{
             asset_path: "test/path"
           }
         ]
->>>>>>> 56379e78
       },
       vendor: :gds,
       device_id: "TEST",
