defmodule Screens.V2.CandidateGenerator.PreFareTest do
  use ExUnit.Case, async: true

  alias Screens.Config.{Screen, V2}
  alias Screens.V2.CandidateGenerator.PreFare
  alias Screens.V2.WidgetInstance.NormalHeader

  setup do
    config = %Screen{
      app_params: %V2.PreFare{
        header: %V2.Header.CurrentStopId{stop_id: "place-gover"},
        elevator_status: %V2.ElevatorStatus{
          parent_station_id: "place-foo",
          platform_stop_ids: []
        },
<<<<<<< HEAD
        header: %V2.Header.CurrentStopName{stop_name: "Test Station"},
=======
>>>>>>> 56379e78
        full_line_map: [
          %V2.FullLineMap{
            asset_path: "test/path"
          }
        ]
      },
      vendor: :gds,
      device_id: "TEST",
      name: "TEST",
      app_id: :pre_fare_v2
    }

    %{config: config}
  end

  describe "screen_template/0" do
    test "returns template" do
      assert {:screen,
              %{
                screen_normal: [
                  :header,
                  {:body,
                   %{
                     body_normal: [
                       body_left: %{
                         body_left_normal: [:main_content_left],
                         body_left_takeover: [:full_body_left]
                       },
                       body_right: %{
                         body_right_normal: [
                           {{0, :upper_right},
                            %{
                              one_large: [{0, :large}],
                              two_medium: [{0, :medium_left}, {0, :medium_right}]
                            }},
                           {{1, :upper_right},
                            %{
                              one_large: [{1, :large}],
                              two_medium: [{1, :medium_left}, {1, :medium_right}]
                            }},
                           {{2, :upper_right},
                            %{
                              one_large: [{2, :large}],
                              two_medium: [{2, :medium_left}, {2, :medium_right}]
                            }},
                           {{3, :upper_right},
                            %{
                              one_large: [{3, :large}],
                              two_medium: [{3, :medium_left}, {3, :medium_right}]
                            }},
                           :lower_right
                         ],
                         body_right_takeover: [:full_body_right]
                       }
                     ],
                     body_takeover: [:full_body]
                   }}
                ],
                screen_takeover: [:full_screen]
              }} == PreFare.screen_template()
    end
  end

  describe "candidate_instances/3" do
    test "returns expected header", %{config: config} do
      now = ~U[2020-04-06T10:00:00Z]
      subway_status_instance_fn = fn _ -> [] end
      reconstructed_alert_instances_fn = fn _ -> [] end
      elevator_status_instances_fn = fn _, _ -> [] end

      expected_header = [
        %NormalHeader{
          screen: config,
          icon: nil,
          text: "Government Center",
          time: ~U[2020-04-06T10:00:00Z]
        }
      ]

      actual_instances =
        PreFare.candidate_instances(
          config,
          now,
          subway_status_instance_fn,
          reconstructed_alert_instances_fn,
          elevator_status_instances_fn
        )

      assert Enum.all?(expected_header, fn x -> x in actual_instances end)
    end
  end
end<|MERGE_RESOLUTION|>--- conflicted
+++ resolved
@@ -13,10 +13,6 @@
           parent_station_id: "place-foo",
           platform_stop_ids: []
         },
-<<<<<<< HEAD
-        header: %V2.Header.CurrentStopName{stop_name: "Test Station"},
-=======
->>>>>>> 56379e78
         full_line_map: [
           %V2.FullLineMap{
             asset_path: "test/path"
