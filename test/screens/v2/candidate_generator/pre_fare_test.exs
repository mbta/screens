defmodule Screens.V2.CandidateGenerator.PreFareTest do
  use ExUnit.Case, async: true

  alias Screens.Config.{Screen, V2}
  alias Screens.V2.CandidateGenerator.PreFare
  alias Screens.V2.WidgetInstance.NormalHeader

  setup do
    config = %Screen{
      app_params: %V2.PreFare{
        header: %V2.Header.CurrentStopId{stop_id: "place-gover"},
        elevator_status: %V2.ElevatorStatus{
          parent_station_id: "place-foo",
          platform_stop_ids: []
<<<<<<< HEAD
        },
        header: %V2.Header.CurrentStopName{stop_name: "Test Station"},
        full_line_map: [
          %V2.FullLineMap{
            asset_path: "test/path"
          }
        ]
=======
        }
>>>>>>> 1d59b069
      },
      vendor: :gds,
      device_id: "TEST",
      name: "TEST",
      app_id: :pre_fare_v2
    }

    %{config: config}
  end

  describe "screen_template/0" do
    test "returns template" do
      assert {:screen,
              %{
                screen_normal: [
                  :header,
                  {:body,
                   %{
                     body_normal: [
                       body_left: %{
                         body_left_normal: [:main_content_left],
                         body_left_takeover: [:full_body_left]
                       },
                       body_right: %{
                         body_right_normal: [
                           {{0, :upper_right},
                            %{
                              one_large: [{0, :large}],
                              two_medium: [{0, :medium_left}, {0, :medium_right}]
                            }},
                           {{1, :upper_right},
                            %{
                              one_large: [{1, :large}],
                              two_medium: [{1, :medium_left}, {1, :medium_right}]
                            }},
                           {{2, :upper_right},
                            %{
                              one_large: [{2, :large}],
                              two_medium: [{2, :medium_left}, {2, :medium_right}]
                            }},
                           {{3, :upper_right},
                            %{
                              one_large: [{3, :large}],
                              two_medium: [{3, :medium_left}, {3, :medium_right}]
                            }},
                           :lower_right
                         ],
                         body_right_takeover: [:full_body_right]
                       }
                     ],
                     body_takeover: [:full_body]
                   }}
                ],
                screen_takeover: [:full_screen]
              }} == PreFare.screen_template()
    end
  end

  describe "candidate_instances/3" do
    test "returns expected header", %{config: config} do
      now = ~U[2020-04-06T10:00:00Z]
      subway_status_instance_fn = fn _ -> [] end
      reconstructed_alert_instances_fn = fn _ -> [] end
      elevator_status_instances_fn = fn _, _ -> [] end

      expected_header = [
        %NormalHeader{
          screen: config,
          icon: nil,
          text: "Government Center",
          time: ~U[2020-04-06T10:00:00Z]
        }
      ]

      actual_instances =
        PreFare.candidate_instances(
          config,
          now,
          subway_status_instance_fn,
          reconstructed_alert_instances_fn,
          elevator_status_instances_fn
        )

      assert Enum.all?(expected_header, fn x -> x in actual_instances end)
    end
  end
end<|MERGE_RESOLUTION|>--- conflicted
+++ resolved
@@ -12,7 +12,6 @@
         elevator_status: %V2.ElevatorStatus{
           parent_station_id: "place-foo",
           platform_stop_ids: []
-<<<<<<< HEAD
         },
         header: %V2.Header.CurrentStopName{stop_name: "Test Station"},
         full_line_map: [
@@ -20,9 +19,6 @@
             asset_path: "test/path"
           }
         ]
-=======
-        }
->>>>>>> 1d59b069
       },
       vendor: :gds,
       device_id: "TEST",
