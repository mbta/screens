defmodule Screens.V2.CandidateGenerator.Dup.DeparturesTest do
  use ExUnit.Case, async: true

  alias Screens.Alerts.Alert
  alias Screens.Config.Screen
  alias Screens.Config.V2.{Departures, Header}
  alias Screens.Config.V2.Departures.{Headway, Query, Section}
  alias Screens.Config.V2.Dup, as: DupConfig
  alias Screens.Predictions.Prediction
<<<<<<< HEAD
  alias Screens.Routes.Route
  alias Screens.Schedules.Schedule
  alias Screens.Stops.Stop
=======
  alias Screens.Trips.Trip
>>>>>>> 309a3e8c
  alias Screens.V2.Departure
  alias Screens.V2.CandidateGenerator.Dup
  alias Screens.V2.WidgetInstance.Departures, as: DeparturesWidget
  alias Screens.V2.WidgetInstance.{DeparturesNoData, OvernightDepartures}

  defp put_primary_departures(widget, primary_departures_sections) do
    %{
      widget
      | app_params: %{
          widget.app_params
          | primary_departures: %Departures{sections: primary_departures_sections}
        }
<<<<<<< HEAD
=======
      },
      vendor: :outfront,
      device_id: "TEST",
      name: "TEST",
      app_id: :dup_v2
    }

    config_only_primary = %Screen{
      app_params: %DupConfig{
        header: %Header.CurrentStopId{stop_id: "place-gover"},
        primary_departures: %Departures{
          sections: [
            %Section{query: %Query{params: %Query.Params{stop_ids: ["place-A"]}}, filter: nil},
            %Section{query: %Query{params: %Query.Params{stop_ids: ["place-B"]}}, filter: nil}
          ]
        },
        secondary_departures: %Departures{sections: []}
      },
      vendor: :outfront,
      device_id: "TEST",
      name: "TEST",
      app_id: :dup_v2
    }

    config_bidirectional_primary = %Screen{
      app_params: %DupConfig{
        header: %Header.CurrentStopId{stop_id: "place-gover"},
        primary_departures: %Departures{
          sections: [
            %Section{
              bidirectional: true,
              query: %Query{params: %Query.Params{stop_ids: ["place-F"]}},
              filter: nil
            },
            %Section{query: %Query{params: %Query.Params{stop_ids: ["place-A"]}}, filter: nil}
          ]
        },
        secondary_departures: %Departures{sections: []}
      },
      vendor: :outfront,
      device_id: "TEST",
      name: "TEST",
      app_id: :dup_v2
    }

    config_one_section = %Screen{
      app_params: %DupConfig{
        header: %Header.CurrentStopId{stop_id: "place-gover"},
        primary_departures: %Departures{
          sections: [
            %Section{
              query: %Query{params: %Query.Params{stop_ids: ["place-B"]}},
              filter: nil,
              headway: %Headway{headway_id: "red_trunk"}
            }
          ]
        },
        secondary_departures: %Departures{sections: []}
      },
      vendor: :outfront,
      device_id: "TEST",
      name: "TEST",
      app_id: :dup_v2
    }

    config_branch_station = %Screen{
      app_params: %DupConfig{
        header: %Header.CurrentStopId{stop_id: "place-kencl"},
        primary_departures: %Departures{
          sections: [
            %Section{
              query: %Query{params: %Query.Params{stop_ids: ["place-kencl"]}},
              filter: nil,
              headway: %Headway{headway_id: "green_trunk"}
            }
          ]
        },
        secondary_departures: %Departures{sections: []}
      },
      vendor: :outfront,
      device_id: "TEST",
      name: "TEST",
      app_id: :dup_v2
>>>>>>> 309a3e8c
    }
  end

  defp put_secondary_departures_sections(widget, secondary_departures_sections) do
    %{
      widget
      | app_params: %{
          widget.app_params
          | secondary_departures: %Departures{sections: secondary_departures_sections}
        }
    }
  end

  setup do
    config = %Screen{
      app_params: %DupConfig{
        header: %Header.CurrentStopId{stop_id: "place-test"},
        primary_departures: %Departures{
          sections: []
        },
        secondary_departures: %Departures{
          sections: []
        }
      },
      vendor: :outfront,
      device_id: "TEST",
      name: "TEST",
      app_id: :dup_v2
    }

    fetch_section_departures_fn = fn
      %Section{query: %Query{params: %Query.Params{stop_ids: ["place-A"]}}} ->
        {:ok,
         [
           %Departure{
             prediction:
               struct(Prediction, id: "A", route: %Route{id: "Test"}, stop: struct(Stop))
           }
         ]}

      %Section{query: %Query{params: %Query.Params{stop_ids: ["place-B"]}}} ->
        {:ok,
         [
           %Departure{
             prediction:
               struct(Prediction, id: "B1", route: %Route{id: "Test"}, stop: struct(Stop))
           },
           %Departure{
             prediction:
               struct(Prediction, id: "B2", route: %Route{id: "Test"}, stop: struct(Stop))
           },
           %Departure{
             prediction:
               struct(Prediction, id: "B3", route: %Route{id: "Test"}, stop: struct(Stop))
           },
           %Departure{
             prediction:
               struct(Prediction, id: "B4", route: %Route{id: "Test"}, stop: struct(Stop))
           },
           %Departure{
             prediction:
               struct(Prediction, id: "B5", route: %Route{id: "Test"}, stop: struct(Stop))
           }
         ]}

      %Section{query: %Query{params: %Query.Params{stop_ids: ["place-C"]}}} ->
        {:ok,
         [
           %Departure{
             prediction:
               struct(Prediction, id: "C", route: %Route{id: "Test"}, stop: struct(Stop))
           }
         ]}

      %Section{query: %Query{params: %Query.Params{stop_ids: ["place-D"]}}} ->
        {:ok,
         [
           %Departure{
             prediction:
               struct(Prediction, id: "D", route: %Route{id: "Test"}, stop: struct(Stop))
           }
         ]}

      %Section{query: %Query{params: %Query.Params{stop_ids: ["place-F"]}}} ->
        {:ok,
         [
           %Departure{prediction: %Prediction{id: "F1", trip: %Trip{direction_id: 0}}},
           %Departure{prediction: %Prediction{id: "F2", trip: %Trip{direction_id: 0}}},
           %Departure{prediction: %Prediction{id: "F3", trip: %Trip{direction_id: 0}}},
           %Departure{prediction: %Prediction{id: "F4", trip: %Trip{direction_id: 1}}},
           %Departure{prediction: %Prediction{id: "F5", trip: %Trip{direction_id: 1}}}
         ]}

      %Section{query: %Query{params: %Query.Params{stop_ids: ["place-kencl"]}}} ->
        {:ok,
         [
           %Departure{
             prediction:
               struct(Prediction, id: "Kenmore", route: %Route{id: "Test"}, stop: struct(Stop))
           }
         ]}

      %Section{query: %Query{params: %Query.Params{stop_ids: ["bus-A", "bus-B"]}}} ->
        {:ok,
         [
           %Departure{
             prediction:
               struct(Prediction,
                 id: "Bus A",
                 route: %Route{id: "Bus A", type: :bus},
                 stop: struct(Stop)
               )
           }
         ]}

      _ ->
        {:ok, []}
    end

    fetch_alerts_fn = fn
      _ -> []
    end

    fetch_schedules_fn = fn
      _, _ ->
        []
    end

    create_station_with_routes_map_fn = fn
      "Boat" -> [%{id: "Ferry", type: :ferry}]
      "place-A" -> [%{id: "Orange", type: :subway}, %{id: "Green", type: :light_rail}]
      "bus-A" -> [%{id: "Bus A", type: :bus}]
      "bus-B" -> [%{id: "Bus B", type: :bus}]
      _ -> [%{type: :test}]
    end

    %{
<<<<<<< HEAD
      config: config,
=======
      config_primary_and_secondary: config_primary_and_secondary,
      config_only_primary: config_only_primary,
      config_bidirectional_primary: config_bidirectional_primary,
      config_one_section: config_one_section,
      config_branch_station: config_branch_station,
      config_disabled_mode: config_disabled_mode,
      config_no_data: config_no_data,
>>>>>>> 309a3e8c
      fetch_section_departures_fn: fetch_section_departures_fn,
      fetch_alerts_fn: fetch_alerts_fn,
      fetch_schedules_fn: fetch_schedules_fn,
      create_station_with_routes_map_fn: create_station_with_routes_map_fn
    }
  end

  describe "departures_instances/4" do
    test "returns primary and secondary departures", %{
      config: config,
      fetch_section_departures_fn: fetch_section_departures_fn,
      fetch_alerts_fn: fetch_alerts_fn,
      fetch_schedules_fn: fetch_schedules_fn,
      create_station_with_routes_map_fn: create_station_with_routes_map_fn
    } do
      config =
        config
        |> put_primary_departures([
          %Section{query: %Query{params: %Query.Params{stop_ids: ["place-A"]}}, filter: nil},
          %Section{query: %Query{params: %Query.Params{stop_ids: ["place-B"]}}, filter: nil}
        ])
        |> put_secondary_departures_sections([
          %Section{query: %Query{params: %Query.Params{stop_ids: ["place-C"]}}, filter: nil},
          %Section{query: %Query{params: %Query.Params{stop_ids: ["place-D"]}}, filter: nil}
        ])

      now = ~U[2020-04-06T10:00:00Z]

      expected_departures = [
        %DeparturesWidget{
          screen: config,
          section_data: [
            %{
              type: :normal_section,
              rows: [
                %Screens.V2.Departure{
                  prediction:
                    struct(Prediction, id: "A", route: %Route{id: "Test"}, stop: struct(Stop)),
                  schedule: nil
                }
              ]
            },
            %{
              type: :normal_section,
              rows: [
                %Screens.V2.Departure{
                  prediction:
                    struct(Prediction, id: "B1", route: %Route{id: "Test"}, stop: struct(Stop)),
                  schedule: nil
                },
                %Screens.V2.Departure{
                  prediction:
                    struct(Prediction, id: "B2", route: %Route{id: "Test"}, stop: struct(Stop)),
                  schedule: nil
                }
              ]
            }
          ],
          slot_names: [:main_content_zero]
        },
        %DeparturesWidget{
          screen: config,
          section_data: [
            %{
              type: :normal_section,
              rows: [
                %Screens.V2.Departure{
                  prediction:
                    struct(Prediction, id: "A", route: %Route{id: "Test"}, stop: struct(Stop)),
                  schedule: nil
                }
              ]
            },
            %{
              type: :normal_section,
              rows: [
                %Screens.V2.Departure{
                  prediction:
                    struct(Prediction, id: "B1", route: %Route{id: "Test"}, stop: struct(Stop)),
                  schedule: nil
                },
                %Screens.V2.Departure{
                  prediction:
                    struct(Prediction, id: "B2", route: %Route{id: "Test"}, stop: struct(Stop)),
                  schedule: nil
                }
              ]
            }
          ],
          slot_names: [:main_content_one]
        },
        %DeparturesWidget{
          screen: config,
          section_data: [
            %{
              type: :normal_section,
              rows: [
                %Screens.V2.Departure{
                  prediction:
                    struct(Prediction, id: "C", route: %Route{id: "Test"}, stop: struct(Stop)),
                  schedule: nil
                }
              ]
            },
            %{
              type: :normal_section,
              rows: [
                %Screens.V2.Departure{
                  prediction:
                    struct(Prediction, id: "D", route: %Route{id: "Test"}, stop: struct(Stop)),
                  schedule: nil
                }
              ]
            }
          ],
          slot_names: [:main_content_two]
        }
      ]

      actual_instances =
        Dup.Departures.departures_instances(
          config,
          now,
          fetch_section_departures_fn,
          fetch_alerts_fn,
          fetch_schedules_fn,
          create_station_with_routes_map_fn
        )

      assert Enum.all?(expected_departures, &Enum.member?(actual_instances, &1))
    end

    test "returns only primary departures if secondary is missing", %{
      config: config,
      fetch_section_departures_fn: fetch_section_departures_fn,
      fetch_alerts_fn: fetch_alerts_fn,
      fetch_schedules_fn: fetch_schedules_fn,
      create_station_with_routes_map_fn: create_station_with_routes_map_fn
    } do
      config =
        put_primary_departures(config, [
          %Section{query: %Query{params: %Query.Params{stop_ids: ["place-A"]}}, filter: nil},
          %Section{query: %Query{params: %Query.Params{stop_ids: ["place-B"]}}, filter: nil}
        ])

      now = ~U[2020-04-06T10:00:00Z]

      expected_departures = [
        %DeparturesWidget{
          screen: config,
          section_data: [
            %{
              type: :normal_section,
              rows: [
                %Screens.V2.Departure{
                  prediction:
                    struct(Prediction, id: "A", route: %Route{id: "Test"}, stop: struct(Stop)),
                  schedule: nil
                }
              ]
            },
            %{
              type: :normal_section,
              rows: [
                %Screens.V2.Departure{
                  prediction:
                    struct(Prediction, id: "B1", route: %Route{id: "Test"}, stop: struct(Stop)),
                  schedule: nil
                },
                %Screens.V2.Departure{
                  prediction:
                    struct(Prediction, id: "B2", route: %Route{id: "Test"}, stop: struct(Stop)),
                  schedule: nil
                }
              ]
            }
          ],
          slot_names: [:main_content_zero]
        },
        %DeparturesWidget{
          screen: config,
          section_data: [
            %{
              type: :normal_section,
              rows: [
                %Screens.V2.Departure{
                  prediction:
                    struct(Prediction, id: "A", route: %Route{id: "Test"}, stop: struct(Stop)),
                  schedule: nil
                }
              ]
            },
            %{
              type: :normal_section,
              rows: [
                %Screens.V2.Departure{
                  prediction:
                    struct(Prediction, id: "B1", route: %Route{id: "Test"}, stop: struct(Stop)),
                  schedule: nil
                },
                %Screens.V2.Departure{
                  prediction:
                    struct(Prediction, id: "B2", route: %Route{id: "Test"}, stop: struct(Stop)),
                  schedule: nil
                }
              ]
            }
          ],
          slot_names: [:main_content_one]
        },
        %DeparturesWidget{
          screen: config,
          section_data: [
            %{
              type: :normal_section,
              rows: [
                %Screens.V2.Departure{
                  prediction:
                    struct(Prediction, id: "A", route: %Route{id: "Test"}, stop: struct(Stop)),
                  schedule: nil
                }
              ]
            },
            %{
              type: :normal_section,
              rows: [
                %Screens.V2.Departure{
                  prediction:
                    struct(Prediction, id: "B1", route: %Route{id: "Test"}, stop: struct(Stop)),
                  schedule: nil
                },
                %Screens.V2.Departure{
                  prediction:
                    struct(Prediction, id: "B2", route: %Route{id: "Test"}, stop: struct(Stop)),
                  schedule: nil
                }
              ]
            }
          ],
          slot_names: [:main_content_two]
        }
      ]

      actual_instances =
        Dup.Departures.departures_instances(
          config,
          now,
          fetch_section_departures_fn,
          fetch_alerts_fn,
          fetch_schedules_fn,
          create_station_with_routes_map_fn
        )

      assert Enum.all?(expected_departures, &Enum.member?(actual_instances, &1))
    end

    test "returns only bidirectional departures if configured for that", %{
      config_bidirectional_primary: config,
      fetch_section_departures_fn: fetch_section_departures_fn,
      fetch_alerts_fn: fetch_alerts_fn,
      create_station_with_routes_map_fn: create_station_with_routes_map_fn
    } do
      now = ~U[2020-04-06T10:00:00Z]

      expected_departures = [
        %DeparturesWidget{
          screen: config,
          section_data: [
            %{
              type: :normal_section,
              rows: [
                %Screens.V2.Departure{
                  prediction: struct(Prediction, id: "F1", trip: struct(Trip, direction_id: 0)),
                  schedule: nil
                },
                %Screens.V2.Departure{
                  prediction: struct(Prediction, id: "F4", trip: struct(Trip, direction_id: 1)),
                  schedule: nil
                }
              ]
            },
            %{
              type: :normal_section,
              rows: [
                %Screens.V2.Departure{
                  prediction: struct(Prediction, id: "A"),
                  schedule: nil
                }
              ]
            }
          ],
          slot_names: [:main_content_zero]
        },
        %DeparturesWidget{
          screen: config,
          section_data: [
            %{
              type: :normal_section,
              rows: [
                %Screens.V2.Departure{
                  prediction: struct(Prediction, id: "F1", trip: struct(Trip, direction_id: 0)),
                  schedule: nil
                },
                %Screens.V2.Departure{
                  prediction: struct(Prediction, id: "F4", trip: struct(Trip, direction_id: 1)),
                  schedule: nil
                }
              ]
            },
            %{
              type: :normal_section,
              rows: [
                %Screens.V2.Departure{
                  prediction: struct(Prediction, id: "A"),
                  schedule: nil
                }
              ]
            }
          ],
          slot_names: [:main_content_one]
        },
        %DeparturesWidget{
          screen: config,
          section_data: [
            %{
              type: :normal_section,
              rows: [
                %Screens.V2.Departure{
                  prediction: struct(Prediction, id: "F1", trip: struct(Trip, direction_id: 0)),
                  schedule: nil
                },
                %Screens.V2.Departure{
                  prediction: struct(Prediction, id: "F4", trip: struct(Trip, direction_id: 1)),
                  schedule: nil
                }
              ]
            },
            %{
              type: :normal_section,
              rows: [
                %Screens.V2.Departure{
                  prediction: struct(Prediction, id: "A"),
                  schedule: nil
                }
              ]
            }
          ],
          slot_names: [:main_content_two]
        }
      ]

      actual_instances =
        Dup.Departures.departures_instances(
          config,
          now,
          fetch_section_departures_fn,
          fetch_alerts_fn,
          create_station_with_routes_map_fn
        )

      assert Enum.all?(expected_departures, &Enum.member?(actual_instances, &1))
    end

    test "returns 4 departures if only one section", %{
      config: config,
      fetch_section_departures_fn: fetch_section_departures_fn,
      fetch_alerts_fn: fetch_alerts_fn,
      fetch_schedules_fn: fetch_schedules_fn,
      create_station_with_routes_map_fn: create_station_with_routes_map_fn
    } do
      config =
        put_primary_departures(config, [
          %Section{
            query: %Query{params: %Query.Params{stop_ids: ["place-B"]}},
            filter: nil,
            headway: %Headway{headway_id: "red_trunk"}
          }
        ])

      now = ~U[2020-04-06T10:00:00Z]

      expected_departures = [
        %DeparturesWidget{
          screen: config,
          section_data: [
            %{
              type: :normal_section,
              rows: [
                %Screens.V2.Departure{
                  prediction:
                    struct(Prediction, id: "B1", route: %Route{id: "Test"}, stop: struct(Stop)),
                  schedule: nil
                },
                %Screens.V2.Departure{
                  prediction:
                    struct(Prediction, id: "B2", route: %Route{id: "Test"}, stop: struct(Stop)),
                  schedule: nil
                },
                %Screens.V2.Departure{
                  prediction:
                    struct(Prediction, id: "B3", route: %Route{id: "Test"}, stop: struct(Stop)),
                  schedule: nil
                },
                %Screens.V2.Departure{
                  prediction:
                    struct(Prediction, id: "B4", route: %Route{id: "Test"}, stop: struct(Stop)),
                  schedule: nil
                }
              ]
            }
          ],
          slot_names: [:main_content_zero]
        },
        %DeparturesWidget{
          screen: config,
          section_data: [
            %{
              type: :normal_section,
              rows: [
                %Screens.V2.Departure{
                  prediction:
                    struct(Prediction, id: "B1", route: %Route{id: "Test"}, stop: struct(Stop)),
                  schedule: nil
                },
                %Screens.V2.Departure{
                  prediction:
                    struct(Prediction, id: "B2", route: %Route{id: "Test"}, stop: struct(Stop)),
                  schedule: nil
                },
                %Screens.V2.Departure{
                  prediction:
                    struct(Prediction, id: "B3", route: %Route{id: "Test"}, stop: struct(Stop)),
                  schedule: nil
                },
                %Screens.V2.Departure{
                  prediction:
                    struct(Prediction, id: "B4", route: %Route{id: "Test"}, stop: struct(Stop)),
                  schedule: nil
                }
              ]
            }
          ],
          slot_names: [:main_content_one]
        },
        %DeparturesWidget{
          screen: config,
          section_data: [
            %{
              type: :normal_section,
              rows: [
                %Screens.V2.Departure{
                  prediction:
                    struct(Prediction, id: "B1", route: %Route{id: "Test"}, stop: struct(Stop)),
                  schedule: nil
                },
                %Screens.V2.Departure{
                  prediction:
                    struct(Prediction, id: "B2", route: %Route{id: "Test"}, stop: struct(Stop)),
                  schedule: nil
                },
                %Screens.V2.Departure{
                  prediction:
                    struct(Prediction, id: "B3", route: %Route{id: "Test"}, stop: struct(Stop)),
                  schedule: nil
                },
                %Screens.V2.Departure{
                  prediction:
                    struct(Prediction, id: "B4", route: %Route{id: "Test"}, stop: struct(Stop)),
                  schedule: nil
                }
              ]
            }
          ],
          slot_names: [:main_content_two]
        }
      ]

      actual_instances =
        Dup.Departures.departures_instances(
          config,
          now,
          fetch_section_departures_fn,
          fetch_alerts_fn,
          fetch_schedules_fn,
          create_station_with_routes_map_fn
        )

      assert Enum.all?(expected_departures, &Enum.member?(actual_instances, &1))
    end

    test "returns headway sections for temporary terminal", %{
      config: config,
      fetch_section_departures_fn: fetch_section_departures_fn,
      fetch_schedules_fn: fetch_schedules_fn,
      create_station_with_routes_map_fn: create_station_with_routes_map_fn
    } do
      config =
        put_primary_departures(config, [
          %Section{
            query: %Query{params: %Query.Params{stop_ids: ["place-B"]}},
            filter: nil,
            headway: %Headway{headway_id: "red_trunk"}
          }
        ])

      now = ~U[2020-04-06T10:00:00Z]

      fetch_alerts_fn = fn
        [
          direction_id: :both,
          route_ids: [],
          stop_ids: ["place-B"],
          route_types: [:light_rail, :subway]
        ] ->
          [
            struct(Alert,
              effect: :suspension,
              informed_entities: [
                %{stop: "place-B", route: "Red"},
                %{stop: "place-C", route: "Red"}
              ],
              active_period: [{~U[2020-04-06T09:00:00Z], nil}]
            )
          ]
      end

      expected_departures = [
        %DeparturesWidget{
          screen: config,
          section_data: [
            %{
              type: :headway_section,
              route: "Red",
              time_range: {12, 16},
              headsign: "Test"
            }
          ],
          slot_names: [:main_content_zero]
        },
        %DeparturesWidget{
          screen: config,
          section_data: [
            %{
              type: :headway_section,
              route: "Red",
              time_range: {12, 16},
              headsign: "Test"
            }
          ],
          slot_names: [:main_content_one]
        },
        %DeparturesWidget{
          screen: config,
          section_data: [
            %{
              type: :headway_section,
              route: "Red",
              time_range: {12, 16},
              headsign: "Test"
            }
          ],
          slot_names: [:main_content_two]
        }
      ]

      actual_instances =
        Dup.Departures.departures_instances(
          config,
          now,
          fetch_section_departures_fn,
          fetch_alerts_fn,
          fetch_schedules_fn,
          create_station_with_routes_map_fn
        )

      assert Enum.all?(expected_departures, &Enum.member?(actual_instances, &1))
    end

    test "returns normal sections for upcoming alert", %{
      config: config,
      fetch_section_departures_fn: fetch_section_departures_fn,
      fetch_schedules_fn: fetch_schedules_fn,
      create_station_with_routes_map_fn: create_station_with_routes_map_fn
    } do
      config =
        put_primary_departures(config, [
          %Section{
            query: %Query{params: %Query.Params{stop_ids: ["place-B"]}},
            filter: nil,
            headway: %Headway{headway_id: "red_trunk"}
          }
        ])

      now = ~U[2020-04-06T10:00:00Z]

      fetch_alerts_fn = fn
        [
          direction_id: :both,
          route_ids: [],
          stop_ids: ["place-B"],
          route_types: [:light_rail, :subway]
        ] ->
          [
            struct(Alert,
              effect: :suspension,
              informed_entities: [
                %{stop: "place-B", route: "Red"},
                %{stop: "place-C", route: "Red"}
              ],
              active_period: [{~U[2020-05-06T09:00:00Z], nil}]
            )
          ]
      end

      expected_departures = [
        %DeparturesWidget{
          screen: config,
          section_data: [
            %{
              type: :normal_section,
              rows: [
                %Screens.V2.Departure{
                  prediction:
                    struct(Prediction, id: "B1", route: %Route{id: "Test"}, stop: struct(Stop)),
                  schedule: nil
                },
                %Screens.V2.Departure{
                  prediction:
                    struct(Prediction, id: "B2", route: %Route{id: "Test"}, stop: struct(Stop)),
                  schedule: nil
                },
                %Screens.V2.Departure{
                  prediction:
                    struct(Prediction, id: "B3", route: %Route{id: "Test"}, stop: struct(Stop)),
                  schedule: nil
                },
                %Screens.V2.Departure{
                  prediction:
                    struct(Prediction, id: "B4", route: %Route{id: "Test"}, stop: struct(Stop)),
                  schedule: nil
                }
              ]
            }
          ],
          slot_names: [:main_content_zero]
        },
        %DeparturesWidget{
          screen: config,
          section_data: [
            %{
              type: :normal_section,
              rows: [
                %Screens.V2.Departure{
                  prediction:
                    struct(Prediction, id: "B1", route: %Route{id: "Test"}, stop: struct(Stop)),
                  schedule: nil
                },
                %Screens.V2.Departure{
                  prediction:
                    struct(Prediction, id: "B2", route: %Route{id: "Test"}, stop: struct(Stop)),
                  schedule: nil
                },
                %Screens.V2.Departure{
                  prediction:
                    struct(Prediction, id: "B3", route: %Route{id: "Test"}, stop: struct(Stop)),
                  schedule: nil
                },
                %Screens.V2.Departure{
                  prediction:
                    struct(Prediction, id: "B4", route: %Route{id: "Test"}, stop: struct(Stop)),
                  schedule: nil
                }
              ]
            }
          ],
          slot_names: [:main_content_one]
        },
        %DeparturesWidget{
          screen: config,
          section_data: [
            %{
              type: :normal_section,
              rows: [
                %Screens.V2.Departure{
                  prediction:
                    struct(Prediction, id: "B1", route: %Route{id: "Test"}, stop: struct(Stop)),
                  schedule: nil
                },
                %Screens.V2.Departure{
                  prediction:
                    struct(Prediction, id: "B2", route: %Route{id: "Test"}, stop: struct(Stop)),
                  schedule: nil
                },
                %Screens.V2.Departure{
                  prediction:
                    struct(Prediction, id: "B3", route: %Route{id: "Test"}, stop: struct(Stop)),
                  schedule: nil
                },
                %Screens.V2.Departure{
                  prediction:
                    struct(Prediction,
                      id: "B4",
                      route: %Route{id: "Test"},
                      stop: struct(Stop),
                      stop: struct(Stop)
                    ),
                  schedule: nil
                }
              ]
            }
          ],
          slot_names: [:main_content_two]
        }
      ]

      actual_instances =
        Dup.Departures.departures_instances(
          config,
          now,
          fetch_section_departures_fn,
          fetch_alerts_fn,
          fetch_schedules_fn,
          create_station_with_routes_map_fn
        )

      assert Enum.all?(expected_departures, &Enum.member?(actual_instances, &1))
    end

    test "returns normal sections for branch station for alert with branch terminal headsign", %{
      config: config,
      fetch_section_departures_fn: fetch_section_departures_fn,
      fetch_schedules_fn: fetch_schedules_fn,
      create_station_with_routes_map_fn: create_station_with_routes_map_fn
    } do
      config =
        put_primary_departures(config, [
          %Section{
            query: %Query{params: %Query.Params{stop_ids: ["place-kencl"]}},
            filter: nil,
            headway: %Headway{headway_id: "green_trunk"}
          }
        ])

      now = ~U[2020-04-06T10:00:00Z]

      fetch_alerts_fn = fn
        [
          direction_id: :both,
          route_ids: [],
          stop_ids: ["place-kencl"],
          route_types: [:light_rail, :subway]
        ] ->
          [
            # Suspension alert from Kenmore to Saint Mary's Street
            struct(Alert,
              effect: :suspension,
              informed_entities: [
                %{
                  direction_id: nil,
                  facility: nil,
                  route: "Green-C",
                  route_type: 0,
                  stop: "70150"
                },
                %{
                  direction_id: nil,
                  facility: nil,
                  route: "Green-C",
                  route_type: 0,
                  stop: "70151"
                },
                %{
                  direction_id: nil,
                  facility: nil,
                  route: "Green-C",
                  route_type: 0,
                  stop: "70211"
                },
                %{
                  direction_id: nil,
                  facility: nil,
                  route: "Green-C",
                  route_type: 0,
                  stop: "70212"
                },
                %{
                  direction_id: nil,
                  facility: nil,
                  route: "Green-C",
                  route_type: 0,
                  stop: "place-kencl"
                },
                %{
                  direction_id: nil,
                  facility: nil,
                  route: "Green-C",
                  route_type: 0,
                  stop: "place-smary"
                }
              ],
              active_period: [{~U[2020-04-06T09:00:00Z], nil}]
            )
          ]
      end

      expected_departures = [
        %DeparturesWidget{
          screen: config,
          section_data: [
            %{
              type: :normal_section,
              rows: [
                %Screens.V2.Departure{
                  prediction:
                    struct(Prediction,
                      id: "Kenmore",
                      route: %Route{id: "Test"},
                      stop: struct(Stop)
                    ),
                  schedule: nil
                }
              ]
            }
          ],
          slot_names: [:main_content_zero]
        },
        %DeparturesWidget{
          screen: config,
          section_data: [
            %{
              type: :normal_section,
              rows: [
                %Screens.V2.Departure{
                  prediction:
                    struct(Prediction,
                      id: "Kenmore",
                      route: %Route{id: "Test"},
                      stop: struct(Stop)
                    ),
                  schedule: nil
                }
              ]
            }
          ],
          slot_names: [:main_content_one]
        },
        %DeparturesWidget{
          screen: config,
          section_data: [
            %{
              type: :normal_section,
              rows: [
                %Screens.V2.Departure{
                  prediction:
                    struct(Prediction,
                      id: "Kenmore",
                      route: %Route{id: "Test"},
                      stop: struct(Stop)
                    ),
                  schedule: nil
                }
              ]
            }
          ],
          slot_names: [:main_content_two]
        }
      ]

      actual_instances =
        Dup.Departures.departures_instances(
          config,
          now,
          fetch_section_departures_fn,
          fetch_alerts_fn,
          fetch_schedules_fn,
          create_station_with_routes_map_fn
        )

      assert Enum.all?(expected_departures, &Enum.member?(actual_instances, &1))
    end

    test "returns headway sections for branch station for alert with trunk headsign", %{
      config: config,
      fetch_section_departures_fn: fetch_section_departures_fn,
      fetch_schedules_fn: fetch_schedules_fn,
      create_station_with_routes_map_fn: create_station_with_routes_map_fn
    } do
      config =
        put_primary_departures(config, [
          %Section{
            query: %Query{params: %Query.Params{stop_ids: ["place-kencl"]}},
            filter: nil,
            headway: %Headway{headway_id: "green_trunk"}
          }
        ])

      now = ~U[2020-04-06T10:00:00Z]

      fetch_alerts_fn = fn
        [
          direction_id: :both,
          route_ids: [],
          stop_ids: ["place-kencl"],
          route_types: [:light_rail, :subway]
        ] ->
          [
            # Suspension alert from Kenmore to Hynes
            struct(Alert,
              effect: :suspension,
              informed_entities: [
                %{
                  direction_id: nil,
                  facility: nil,
                  route: "Green-C",
                  route_type: 0,
                  stop: "70150"
                },
                %{
                  direction_id: nil,
                  facility: nil,
                  route: "Green-C",
                  route_type: 0,
                  stop: "70151"
                },
                %{
                  direction_id: nil,
                  facility: nil,
                  route: "Green-C",
                  route_type: 0,
                  stop: "70152"
                },
                %{
                  direction_id: nil,
                  facility: nil,
                  route: "Green-C",
                  route_type: 0,
                  stop: "70153"
                },
                %{
                  direction_id: nil,
                  facility: nil,
                  route: "Green-C",
                  route_type: 0,
                  stop: "place-hymnl"
                },
                %{
                  direction_id: nil,
                  facility: nil,
                  route: "Green-C",
                  route_type: 0,
                  stop: "place-kencl"
                }
              ],
              active_period: [{~U[2020-04-06T09:00:00Z], nil}]
            )
          ]
      end

      expected_departures = [
        %DeparturesWidget{
          screen: config,
          section_data: [
            %{
              type: :headway_section,
              route: "Green",
              time_range: {7, 13},
              headsign: "Park Street"
            }
          ],
          slot_names: [:main_content_zero]
        },
        %DeparturesWidget{
          screen: config,
          section_data: [
            %{
              type: :headway_section,
              route: "Green",
              time_range: {7, 13},
              headsign: "Park Street"
            }
          ],
          slot_names: [:main_content_one]
        },
        %DeparturesWidget{
          screen: config,
          section_data: [
            %{
              type: :headway_section,
              route: "Green",
              time_range: {7, 13},
              headsign: "Park Street"
            }
          ],
          slot_names: [:main_content_two]
        }
      ]

      actual_instances =
        Dup.Departures.departures_instances(
          config,
          now,
          fetch_section_departures_fn,
          fetch_alerts_fn,
          fetch_schedules_fn,
          create_station_with_routes_map_fn
        )

      assert Enum.all?(expected_departures, &Enum.member?(actual_instances, &1))
    end

    test "returns no data sections for disabled mode", %{
      config: config,
      fetch_section_departures_fn: fetch_section_departures_fn,
      fetch_alerts_fn: fetch_alerts_fn,
      create_station_with_routes_map_fn: create_station_with_routes_map_fn,
      fetch_schedules_fn: fetch_schedules_fn
    } do
      config =
        config
        |> put_primary_departures([
          %Section{
            query: %Query{params: %Query.Params{stop_ids: ["Boat"]}},
            filter: nil,
            headway: %Headway{headway_id: "ferry"}
          },
          %Section{
            query: %Query{params: %Query.Params{stop_ids: ["place-A"], route_ids: ["Orange"]}},
            filter: nil
          }
        ])
        |> put_secondary_departures_sections([
          %Section{
            query: %Query{params: %Query.Params{stop_ids: ["place-A"], route_ids: ["Orange"]}},
            filter: nil
          },
          %Section{
            query: %Query{params: %Query.Params{stop_ids: ["place-A"], route_ids: ["Green"]}},
            filter: nil
          }
        ])

      now = ~U[2020-04-06T10:00:00Z]

      expected_departures = [
        %DeparturesWidget{
          screen: config,
          section_data: [
            %{
              type: :no_data_section,
              route: %{id: "Ferry", type: :ferry}
            },
            %{
              type: :normal_section,
              rows: [
                %Screens.V2.Departure{
                  prediction:
                    struct(Prediction, id: "A", route: %Route{id: "Test"}, stop: struct(Stop)),
                  schedule: nil
                }
              ]
            }
          ],
          slot_names: [:main_content_zero]
        },
        %DeparturesWidget{
          screen: config,
          section_data: [
            %{
              type: :no_data_section,
              route: %{id: "Ferry", type: :ferry}
            },
            %{
              type: :normal_section,
              rows: [
                %Screens.V2.Departure{
                  prediction:
                    struct(Prediction, id: "A", route: %Route{id: "Test"}, stop: struct(Stop)),
                  schedule: nil
                }
              ]
            }
          ],
          slot_names: [:main_content_one]
        },
        %DeparturesWidget{
          screen: config,
          section_data: [
            %{
              type: :normal_section,
              rows: [
                %Screens.V2.Departure{
                  prediction:
                    struct(Prediction, id: "A", route: %Route{id: "Test"}, stop: struct(Stop)),
                  schedule: nil
                }
              ]
            },
            %{
              type: :no_data_section,
              route: %{id: "Green", type: :light_rail}
            }
          ],
          slot_names: [:main_content_two]
        }
      ]

      actual_instances =
        Dup.Departures.departures_instances(
          config,
          now,
          fetch_section_departures_fn,
          fetch_alerts_fn,
          fetch_schedules_fn,
          create_station_with_routes_map_fn
        )

      assert Enum.all?(expected_departures, &Enum.member?(actual_instances, &1))
    end

    test "returns DeparturesNoData if all sections have no data", %{
      config: config,
      fetch_section_departures_fn: fetch_section_departures_fn,
      fetch_alerts_fn: fetch_alerts_fn,
      fetch_schedules_fn: fetch_schedules_fn,
      create_station_with_routes_map_fn: create_station_with_routes_map_fn
    } do
      config =
        config
        |> put_primary_departures([
          %Section{
            query: %Query{params: %Query.Params{stop_ids: ["place-E"], route_ids: []}},
            filter: nil
          }
        ])
        |> put_secondary_departures_sections([
          %Section{
            query: %Query{params: %Query.Params{stop_ids: ["Boat"]}},
            filter: nil,
            headway: %Headway{headway_id: "ferry"}
          },
          %Section{
            query: %Query{params: %Query.Params{stop_ids: ["place-A"], route_ids: ["Green"]}},
            filter: nil
          }
        ])

      now = ~U[2020-04-06T10:00:00Z]

      expected_departures = [
        %DeparturesNoData{
          screen: config,
          show_alternatives?: nil,
          slot_name: :main_content_zero
        },
        %DeparturesNoData{
          screen: config,
          show_alternatives?: nil,
          slot_name: :main_content_one
        },
        %DeparturesNoData{
          screen: config,
          show_alternatives?: nil,
          slot_name: :main_content_two
        }
      ]

      actual_instances =
        Dup.Departures.departures_instances(
          config,
          now,
          fetch_section_departures_fn,
          fetch_alerts_fn,
          fetch_schedules_fn,
          create_station_with_routes_map_fn
        )

      assert Enum.all?(expected_departures, &Enum.member?(actual_instances, &1))
    end
  end

  describe "overnight mode for bus" do
    test "returns normal sections with normal rows and overnight rows for routes in overnight mode",
         %{
           config: config,
           fetch_section_departures_fn: fetch_section_departures_fn,
           fetch_alerts_fn: fetch_alerts_fn,
           create_station_with_routes_map_fn: create_station_with_routes_map_fn
         } do
      config =
        config
        |> put_primary_departures([
          %Section{
            query: %Query{params: %Query.Params{stop_ids: ["place-A"]}},
            filter: nil
          }
        ])
        |> put_secondary_departures_sections([
          %Section{
            query: %Query{params: %Query.Params{stop_ids: ["bus-A", "bus-B"]}},
            filter: nil
          }
        ])

      now = ~U[2020-04-06T10:00:00Z]

      fetch_schedules_fn = fn
        _, nil ->
          {:ok,
           [
             %Schedule{
               departure_time: ~U[2020-04-06T09:00:00Z],
               route: %Route{id: "Bus B"},
               stop: struct(Stop, id: "bus-B")
             }
           ]}

        _, _ ->
          {:ok,
           [
             %Schedule{
               departure_time: ~U[2020-04-07T09:00:00Z],
               route: %Route{id: "Bus B"},
               stop: struct(Stop, id: "bus-B")
             }
           ]}
      end

      expected_departures = [
        %DeparturesWidget{
          screen: config,
          section_data: [
            %{
              type: :normal_section,
              rows: [
                %Screens.V2.Departure{
                  prediction:
                    struct(Prediction, id: "A", route: %Route{id: "Test"}, stop: struct(Stop)),
                  schedule: nil
                }
              ]
            }
          ],
          slot_names: [:main_content_zero]
        },
        %DeparturesWidget{
          screen: config,
          section_data: [
            %{
              type: :normal_section,
              rows: [
                %Screens.V2.Departure{
                  prediction:
                    struct(Prediction, id: "A", route: %Route{id: "Test"}, stop: struct(Stop)),
                  schedule: nil
                }
              ]
            }
          ],
          slot_names: [:main_content_one]
        },
        %DeparturesWidget{
          screen: config,
          section_data: [
            %{
              type: :normal_section,
              rows: [
                %Screens.V2.Departure{
                  prediction:
                    struct(Prediction,
                      id: "Bus A",
                      route: %Route{id: "Bus A", type: :bus},
                      stop: struct(Stop)
                    ),
                  schedule: nil
                },
                %Screens.V2.Departure{
                  prediction: nil,
                  schedule:
                    struct(Schedule,
                      departure_time: ~U[2020-04-07T09:00:00Z],
                      route: %Route{id: "Bus B"},
                      stop: struct(Stop, id: "bus-B")
                    )
                }
              ]
            }
          ],
          slot_names: [:main_content_two]
        }
      ]

      actual_instances =
        Dup.Departures.departures_instances(
          config,
          now,
          fetch_section_departures_fn,
          fetch_alerts_fn,
          fetch_schedules_fn,
          create_station_with_routes_map_fn
        )

      assert Enum.all?(expected_departures, &Enum.member?(actual_instances, &1))
    end

    test "returns OvernightDepartures if all routes in section are overnight",
         %{
           config: config,
           fetch_section_departures_fn: fetch_section_departures_fn,
           fetch_alerts_fn: fetch_alerts_fn,
           create_station_with_routes_map_fn: create_station_with_routes_map_fn
         } do
      config =
        config
        |> put_primary_departures([
          %Section{
            query: %Query{params: %Query.Params{stop_ids: ["place-A"]}},
            filter: nil
          }
        ])
        |> put_secondary_departures_sections([
          %Section{
            query: %Query{params: %Query.Params{stop_ids: ["bus-B"]}},
            filter: nil
          }
        ])

      now = ~U[2020-04-06T10:00:00Z]

      fetch_schedules_fn = fn
        _, nil ->
          {:ok,
           [
             %Schedule{
               departure_time: ~U[2020-04-06T09:00:00Z],
               route: %Route{id: "Bus B"},
               stop: struct(Stop, id: "bus-B")
             }
           ]}

        _, _ ->
          {:ok,
           [
             %Schedule{
               departure_time: ~U[2020-04-07T09:00:00Z],
               route: %Route{id: "Bus B"},
               stop: struct(Stop, id: "bus-B")
             }
           ]}
      end

      expected_departures = [
        %DeparturesWidget{
          screen: config,
          section_data: [
            %{
              type: :normal_section,
              rows: [
                %Screens.V2.Departure{
                  prediction:
                    struct(Prediction, id: "A", route: %Route{id: "Test"}, stop: struct(Stop)),
                  schedule: nil
                }
              ]
            }
          ],
          slot_names: [:main_content_zero]
        },
        %DeparturesWidget{
          screen: config,
          section_data: [
            %{
              type: :normal_section,
              rows: [
                %Screens.V2.Departure{
                  prediction:
                    struct(Prediction, id: "A", route: %Route{id: "Test"}, stop: struct(Stop)),
                  schedule: nil
                }
              ]
            }
          ],
          slot_names: [:main_content_one]
        },
        %OvernightDepartures{screen: config, routes: [:bus], slot_names: [:main_content_two]}
      ]

      actual_instances =
        Dup.Departures.departures_instances(
          config,
          now,
          fetch_section_departures_fn,
          fetch_alerts_fn,
          fetch_schedules_fn,
          create_station_with_routes_map_fn
        )

      assert Enum.all?(expected_departures, &Enum.member?(actual_instances, &1))
    end

    test "returns OvernightDepartures with no routes if all rotations are overnight",
         %{
           config: config,
           fetch_section_departures_fn: fetch_section_departures_fn,
           fetch_alerts_fn: fetch_alerts_fn,
           create_station_with_routes_map_fn: create_station_with_routes_map_fn
         } do
      config =
        config
        |> put_primary_departures([
          %Section{
            query: %Query{params: %Query.Params{stop_ids: ["bus-B"]}},
            filter: nil
          }
        ])

      now = ~U[2020-04-06T10:00:00Z]

      fetch_schedules_fn = fn
        _, nil ->
          {:ok,
           [
             %Schedule{
               departure_time: ~U[2020-04-06T09:00:00Z],
               route: %Route{id: "Bus B"},
               stop: struct(Stop, id: "bus-B")
             }
           ]}

        _, _ ->
          {:ok,
           [
             %Schedule{
               departure_time: ~U[2020-04-07T09:00:00Z],
               route: %Route{id: "Bus B"},
               stop: struct(Stop, id: "bus-B")
             }
           ]}
      end

      expected_departures = [
        %OvernightDepartures{screen: config, routes: [], slot_names: [:main_content_zero]},
        %OvernightDepartures{screen: config, routes: [], slot_names: [:main_content_one]},
        %OvernightDepartures{screen: config, routes: [], slot_names: [:main_content_two]}
      ]

      actual_instances =
        Dup.Departures.departures_instances(
          config,
          now,
          fetch_section_departures_fn,
          fetch_alerts_fn,
          fetch_schedules_fn,
          create_station_with_routes_map_fn
        )

      assert Enum.all?(expected_departures, &Enum.member?(actual_instances, &1))
    end
  end
end<|MERGE_RESOLUTION|>--- conflicted
+++ resolved
@@ -7,13 +7,10 @@
   alias Screens.Config.V2.Departures.{Headway, Query, Section}
   alias Screens.Config.V2.Dup, as: DupConfig
   alias Screens.Predictions.Prediction
-<<<<<<< HEAD
   alias Screens.Routes.Route
   alias Screens.Schedules.Schedule
   alias Screens.Stops.Stop
-=======
   alias Screens.Trips.Trip
->>>>>>> 309a3e8c
   alias Screens.V2.Departure
   alias Screens.V2.CandidateGenerator.Dup
   alias Screens.V2.WidgetInstance.Departures, as: DeparturesWidget
@@ -26,92 +23,6 @@
           widget.app_params
           | primary_departures: %Departures{sections: primary_departures_sections}
         }
-<<<<<<< HEAD
-=======
-      },
-      vendor: :outfront,
-      device_id: "TEST",
-      name: "TEST",
-      app_id: :dup_v2
-    }
-
-    config_only_primary = %Screen{
-      app_params: %DupConfig{
-        header: %Header.CurrentStopId{stop_id: "place-gover"},
-        primary_departures: %Departures{
-          sections: [
-            %Section{query: %Query{params: %Query.Params{stop_ids: ["place-A"]}}, filter: nil},
-            %Section{query: %Query{params: %Query.Params{stop_ids: ["place-B"]}}, filter: nil}
-          ]
-        },
-        secondary_departures: %Departures{sections: []}
-      },
-      vendor: :outfront,
-      device_id: "TEST",
-      name: "TEST",
-      app_id: :dup_v2
-    }
-
-    config_bidirectional_primary = %Screen{
-      app_params: %DupConfig{
-        header: %Header.CurrentStopId{stop_id: "place-gover"},
-        primary_departures: %Departures{
-          sections: [
-            %Section{
-              bidirectional: true,
-              query: %Query{params: %Query.Params{stop_ids: ["place-F"]}},
-              filter: nil
-            },
-            %Section{query: %Query{params: %Query.Params{stop_ids: ["place-A"]}}, filter: nil}
-          ]
-        },
-        secondary_departures: %Departures{sections: []}
-      },
-      vendor: :outfront,
-      device_id: "TEST",
-      name: "TEST",
-      app_id: :dup_v2
-    }
-
-    config_one_section = %Screen{
-      app_params: %DupConfig{
-        header: %Header.CurrentStopId{stop_id: "place-gover"},
-        primary_departures: %Departures{
-          sections: [
-            %Section{
-              query: %Query{params: %Query.Params{stop_ids: ["place-B"]}},
-              filter: nil,
-              headway: %Headway{headway_id: "red_trunk"}
-            }
-          ]
-        },
-        secondary_departures: %Departures{sections: []}
-      },
-      vendor: :outfront,
-      device_id: "TEST",
-      name: "TEST",
-      app_id: :dup_v2
-    }
-
-    config_branch_station = %Screen{
-      app_params: %DupConfig{
-        header: %Header.CurrentStopId{stop_id: "place-kencl"},
-        primary_departures: %Departures{
-          sections: [
-            %Section{
-              query: %Query{params: %Query.Params{stop_ids: ["place-kencl"]}},
-              filter: nil,
-              headway: %Headway{headway_id: "green_trunk"}
-            }
-          ]
-        },
-        secondary_departures: %Departures{sections: []}
-      },
-      vendor: :outfront,
-      device_id: "TEST",
-      name: "TEST",
-      app_id: :dup_v2
->>>>>>> 309a3e8c
     }
   end
 
@@ -198,11 +109,46 @@
       %Section{query: %Query{params: %Query.Params{stop_ids: ["place-F"]}}} ->
         {:ok,
          [
-           %Departure{prediction: %Prediction{id: "F1", trip: %Trip{direction_id: 0}}},
-           %Departure{prediction: %Prediction{id: "F2", trip: %Trip{direction_id: 0}}},
-           %Departure{prediction: %Prediction{id: "F3", trip: %Trip{direction_id: 0}}},
-           %Departure{prediction: %Prediction{id: "F4", trip: %Trip{direction_id: 1}}},
-           %Departure{prediction: %Prediction{id: "F5", trip: %Trip{direction_id: 1}}}
+           %Departure{
+             prediction: %Prediction{
+               id: "F1",
+               trip: %Trip{direction_id: 0},
+               stop: struct(Stop),
+               route: %Route{id: "Test"}
+             }
+           },
+           %Departure{
+             prediction: %Prediction{
+               id: "F2",
+               trip: %Trip{direction_id: 0},
+               stop: struct(Stop),
+               route: %Route{id: "Test"}
+             }
+           },
+           %Departure{
+             prediction: %Prediction{
+               id: "F3",
+               trip: %Trip{direction_id: 0},
+               stop: struct(Stop),
+               route: %Route{id: "Test"}
+             }
+           },
+           %Departure{
+             prediction: %Prediction{
+               id: "F4",
+               trip: %Trip{direction_id: 1},
+               stop: struct(Stop),
+               route: %Route{id: "Test"}
+             }
+           },
+           %Departure{
+             prediction: %Prediction{
+               id: "F5",
+               trip: %Trip{direction_id: 1},
+               stop: struct(Stop),
+               route: %Route{id: "Test"}
+             }
+           }
          ]}
 
       %Section{query: %Query{params: %Query.Params{stop_ids: ["place-kencl"]}}} ->
@@ -249,17 +195,7 @@
     end
 
     %{
-<<<<<<< HEAD
       config: config,
-=======
-      config_primary_and_secondary: config_primary_and_secondary,
-      config_only_primary: config_only_primary,
-      config_bidirectional_primary: config_bidirectional_primary,
-      config_one_section: config_one_section,
-      config_branch_station: config_branch_station,
-      config_disabled_mode: config_disabled_mode,
-      config_no_data: config_no_data,
->>>>>>> 309a3e8c
       fetch_section_departures_fn: fetch_section_departures_fn,
       fetch_alerts_fn: fetch_alerts_fn,
       fetch_schedules_fn: fetch_schedules_fn,
@@ -517,11 +453,22 @@
     end
 
     test "returns only bidirectional departures if configured for that", %{
-      config_bidirectional_primary: config,
+      config: config,
       fetch_section_departures_fn: fetch_section_departures_fn,
       fetch_alerts_fn: fetch_alerts_fn,
+      fetch_schedules_fn: fetch_schedules_fn,
       create_station_with_routes_map_fn: create_station_with_routes_map_fn
     } do
+      config =
+        put_primary_departures(config, [
+          %Section{
+            bidirectional: true,
+            query: %Query{params: %Query.Params{stop_ids: ["place-F"]}},
+            filter: nil
+          },
+          %Section{query: %Query{params: %Query.Params{stop_ids: ["place-A"]}}, filter: nil}
+        ])
+
       now = ~U[2020-04-06T10:00:00Z]
 
       expected_departures = [
@@ -532,11 +479,23 @@
               type: :normal_section,
               rows: [
                 %Screens.V2.Departure{
-                  prediction: struct(Prediction, id: "F1", trip: struct(Trip, direction_id: 0)),
-                  schedule: nil
-                },
-                %Screens.V2.Departure{
-                  prediction: struct(Prediction, id: "F4", trip: struct(Trip, direction_id: 1)),
+                  prediction:
+                    struct(Prediction,
+                      id: "F1",
+                      trip: struct(Trip, direction_id: 0),
+                      stop: struct(Stop),
+                      route: %Route{id: "Test"}
+                    ),
+                  schedule: nil
+                },
+                %Screens.V2.Departure{
+                  prediction:
+                    struct(Prediction,
+                      id: "F4",
+                      trip: struct(Trip, direction_id: 1),
+                      stop: struct(Stop),
+                      route: %Route{id: "Test"}
+                    ),
                   schedule: nil
                 }
               ]
@@ -545,7 +504,8 @@
               type: :normal_section,
               rows: [
                 %Screens.V2.Departure{
-                  prediction: struct(Prediction, id: "A"),
+                  prediction:
+                    struct(Prediction, id: "A", stop: struct(Stop), route: %Route{id: "Test"}),
                   schedule: nil
                 }
               ]
@@ -560,11 +520,23 @@
               type: :normal_section,
               rows: [
                 %Screens.V2.Departure{
-                  prediction: struct(Prediction, id: "F1", trip: struct(Trip, direction_id: 0)),
-                  schedule: nil
-                },
-                %Screens.V2.Departure{
-                  prediction: struct(Prediction, id: "F4", trip: struct(Trip, direction_id: 1)),
+                  prediction:
+                    struct(Prediction,
+                      id: "F1",
+                      trip: struct(Trip, direction_id: 0),
+                      stop: struct(Stop),
+                      route: %Route{id: "Test"}
+                    ),
+                  schedule: nil
+                },
+                %Screens.V2.Departure{
+                  prediction:
+                    struct(Prediction,
+                      id: "F4",
+                      trip: struct(Trip, direction_id: 1),
+                      stop: struct(Stop),
+                      route: %Route{id: "Test"}
+                    ),
                   schedule: nil
                 }
               ]
@@ -573,7 +545,8 @@
               type: :normal_section,
               rows: [
                 %Screens.V2.Departure{
-                  prediction: struct(Prediction, id: "A"),
+                  prediction:
+                    struct(Prediction, id: "A", stop: struct(Stop), route: %Route{id: "Test"}),
                   schedule: nil
                 }
               ]
@@ -588,11 +561,23 @@
               type: :normal_section,
               rows: [
                 %Screens.V2.Departure{
-                  prediction: struct(Prediction, id: "F1", trip: struct(Trip, direction_id: 0)),
-                  schedule: nil
-                },
-                %Screens.V2.Departure{
-                  prediction: struct(Prediction, id: "F4", trip: struct(Trip, direction_id: 1)),
+                  prediction:
+                    struct(Prediction,
+                      id: "F1",
+                      trip: struct(Trip, direction_id: 0),
+                      stop: struct(Stop),
+                      route: %Route{id: "Test"}
+                    ),
+                  schedule: nil
+                },
+                %Screens.V2.Departure{
+                  prediction:
+                    struct(Prediction,
+                      id: "F4",
+                      trip: struct(Trip, direction_id: 1),
+                      stop: struct(Stop),
+                      route: %Route{id: "Test"}
+                    ),
                   schedule: nil
                 }
               ]
@@ -601,7 +586,8 @@
               type: :normal_section,
               rows: [
                 %Screens.V2.Departure{
-                  prediction: struct(Prediction, id: "A"),
+                  prediction:
+                    struct(Prediction, id: "A", stop: struct(Stop), route: %Route{id: "Test"}),
                   schedule: nil
                 }
               ]
@@ -617,6 +603,7 @@
           now,
           fetch_section_departures_fn,
           fetch_alerts_fn,
+          fetch_schedules_fn,
           create_station_with_routes_map_fn
         )
 
