--- conflicted
+++ resolved
@@ -22,19 +22,14 @@
 
   describe "reconstructed_alert_instances/5" do
     setup do
-      stop_id = "place-hsmnl"
+      stop_id = "place-ogmnl"
 
       app = PreFare
 
       config =
         struct(Screen, %{
           app_id: :pre_fare_v2,
-<<<<<<< HEAD
-          app_params:
-            struct(PreFare, %{reconstructed_alert_widget: %CurrentStopId{stop_id: "place-ogmnl"}})
-=======
           app_params: struct(app, %{reconstructed_alert_widget: %CurrentStopId{stop_id: stop_id}})
->>>>>>> 1c94956d
         })
 
       bad_config = struct(Screen, %{app_params: struct(Solari)})
@@ -94,8 +89,7 @@
         }
       ]
 
-<<<<<<< HEAD
-      station_sequences = [
+      stop_sequences = [
         ["place-ogmnl", "place-mlmnl", "place-welln", "place-astao"]
       ]
 
@@ -105,10 +99,6 @@
         "place-welln" -> "Wellington"
         "place-astao" -> "Assembly"
       end
-=======
-      stop_sequences = [
-        ["place-hsmnl", "place-bckhl", "place-rvrwy", "place-mispk"]
-      ]
 
       location_context = %LocationContext{
         home_stop: stop_id,
@@ -118,31 +108,17 @@
         routes: routes_at_stop,
         alert_route_types: Stop.get_route_type_filter(app, stop_id)
       }
->>>>>>> 1c94956d
 
       %{
         config: config,
         bad_config: bad_config,
         location_context: location_context,
         now: ~U[2021-01-01T00:00:00Z],
-<<<<<<< HEAD
         happening_now_active_period: happening_now_active_period,
-        fetch_routes_by_stop_fn: fn _, _, _ -> {:ok, routes_at_stop} end,
-        fetch_parent_station_sequences_through_stop_fn: fn _, _ ->
-          {:ok, station_sequences}
-        end,
         fetch_alerts_fn: fn _ -> {:ok, alerts} end,
         fetch_directional_alerts_fn: fn _ -> {:ok, directional_alerts} end,
         fetch_stop_name_fn: fetch_stop_name_fn,
-        x_fetch_routes_by_stop_fn: fn _, _, _ -> :error end,
-        x_fetch_parent_station_sequences_through_stop_fn: fn _, _ -> :error end,
-=======
-        informed_stations_string: "Alewife",
-        fetch_alerts_fn: fn _ -> {:ok, alerts} end,
-        fetch_directional_alerts_fn: fn _ -> {:ok, directional_alerts} end,
-        fetch_stop_name_fn: fn _ -> "Alewife" end,
         fetch_location_context_fn: fn _, _, _ -> {:ok, location_context} end,
->>>>>>> 1c94956d
         x_fetch_alerts_fn: fn _ -> :error end,
         x_fetch_stop_name_fn: fn _ -> :error end,
         x_fetch_location_context_fn: fn _, _, _ -> :error end
@@ -154,18 +130,9 @@
         config: config,
         location_context: location_context,
         now: now,
-<<<<<<< HEAD
         happening_now_active_period: happening_now_active_period,
-        fetch_routes_by_stop_fn: fetch_routes_by_stop_fn,
-        fetch_parent_station_sequences_through_stop_fn:
-          fetch_parent_station_sequences_through_stop_fn,
-        fetch_stop_name_fn: fetch_stop_name_fn
-=======
-        informed_stations_string: informed_stations_string,
-        fetch_alerts_fn: fetch_alerts_fn,
         fetch_stop_name_fn: fetch_stop_name_fn,
         fetch_location_context_fn: fetch_location_context_fn
->>>>>>> 1c94956d
       } = context
 
       alerts = [
@@ -243,10 +210,9 @@
                reconstructed_alert_instances(
                  config,
                  now,
-                 fetch_routes_by_stop_fn,
-                 fetch_parent_station_sequences_through_stop_fn,
                  fetch_alerts_fn,
-                 fetch_stop_name_fn
+                 fetch_stop_name_fn,
+                 fetch_location_context_fn
                )
     end
 
@@ -254,14 +220,11 @@
          context do
       %{
         config: config,
-        routes_at_stop: routes_at_stop,
-        station_sequences: station_sequences,
+        location_context: location_context,
         now: now,
         happening_now_active_period: happening_now_active_period,
-        fetch_routes_by_stop_fn: fetch_routes_by_stop_fn,
-        fetch_parent_station_sequences_through_stop_fn:
-          fetch_parent_station_sequences_through_stop_fn,
-        fetch_stop_name_fn: fetch_stop_name_fn
+        fetch_stop_name_fn: fetch_stop_name_fn,
+        fetch_location_context_fn: fetch_location_context_fn
       } = context
 
       alerts = [
@@ -289,8 +252,7 @@
 
       expected_common_data = %{
         screen: config,
-        routes_at_stop: routes_at_stop,
-        stop_sequences: station_sequences,
+        location_context: location_context,
         now: now,
         is_terminal_station: true
       }
@@ -340,10 +302,9 @@
                reconstructed_alert_instances(
                  config,
                  now,
-                 fetch_routes_by_stop_fn,
-                 fetch_parent_station_sequences_through_stop_fn,
                  fetch_alerts_fn,
-                 fetch_stop_name_fn
+                 fetch_stop_name_fn,
+                 fetch_location_context_fn
                )
     end
 
@@ -351,14 +312,11 @@
          context do
       %{
         config: config,
-        routes_at_stop: routes_at_stop,
-        station_sequences: station_sequences,
+        location_context: location_context,
         now: now,
         happening_now_active_period: happening_now_active_period,
-        fetch_routes_by_stop_fn: fetch_routes_by_stop_fn,
-        fetch_parent_station_sequences_through_stop_fn:
-          fetch_parent_station_sequences_through_stop_fn,
-        fetch_stop_name_fn: fetch_stop_name_fn
+        fetch_stop_name_fn: fetch_stop_name_fn,
+        fetch_location_context_fn: fetch_location_context_fn
       } = context
 
       alerts = [
@@ -375,8 +333,7 @@
 
       expected_common_data = %{
         screen: config,
-        routes_at_stop: routes_at_stop,
-        stop_sequences: station_sequences,
+        location_context: location_context,
         now: now,
         is_terminal_station: true
       }
@@ -529,13 +486,6 @@
         config: config,
         location_context: location_context,
         now: now,
-<<<<<<< HEAD
-        fetch_routes_by_stop_fn: fetch_routes_by_stop_fn,
-        fetch_parent_station_sequences_through_stop_fn:
-          fetch_parent_station_sequences_through_stop_fn,
-=======
-        informed_stations_string: informed_stations_string,
->>>>>>> 1c94956d
         fetch_directional_alerts_fn: fetch_directional_alerts_fn,
         fetch_stop_name_fn: fetch_stop_name_fn,
         fetch_location_context_fn: fetch_location_context_fn
