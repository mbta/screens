defmodule Screens.V2.WidgetInstance.ReconstructedAlertTest do
  use ExUnit.Case, async: true

  alias Screens.Alerts.Alert
  alias Screens.Config.Screen
  alias Screens.Config.V2.{PreFare}
  alias Screens.Config.V2.Header.CurrentStopId
  alias Screens.V2.WidgetInstance
  alias Screens.V2.WidgetInstance.ReconstructedAlert
  alias Screens.V2.WidgetInstance.Serializer.RoutePill

  setup :setup_base

  # Currently testing PreFare only
  defp setup_base(_context) do
    %{
      widget: %ReconstructedAlert{
        alert: %Alert{id: "123"},
        screen: %Screen{app_params: nil, vendor: nil, device_id: nil, name: nil, app_id: nil}
      }
    }
  end

  defp put_active_period(widget, ap) do
    %{widget | alert: %{widget.alert | active_period: ap}}
  end

  defp put_home_stop(widget, app_config_module, stop_id) do
    %{
      widget
      | screen: %{
          widget.screen
          | app_params: struct(app_config_module, %{header: %CurrentStopId{stop_id: stop_id}})
        }
    }
  end

  defp put_informed_entities(widget, ies) do
    %{widget | alert: %{widget.alert | informed_entities: ies}}
  end

  defp put_stop_sequences(widget, sequences) do
    %{widget | stop_sequences: sequences}
  end

  defp put_routes_at_stop(widget, routes) do
    %{widget | routes_at_stop: routes}
  end

  defp put_app_id(widget, app_id) do
    %{widget | screen: %{widget.screen | app_id: app_id}}
  end

  defp put_effect(widget, effect) do
    %{widget | alert: %{widget.alert | effect: effect}}
  end

  defp put_now(widget, now) do
    %{widget | now: now}
  end

  defp put_cause(widget, cause) do
    %{widget | alert: %{widget.alert | cause: cause}}
  end

  defp put_alert_header(widget, header) do
    %{widget | alert: %{widget.alert | header: header}}
  end

  defp put_severity(widget, severity) do
    %{widget | alert: %{widget.alert | severity: severity}}
  end

  defp ie(opts \\ []) do
    %{
      stop: opts[:stop],
      route: opts[:route],
      route_type: opts[:route_type],
      direction_id: opts[:direction_id]
    }
  end

  # Setting up screen location context
  defp setup_home_stop(%{widget: widget}) do
    home_stop = "place-dwnxg"

    %{widget: put_home_stop(widget, PreFare, home_stop)}
  end

  defp setup_stop_sequences(%{widget: widget}) do
    stop_sequences = [
      [
        "place-ogmnl",
        "place-dwnxg",
        "place-chncl",
        "place-forhl"
      ],
      [
        "place-asmnl",
        "place-dwnxg",
        "place-pktrm",
        "place-alfcl"
      ],
      [
        "place-alfcl",
        "place-dwnxg",
        "place-sstat",
        "place-brntn"
      ]
    ]

    %{widget: put_stop_sequences(widget, stop_sequences)}
  end

  defp setup_routes(%{widget: widget}) do
    routes = [
      %{
        route_id: "Red",
        active?: true,
        direction_destinations: nil,
        long_name: nil,
        short_name: nil,
        type: :subway
      },
      %{
        route_id: "Orange",
        active?: true,
        direction_destinations: nil,
        long_name: nil,
        short_name: nil,
        type: :subway
      }
    ]

    %{widget: put_routes_at_stop(widget, routes)}
  end

  defp setup_screen_config(%{widget: widget}) do
    %{widget: put_app_id(widget, :pre_fare_v2)}
  end

  defp setup_now(%{widget: widget}) do
    %{widget: put_now(widget, ~U[2021-01-01T00:00:00Z])}
  end

  # Setting up alert related stuff
  defp setup_informed_entities(%{widget: widget}) do
    %{widget: put_informed_entities(widget, [ie(stop: "place-dwnxg")])}
  end

  defp setup_active_period(%{widget: widget}) do
    active_period = [
      {~U[2021-01-01T00:00:00Z], ~U[2021-01-01T22:00:00Z]},
      {~U[2021-01-02T00:00:00Z], ~U[2021-01-02T22:00:00Z]}
    ]

    %{widget: put_active_period(widget, active_period)}
  end

  defp setup_effect(%{widget: widget}) do
    %{widget: put_effect(widget, :station_closure)}
  end

  # Pass this to `setup` to set up "context" data on the alert widget, without setting up the API alert itself.
  @alert_widget_context_setup_group [
    :setup_home_stop,
    :setup_stop_sequences,
    :setup_routes,
    :setup_screen_config,
    :setup_now
  ]

  # Pass this to `setup` to set up a stop_closure alert that is currently active (just started) and affects the home stop.
  @valid_alert_setup_group @alert_widget_context_setup_group ++
                             [
                               :setup_informed_entities,
                               :setup_active_period,
                               :setup_effect
                             ]

  describe "priority/1 and slot_names/1" do
    setup @valid_alert_setup_group

    test "returns takeover for a closure alert at this station", %{widget: widget} do
      assert [1] == WidgetInstance.priority(widget)
      assert [:full_body] == WidgetInstance.slot_names(widget)
    end

    test "returns takeover for a suspension that affects all station trips", %{widget: widget} do
      widget = put_informed_entities(widget, [ie(route: "Red"), ie(route: "Orange")])
      assert [1] == WidgetInstance.priority(widget)
      assert [:full_body] == WidgetInstance.slot_names(widget)
    end

    test "returns flex zone alert for a suspension that affects some station trips", %{
      widget: widget
    } do
      widget = put_informed_entities(widget, [ie(route: "Red")])
      assert [3] == WidgetInstance.priority(widget)
      assert [:large] == WidgetInstance.slot_names(widget)
    end

    test "returns flex zone alert for a downstream alert", %{widget: widget} do
      widget = put_informed_entities(widget, [ie(stop: "place-pktrm")])
      assert [3] == WidgetInstance.priority(widget)
      assert [:large] == WidgetInstance.slot_names(widget)
    end

    test "returns flex zone alert for a boundary alert", %{widget: widget} do
      widget = put_informed_entities(widget, [ie(stop: "place-dwnxg"), ie(stop: "place-pktrm")])
      assert [3] == WidgetInstance.priority(widget)
      assert [:large] == WidgetInstance.slot_names(widget)
    end

    test "returns flex zone alert for a severe delay", %{widget: widget} do
      widget = put_effect(widget, :severe_delay)
      assert [3] == WidgetInstance.priority(widget)
      assert [:large] == WidgetInstance.slot_names(widget)
    end
  end

  describe "serialize_takeover_alert/2" do
    setup @alert_widget_context_setup_group ++ [:setup_active_period]

    test "handles suspension", %{widget: widget} do
      widget =
        widget
        |> put_effect(:suspension)
        |> put_informed_entities([
          ie(stop: "place-dwnxg", route: "Red"),
          ie(stop: "place-dwnxg", route: "Orange")
        ])
        |> put_cause(:unknown)

      expected = %{
        issue: %{icon: nil, text: ["No", %{icon: "Red"}, %{icon: "Orange"}, "trains"]},
        location: "at Downtown Crossing",
        cause: "",
        routes: [
          %{color: :orange, text: "OL", type: :text},
          %{color: :red, text: "RL", type: :text}
        ],
        effect: :suspension,
<<<<<<< HEAD
        urgent: true,
        region: :inside,
        remedy: "Please seek an alternate route"
=======
        urgent: true
>>>>>>> 416aa4cb
      }

      assert expected == ReconstructedAlert.serialize(widget)
    end

    test "handles shuttle", %{widget: widget} do
      widget =
        widget
        |> put_effect(:shuttle)
        |> put_informed_entities([
          ie(stop: "place-dwnxg", route: "Red"),
          ie(stop: "place-dwnxg", route: "Orange")
        ])
        |> put_cause(:unknown)

      expected = %{
        issue: %{icon: nil, text: ["No", %{icon: "Red"}, %{icon: "Orange"}, "trains"]},
        location: "at Downtown Crossing",
        cause: "",
        routes: [
          %{color: :orange, text: "OL", type: :text},
          %{color: :red, text: "RL", type: :text}
        ],
        effect: :shuttle,
<<<<<<< HEAD
        urgent: true,
        region: :inside,
        remedy: "Use shuttle bus"
=======
        urgent: true
>>>>>>> 416aa4cb
      }

      assert expected == ReconstructedAlert.serialize(widget)
    end

    test "handles station closure", %{widget: widget} do
      widget =
        widget
        |> put_effect(:station_closure)
        |> put_informed_entities([
          ie(stop: "place-dwnxg", route: "Red"),
          ie(stop: "place-dwnxg", route: "Orange")
        ])
        |> put_cause(:unknown)

      expected = %{
        issue: "Station Closed",
        location: "",
        cause: "",
        routes: [
          %{color: :orange, text: "OL", type: :text},
          %{color: :red, text: "RL", type: :text}
        ],
        effect: :station_closure,
<<<<<<< HEAD
        urgent: true,
        region: :inside,
        remedy: "Please seek an alternate route"
=======
        urgent: true
>>>>>>> 416aa4cb
      }

      assert expected == ReconstructedAlert.serialize(widget)
    end

    test "handles alert with cause", %{widget: widget} do
      widget =
        widget
        |> put_effect(:suspension)
        |> put_informed_entities([
          ie(stop: "place-dwnxg", route: "Red"),
          ie(stop: "place-dwnxg", route: "Orange")
        ])
        |> put_cause(:construction)

      expected = %{
        issue: %{icon: nil, text: ["No", %{icon: "Red"}, %{icon: "Orange"}, "trains"]},
        location: "at Downtown Crossing",
        cause: "Due to construction",
        routes: [
          %{color: :orange, text: "OL", type: :text},
          %{color: :red, text: "RL", type: :text}
        ],
        effect: :suspension,
<<<<<<< HEAD
        urgent: true,
        region: :inside,
        remedy: "Please seek an alternate route"
=======
        urgent: true
>>>>>>> 416aa4cb
      }

      assert expected == ReconstructedAlert.serialize(widget)
    end
  end

  describe "serialize_inside_flex_alert/1" do
    setup @alert_widget_context_setup_group ++ [:setup_active_period]

    test "handles suspension", %{widget: widget} do
      widget =
        widget
        |> put_effect(:suspension)
        |> put_informed_entities([
          ie(stop: "place-dwnxg", route: "Red")
        ])
        |> put_cause(:unknown)

      expected = %{
        issue: "No trains",
        location: "",
        cause: "",
        routes: [%{color: :red, text: "RED LINE", type: :text}],
        effect: :suspension,
<<<<<<< HEAD
        urgent: true,
        region: :inside,
        remedy: "Please seek an alternate route"
=======
        urgent: true
>>>>>>> 416aa4cb
      }

      assert expected == ReconstructedAlert.serialize(widget)
    end

    test "handles shuttle", %{widget: widget} do
      widget =
        widget
        |> put_effect(:shuttle)
        |> put_informed_entities([
          ie(stop: "place-dwnxg", route: "Red")
        ])
        |> put_cause(:unknown)

      expected = %{
        issue: "No trains",
        location: "",
        cause: "",
        routes: [%{color: :red, text: "RED LINE", type: :text}],
        effect: :shuttle,
<<<<<<< HEAD
        urgent: true,
        region: :inside,
        remedy: "Use shuttle bus"
=======
        urgent: true
>>>>>>> 416aa4cb
      }

      assert expected == ReconstructedAlert.serialize(widget)
    end

    test "handles station closure", %{widget: widget} do
      widget =
        widget
        |> put_effect(:station_closure)
        |> put_informed_entities([
          ie(stop: "place-dwnxg", route: "Red")
        ])
        |> put_cause(:unknown)

      expected = %{
        issue: "Red line platform closed",
        location: "",
        cause: "",
        routes: [%{color: :red, text: "RED LINE", type: :text}],
        effect: :station_closure,
<<<<<<< HEAD
        urgent: true,
        region: :inside,
        remedy: "Please seek an alternate route"
=======
        urgent: true
>>>>>>> 416aa4cb
      }

      assert expected == ReconstructedAlert.serialize(widget)
    end

    test "handles moderate delay", %{widget: widget} do
      widget =
        widget
        |> put_effect(:delay)
        |> put_informed_entities([
          ie(stop: "place-dwnxg", route: "Red")
        ])
        |> put_cause(:unknown)
        |> put_severity(5)
        |> put_alert_header("Test Alert")

      expected = %{
        issue: "Test Alert",
        location: "",
        cause: "",
        routes: [%{color: :red, text: "RED LINE", type: :text}],
        effect: :moderate_delay,
<<<<<<< HEAD
        urgent: false,
        region: :inside,
        remedy: ""
=======
        urgent: false
>>>>>>> 416aa4cb
      }

      assert expected == ReconstructedAlert.serialize(widget)
    end

    test "handles severe delay", %{widget: widget} do
      widget =
        widget
        |> put_effect(:delay)
        |> put_informed_entities([
          ie(stop: "place-dwnxg", route: "Red")
        ])
        |> put_cause(:unknown)
        |> put_severity(10)

      expected = %{
        issue: "Trains may be delayed over 60 minutes",
        location: "",
        cause: "",
        routes: [%{color: :red, text: "RED LINE", type: :text}],
        effect: :severe_delay,
<<<<<<< HEAD
        urgent: true,
        region: :inside,
        remedy: ""
=======
        urgent: true
>>>>>>> 416aa4cb
      }

      assert expected == ReconstructedAlert.serialize(widget)
    end

    test "handles alert with cause", %{widget: widget} do
      widget =
        widget
        |> put_effect(:delay)
        |> put_informed_entities([
          ie(stop: "place-dwnxg", route: "Red")
        ])
        |> put_cause(:construction)
        |> put_severity(10)

      expected = %{
        issue: "Trains may be delayed over 60 minutes",
        location: "",
        cause: "due to construction",
        routes: [%{color: :red, text: "RED LINE", type: :text}],
        effect: :severe_delay,
<<<<<<< HEAD
        urgent: true,
        region: :inside,
        remedy: ""
=======
        urgent: true
>>>>>>> 416aa4cb
      }

      assert expected == ReconstructedAlert.serialize(widget)
    end
  end

  describe "serialize_boundary_alert/1" do
    setup @alert_widget_context_setup_group ++ [:setup_active_period]

    test "handles suspension", %{widget: widget} do
      widget =
        widget
        |> put_effect(:suspension)
        |> put_informed_entities([
          ie(stop: "place-dwnxg", route: "Red", direction_id: 1),
          ie(stop: "place-pktrm", route: "Red", direction_id: 1)
        ])
        |> put_cause(:unknown)

      expected = %{
        issue: "No Alewife trains",
        location: "",
        cause: "",
        routes: [%{color: :red, text: "RED LINE", type: :text}],
        effect: :suspension,
<<<<<<< HEAD
        urgent: true,
        region: :boundary,
        remedy: "Please seek an alternate route"
=======
        urgent: true
>>>>>>> 416aa4cb
      }

      assert expected == ReconstructedAlert.serialize(widget)
    end

    test "handles shuttle", %{widget: widget} do
      widget =
        widget
        |> put_effect(:shuttle)
        |> put_informed_entities([
          ie(stop: "place-dwnxg", route: "Red", direction_id: 1),
          ie(stop: "place-pktrm", route: "Red", direction_id: 1)
        ])
        |> put_cause(:unknown)

      expected = %{
        issue: "No Alewife trains",
        location: "",
        cause: "",
        routes: [%{color: :red, text: "RED LINE", type: :text}],
        effect: :shuttle,
<<<<<<< HEAD
        urgent: true,
        region: :boundary,
        remedy: "Use shuttle bus"
=======
        urgent: true
>>>>>>> 416aa4cb
      }

      assert expected == ReconstructedAlert.serialize(widget)
    end

    test "handles moderate delay", %{widget: widget} do
      widget =
        widget
        |> put_effect(:delay)
        |> put_informed_entities([
          ie(stop: "place-dwnxg", route: "Red", direction_id: 1),
          ie(stop: "place-pktrm", route: "Red", direction_id: 1)
        ])
        |> put_cause(:unknown)
        |> put_severity(5)
        |> put_alert_header("Test Alert")

      expected = %{
        issue: "Test Alert",
        location: "",
        cause: "",
        routes: [%{color: :red, text: "RED LINE", type: :text}],
        effect: :moderate_delay,
<<<<<<< HEAD
        urgent: false,
        region: :boundary,
        remedy: ""
=======
        urgent: false
>>>>>>> 416aa4cb
      }

      assert expected == ReconstructedAlert.serialize(widget)
    end

    test "handles severe delay", %{widget: widget} do
      widget =
        widget
        |> put_effect(:delay)
        |> put_informed_entities([
          ie(stop: "place-dwnxg", route: "Red", direction_id: 1),
          ie(stop: "place-pktrm", route: "Red", direction_id: 1)
        ])
        |> put_cause(:unknown)
        |> put_severity(10)

      expected = %{
        issue: "Alewife trains may be delayed over 60 minutes",
        location: "",
        cause: "",
        routes: [%{color: :red, text: "RED LINE", type: :text}],
        effect: :severe_delay,
<<<<<<< HEAD
        urgent: true,
        region: :boundary,
        remedy: ""
=======
        urgent: true
>>>>>>> 416aa4cb
      }

      assert expected == ReconstructedAlert.serialize(widget)
    end

    test "handles alert with cause", %{widget: widget} do
      widget =
        widget
        |> put_effect(:delay)
        |> put_informed_entities([
          ie(stop: "place-dwnxg", route: "Red", direction_id: 1),
          ie(stop: "place-pktrm", route: "Red", direction_id: 1)
        ])
        |> put_cause(:construction)
        |> put_severity(10)

      expected = %{
        issue: "Alewife trains may be delayed over 60 minutes",
        location: "",
        cause: "due to construction",
        routes: [%{color: :red, text: "RED LINE", type: :text}],
        effect: :severe_delay,
<<<<<<< HEAD
        urgent: true,
        region: :boundary,
        remedy: ""
=======
        urgent: true
>>>>>>> 416aa4cb
      }

      assert expected == ReconstructedAlert.serialize(widget)
    end
  end

  describe "serialize_outside_alert/1" do
    setup @alert_widget_context_setup_group

    test "handles suspension at one stop", %{widget: widget} do
      widget =
        widget
        |> put_effect(:suspension)
        |> put_informed_entities([ie(stop: "place-alfcl", direction_id: 1, route: "Red")])
        |> put_cause(:unknown)

      expected = %{
        issue: "No Alewife trains",
        location: "at Alewife",
        cause: "",
        routes: [%{color: :red, text: "RED LINE", type: :text}],
        effect: :suspension,
<<<<<<< HEAD
        urgent: false,
        region: :outside,
        remedy: "Please seek an alternate route"
=======
        urgent: false
>>>>>>> 416aa4cb
      }

      assert expected == ReconstructedAlert.serialize(widget)
    end

    test "handles shuttle at one stop", %{widget: widget} do
      widget =
        widget
        |> put_effect(:shuttle)
        |> put_informed_entities([ie(stop: "place-alfcl", direction_id: 1, route: "Red")])
        |> put_cause(:unknown)

      expected = %{
        issue: "No Alewife trains",
        location: "at Alewife",
        cause: "",
        routes: [%{color: :red, text: "RED LINE", type: :text}],
        effect: :shuttle,
<<<<<<< HEAD
        urgent: false,
        region: :outside,
        remedy: "Use shuttle bus"
=======
        urgent: false
>>>>>>> 416aa4cb
      }

      assert expected == ReconstructedAlert.serialize(widget)
    end

    test "handles station closure", %{widget: widget} do
      widget =
        widget
        |> put_effect(:station_closure)
        |> put_informed_entities([
          ie(stop: "place-alfcl", route: "Red"),
          ie(stop: "place-alfcl", route: "Orange")
        ])
        |> put_cause(:unknown)

      expected = %{
        issue: "Trains will bypass Alewife",
        location: "",
        cause: "",
        routes: [
          %{color: :orange, text: "OL", type: :text},
          %{color: :red, text: "RL", type: :text}
        ],
        effect: :station_closure,
<<<<<<< HEAD
        urgent: false,
        region: :outside,
        remedy: "Please seek an alternate route"
=======
        urgent: false
>>>>>>> 416aa4cb
      }

      assert expected == ReconstructedAlert.serialize(widget)
    end

    test "handles delay", %{widget: widget} do
      widget =
        widget
        |> put_effect(:delay)
        |> put_informed_entities([
          ie(stop: "place-alfcl", route: "Red")
        ])
        |> put_cause(:unknown)
        |> put_alert_header("Test Alert")

      expected = %{
        issue: "Test Alert",
        location: "",
        cause: "",
        routes: [%{color: :red, text: "RED LINE", type: :text}],
        effect: :delay,
<<<<<<< HEAD
        urgent: false,
        region: :outside,
        remedy: ""
=======
        urgent: false
>>>>>>> 416aa4cb
      }

      assert expected == ReconstructedAlert.serialize(widget)
    end

    test "handles alert with cause", %{widget: widget} do
      widget =
        widget
        |> put_effect(:station_closure)
        |> put_informed_entities([
          ie(stop: "place-alfcl", route: "Red"),
          ie(stop: "place-alfcl", route: "Orange")
        ])
        |> put_cause(:construction)

      expected = %{
        issue: "Trains will bypass Alewife",
        location: "",
        cause: "due to construction",
        routes: [
          %{color: :orange, text: "OL", type: :text},
          %{color: :red, text: "RL", type: :text}
        ],
        effect: :station_closure,
<<<<<<< HEAD
        urgent: false,
        region: :outside,
        remedy: "Please seek an alternate route"
=======
        urgent: false
>>>>>>> 416aa4cb
      }

      assert expected == ReconstructedAlert.serialize(widget)
    end
  end

  describe "widget_type/1" do
    test "returns reconstructed_alert", %{widget: widget} do
      assert :reconstructed_alert == WidgetInstance.widget_type(widget)
    end
  end

  describe "audio_serialize/1" do
    test "returns empty string" do
      instance = %ReconstructedAlert{}
      assert %{} == WidgetInstance.audio_serialize(instance)
    end
  end

  describe "audio_sort_key/1" do
    test "returns [0]" do
      instance = %ReconstructedAlert{}
      assert [0] == WidgetInstance.audio_sort_key(instance)
    end
  end

  describe "audio_valid_candidate?/1" do
    test "returns true" do
      instance = %ReconstructedAlert{}
      assert WidgetInstance.audio_valid_candidate?(instance)
    end
  end

  describe "audio_view/1" do
    test "returns ReconstructedAlertView" do
      instance = %ReconstructedAlert{}
      assert ScreensWeb.V2.Audio.ReconstructedAlertView == WidgetInstance.audio_view(instance)
    end
  end
end<|MERGE_RESOLUTION|>--- conflicted
+++ resolved
@@ -241,13 +241,9 @@
           %{color: :red, text: "RL", type: :text}
         ],
         effect: :suspension,
-<<<<<<< HEAD
-        urgent: true,
-        region: :inside,
-        remedy: "Please seek an alternate route"
-=======
-        urgent: true
->>>>>>> 416aa4cb
+        urgent: true,
+        region: :inside,
+        remedy: "Please seek an alternate route"
       }
 
       assert expected == ReconstructedAlert.serialize(widget)
@@ -272,13 +268,9 @@
           %{color: :red, text: "RL", type: :text}
         ],
         effect: :shuttle,
-<<<<<<< HEAD
         urgent: true,
         region: :inside,
         remedy: "Use shuttle bus"
-=======
-        urgent: true
->>>>>>> 416aa4cb
       }
 
       assert expected == ReconstructedAlert.serialize(widget)
@@ -303,13 +295,9 @@
           %{color: :red, text: "RL", type: :text}
         ],
         effect: :station_closure,
-<<<<<<< HEAD
-        urgent: true,
-        region: :inside,
-        remedy: "Please seek an alternate route"
-=======
-        urgent: true
->>>>>>> 416aa4cb
+        urgent: true,
+        region: :inside,
+        remedy: "Please seek an alternate route"
       }
 
       assert expected == ReconstructedAlert.serialize(widget)
@@ -334,13 +322,9 @@
           %{color: :red, text: "RL", type: :text}
         ],
         effect: :suspension,
-<<<<<<< HEAD
-        urgent: true,
-        region: :inside,
-        remedy: "Please seek an alternate route"
-=======
-        urgent: true
->>>>>>> 416aa4cb
+        urgent: true,
+        region: :inside,
+        remedy: "Please seek an alternate route"
       }
 
       assert expected == ReconstructedAlert.serialize(widget)
@@ -365,13 +349,9 @@
         cause: "",
         routes: [%{color: :red, text: "RED LINE", type: :text}],
         effect: :suspension,
-<<<<<<< HEAD
-        urgent: true,
-        region: :inside,
-        remedy: "Please seek an alternate route"
-=======
-        urgent: true
->>>>>>> 416aa4cb
+        urgent: true,
+        region: :inside,
+        remedy: "Please seek an alternate route"
       }
 
       assert expected == ReconstructedAlert.serialize(widget)
@@ -392,13 +372,9 @@
         cause: "",
         routes: [%{color: :red, text: "RED LINE", type: :text}],
         effect: :shuttle,
-<<<<<<< HEAD
         urgent: true,
         region: :inside,
         remedy: "Use shuttle bus"
-=======
-        urgent: true
->>>>>>> 416aa4cb
       }
 
       assert expected == ReconstructedAlert.serialize(widget)
@@ -419,13 +395,9 @@
         cause: "",
         routes: [%{color: :red, text: "RED LINE", type: :text}],
         effect: :station_closure,
-<<<<<<< HEAD
-        urgent: true,
-        region: :inside,
-        remedy: "Please seek an alternate route"
-=======
-        urgent: true
->>>>>>> 416aa4cb
+        urgent: true,
+        region: :inside,
+        remedy: "Please seek an alternate route"
       }
 
       assert expected == ReconstructedAlert.serialize(widget)
@@ -448,13 +420,9 @@
         cause: "",
         routes: [%{color: :red, text: "RED LINE", type: :text}],
         effect: :moderate_delay,
-<<<<<<< HEAD
         urgent: false,
         region: :inside,
         remedy: ""
-=======
-        urgent: false
->>>>>>> 416aa4cb
       }
 
       assert expected == ReconstructedAlert.serialize(widget)
@@ -476,13 +444,9 @@
         cause: "",
         routes: [%{color: :red, text: "RED LINE", type: :text}],
         effect: :severe_delay,
-<<<<<<< HEAD
         urgent: true,
         region: :inside,
         remedy: ""
-=======
-        urgent: true
->>>>>>> 416aa4cb
       }
 
       assert expected == ReconstructedAlert.serialize(widget)
@@ -504,13 +468,9 @@
         cause: "due to construction",
         routes: [%{color: :red, text: "RED LINE", type: :text}],
         effect: :severe_delay,
-<<<<<<< HEAD
         urgent: true,
         region: :inside,
         remedy: ""
-=======
-        urgent: true
->>>>>>> 416aa4cb
       }
 
       assert expected == ReconstructedAlert.serialize(widget)
@@ -536,13 +496,9 @@
         cause: "",
         routes: [%{color: :red, text: "RED LINE", type: :text}],
         effect: :suspension,
-<<<<<<< HEAD
         urgent: true,
         region: :boundary,
         remedy: "Please seek an alternate route"
-=======
-        urgent: true
->>>>>>> 416aa4cb
       }
 
       assert expected == ReconstructedAlert.serialize(widget)
@@ -564,13 +520,9 @@
         cause: "",
         routes: [%{color: :red, text: "RED LINE", type: :text}],
         effect: :shuttle,
-<<<<<<< HEAD
         urgent: true,
         region: :boundary,
         remedy: "Use shuttle bus"
-=======
-        urgent: true
->>>>>>> 416aa4cb
       }
 
       assert expected == ReconstructedAlert.serialize(widget)
@@ -594,13 +546,9 @@
         cause: "",
         routes: [%{color: :red, text: "RED LINE", type: :text}],
         effect: :moderate_delay,
-<<<<<<< HEAD
         urgent: false,
         region: :boundary,
         remedy: ""
-=======
-        urgent: false
->>>>>>> 416aa4cb
       }
 
       assert expected == ReconstructedAlert.serialize(widget)
@@ -623,13 +571,9 @@
         cause: "",
         routes: [%{color: :red, text: "RED LINE", type: :text}],
         effect: :severe_delay,
-<<<<<<< HEAD
         urgent: true,
         region: :boundary,
         remedy: ""
-=======
-        urgent: true
->>>>>>> 416aa4cb
       }
 
       assert expected == ReconstructedAlert.serialize(widget)
@@ -652,13 +596,9 @@
         cause: "due to construction",
         routes: [%{color: :red, text: "RED LINE", type: :text}],
         effect: :severe_delay,
-<<<<<<< HEAD
         urgent: true,
         region: :boundary,
         remedy: ""
-=======
-        urgent: true
->>>>>>> 416aa4cb
       }
 
       assert expected == ReconstructedAlert.serialize(widget)
@@ -681,13 +621,9 @@
         cause: "",
         routes: [%{color: :red, text: "RED LINE", type: :text}],
         effect: :suspension,
-<<<<<<< HEAD
         urgent: false,
         region: :outside,
         remedy: "Please seek an alternate route"
-=======
-        urgent: false
->>>>>>> 416aa4cb
       }
 
       assert expected == ReconstructedAlert.serialize(widget)
@@ -706,13 +642,9 @@
         cause: "",
         routes: [%{color: :red, text: "RED LINE", type: :text}],
         effect: :shuttle,
-<<<<<<< HEAD
         urgent: false,
         region: :outside,
         remedy: "Use shuttle bus"
-=======
-        urgent: false
->>>>>>> 416aa4cb
       }
 
       assert expected == ReconstructedAlert.serialize(widget)
@@ -737,13 +669,9 @@
           %{color: :red, text: "RL", type: :text}
         ],
         effect: :station_closure,
-<<<<<<< HEAD
         urgent: false,
         region: :outside,
         remedy: "Please seek an alternate route"
-=======
-        urgent: false
->>>>>>> 416aa4cb
       }
 
       assert expected == ReconstructedAlert.serialize(widget)
@@ -765,13 +693,9 @@
         cause: "",
         routes: [%{color: :red, text: "RED LINE", type: :text}],
         effect: :delay,
-<<<<<<< HEAD
         urgent: false,
         region: :outside,
         remedy: ""
-=======
-        urgent: false
->>>>>>> 416aa4cb
       }
 
       assert expected == ReconstructedAlert.serialize(widget)
@@ -796,13 +720,9 @@
           %{color: :red, text: "RL", type: :text}
         ],
         effect: :station_closure,
-<<<<<<< HEAD
         urgent: false,
         region: :outside,
         remedy: "Please seek an alternate route"
-=======
-        urgent: false
->>>>>>> 416aa4cb
       }
 
       assert expected == ReconstructedAlert.serialize(widget)
