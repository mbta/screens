defmodule Screens.V2.WidgetInstance.DeparturesTest do
  use ExUnit.Case, async: true

  alias Screens.Alerts.Alert
  alias Screens.Config.V2.FreeTextLine
  alias Screens.Config.Screen
  alias Screens.Predictions.Prediction
  alias Screens.Routes.Route
  alias Screens.Schedules.Schedule
  alias Screens.Trips.Trip
  alias Screens.Vehicles.Vehicle
  alias Screens.V2.{Departure, WidgetInstance}
  alias Screens.V2.WidgetInstance.Departures
  alias Screens.V2.WidgetInstance.Serializer.RoutePill

  describe "priority/1" do
    test "returns 2" do
      instance = %Departures{section_data: []}
      assert [2] == WidgetInstance.priority(instance)
    end
  end

  describe "serialize_section/2" do
    setup do
      %{
        bus_shelter_screen: %Screen{
          app_id: :bus_shelter_v2,
          vendor: :lg_mri,
          device_id: "TEST",
          name: "TEST",
          app_params: nil
        }
      }
    end

    test "returns serialized normal_section", %{bus_shelter_screen: bus_shelter_screen} do
      section = %{type: :normal_section, rows: []}

      assert %{type: :normal_section, rows: []} ==
               Departures.serialize_section(section, bus_shelter_screen)
    end

    test "returns serialized notice_section", %{bus_shelter_screen: bus_shelter_screen} do
      section = %{type: :notice_section, text: %{icon: :warning, text: []}}

      assert %{type: :notice_section, text: %{icon: :warning, text: []}} ==
               Departures.serialize_section(section, bus_shelter_screen)
    end

    test "returns serialized normal_section with notice", %{
      bus_shelter_screen: bus_shelter_screen
    } do
      section = %{type: :normal_section, rows: [%{text: %FreeTextLine{icon: nil, text: []}}]}

      assert %{type: :normal_section, rows: [%{type: :notice_row, text: %{icon: nil, text: []}}]} ==
               Departures.serialize_section(section, bus_shelter_screen)
    end
  end

  describe "serialize_section/3" do
    setup do
      %{
        dup_screen: %Screen{
          app_id: :dup_v2,
          vendor: :outfront,
          device_id: "TEST",
          name: "TEST",
          app_params: nil
        }
      }
    end

    test "returns serialized headway_section for one configured section", %{
      dup_screen: dup_screen
    } do
      section = %{type: :headway_section, pill: :red, time_range: {1, 2}, headsign: "Test"}

      expected_text = %{
        icon: "subway-negative-black",
        text: [
          %{color: :red, text: "Red Line"},
          %{special: :break},
          "Test trains every",
          %{format: :bold, text: "1-2"},
          "minutes"
        ]
      }

      assert %{type: :headway_section, text: expected_text} ==
               Departures.serialize_section(section, dup_screen, true)
    end

    test "returns serialized headway_section for multiple configured sections", %{
      dup_screen: dup_screen
    } do
      section = %{type: :headway_section, pill: :red, time_range: {1, 2}, headsign: "Test"}

      expected_text = %{
        icon: :red,
        text: ["every", %{format: :bold, text: "1-2"}, "minutes"]
      }

      assert %{type: :headway_section, text: expected_text} ==
               Departures.serialize_section(section, dup_screen, false)
    end
<<<<<<< HEAD
=======

    test "returns serialized no_data_section for subway/light rail", %{
      dup_screen: dup_screen
    } do
      section = %{type: :no_data_section, route: %{id: "Orange", type: :subway}}

      expected_text = %{
        icon: :orange,
        text: ["Updates unavailable"]
      }

      assert %{type: :no_data_section, text: expected_text} ==
               Departures.serialize_section(section, dup_screen, true)

      section = %{type: :no_data_section, route: %{id: "Green", type: :light_rail}}

      expected_text = %{
        icon: :green,
        text: ["Updates unavailable"]
      }

      assert %{type: :no_data_section, text: expected_text} ==
               Departures.serialize_section(section, dup_screen, true)
    end

    test "returns serialized no_data_section for bus", %{
      dup_screen: dup_screen
    } do
      section = %{type: :no_data_section, route: %{id: "555", type: :bus}}

      expected_text = %{
        icon: :bus,
        text: ["Updates unavailable"]
      }

      assert %{type: :no_data_section, text: expected_text} ==
               Departures.serialize_section(section, dup_screen, true)
    end

    test "returns serialized no_data_section for SL", %{
      dup_screen: dup_screen
    } do
      section = %{type: :no_data_section, route: %{short_name: "SL1", type: :bus}}

      expected_text = %{
        icon: :silver,
        text: ["Updates unavailable"]
      }

      assert %{type: :no_data_section, text: expected_text} ==
               Departures.serialize_section(section, dup_screen, true)
    end

    test "returns serialized no_data_section for CR", %{
      dup_screen: dup_screen
    } do
      section = %{type: :no_data_section, route: %{id: "CR-Test", type: :rail}}

      expected_text = %{
        icon: :cr,
        text: ["Updates unavailable"]
      }

      assert %{type: :no_data_section, text: expected_text} ==
               Departures.serialize_section(section, dup_screen, true)
    end
>>>>>>> 59974203
  end

  describe "group_consecutive_departures/2" do
    setup do
      %{
        bus_shelter_screen: %Screen{
          app_id: :bus_shelter_v2,
          vendor: :lg_mri,
          device_id: "TEST",
          name: "TEST",
          app_params: nil
        },
        dup_screen: %Screen{
          app_id: :dup_v2,
          vendor: :outfront,
          device_id: "TEST",
          name: "TEST",
          app_params: nil
        }
      }
    end

    test "groups consecutive departures with matching routes and headsigns", %{
      bus_shelter_screen: bus_shelter_screen
    } do
      d1 = %Departure{
        prediction: %Prediction{route: %Route{id: "1"}, trip: %Trip{headsign: "Nubian"}}
      }

      d2 = %Departure{
        prediction: %Prediction{route: %Route{id: "1"}, trip: %Trip{headsign: "Nubian"}}
      }

      d3 = %Departure{
        schedule: %Schedule{route: %Route{id: "22"}, trip: %Trip{headsign: "Ruggles"}}
      }

      d4 = %Departure{
        prediction: %Prediction{route: %Route{id: "28"}, trip: %Trip{headsign: "Ruggles"}}
      }

      d5 = %Departure{
        prediction: %Prediction{route: %Route{id: "22"}, trip: %Trip{headsign: "Ruggles"}}
      }

      d6 = %Departure{
        schedule: %Schedule{
          route: %Route{id: "22"},
          trip: %Trip{headsign: "Ruggles via Somewhere"}
        }
      }

      d7 = %Departure{
        prediction: %Prediction{
          route: %Route{id: "22"},
          trip: %Trip{headsign: "Ruggles via Somewhere"}
        }
      }

      departures = [d1, d2, d3, d4, d5, d6, d7]
      expected = [[d1, d2], [d3], [d4], [d5], [d6, d7]]
      assert expected == Departures.group_consecutive_departures(departures, bus_shelter_screen)
    end

    test "groups departures and ignores notices", %{bus_shelter_screen: bus_shelter_screen} do
      d1 = %Departure{
        prediction: %Prediction{route: %Route{id: "1"}, trip: %Trip{headsign: "Nubian"}}
      }

      d2 = %Departure{
        prediction: %Prediction{route: %Route{id: "1"}, trip: %Trip{headsign: "Nubian"}}
      }

      d3 = %Departure{
        schedule: %Schedule{route: %Route{id: "22"}, trip: %Trip{headsign: "Ruggles"}}
      }

      n1 = %{text: %FreeTextLine{icon: nil, text: []}}

      departures = [d1, d2, d3, n1]
      expected = [[d1, d2], [d3], [n1]]
      assert expected == Departures.group_consecutive_departures(departures, bus_shelter_screen)
    end

    test "keeps departures ungrouped for DUPs", %{dup_screen: dup_screen} do
      d1 = %Departure{
        prediction: %Prediction{route: %Route{id: "1"}, trip: %Trip{headsign: "Nubian"}}
      }

      d2 = %Departure{
        prediction: %Prediction{route: %Route{id: "1"}, trip: %Trip{headsign: "Nubian"}}
      }

      d3 = %Departure{
        schedule: %Schedule{route: %Route{id: "22"}, trip: %Trip{headsign: "Ruggles"}}
      }

      d4 = %Departure{
        schedule: %Schedule{route: %Route{id: "22"}, trip: %Trip{headsign: "Ruggles"}}
      }

      departures = [d1, d2, d3, d4]
      expected = [[d1], [d2], [d3], [d4]]
      assert expected == Departures.group_consecutive_departures(departures, dup_screen)
    end
  end

  describe "serialize_route/1" do
    setup do
      %{serializer: &RoutePill.serialize_for_departure/4}
    end

    test "handles default", %{serializer: serializer} do
      departure = %Departure{
        prediction: %Prediction{
          route: %Route{id: "Blue", short_name: "", long_name: "Blue Line", type: :subway}
        }
      }

      assert %{type: :text, text: "BL", color: :blue} ==
               Departures.serialize_route([departure], serializer)

      departure = %Departure{
        prediction: %Prediction{
          route: %Route{id: "Green-B", short_name: "", long_name: "Green Line B", type: :subway}
        }
      }

      assert %{type: :text, text: "GL·B", color: :green} ==
               Departures.serialize_route([departure], serializer)

      departure = %Departure{
        prediction: %Prediction{route: %Route{id: "741", short_name: "SL1", type: :bus}}
      }

      assert %{type: :text, text: "SL1", color: :silver} ==
               Departures.serialize_route([departure], serializer)

      departure = %Departure{
        prediction: %Prediction{route: %Route{id: "1", short_name: "1", type: :bus}}
      }

      assert %{type: :text, text: "1", color: :yellow} ==
               Departures.serialize_route([departure], serializer)
    end

    test "handles slashed routes", %{serializer: serializer} do
      departure = %Departure{
        prediction: %Prediction{route: %Route{id: "214216", short_name: "214/216", type: :bus}}
      }

      assert %{type: :slashed, part1: "214", part2: "216", color: :yellow} ==
               Departures.serialize_route([departure], serializer)
    end

    test "handles rail", %{serializer: serializer} do
      departure = %Departure{
        prediction: %Prediction{route: %Route{id: "CR-Providence", type: :rail}}
      }

      assert %{type: :icon, icon: :rail, color: :purple} ==
               Departures.serialize_route([departure], serializer)
    end

    test "handles ferry", %{serializer: serializer} do
      departure = %Departure{
        prediction: %Prediction{route: %Route{id: "Boat-F1", type: :ferry}}
      }

      assert %{type: :icon, icon: :boat, color: :teal} ==
               Departures.serialize_route([departure], serializer)
    end

    test "handles track numbers", %{serializer: serializer} do
      departure = %Departure{
        prediction: %Prediction{route: %Route{id: "CR-Providence", type: :rail}, track_number: 7}
      }

      assert %{type: :text, text: "TR7", color: :purple} ==
               Departures.serialize_route([departure], serializer)
    end
  end

  describe "serialize_headsign/2" do
    setup do
      %{
        bus_shelter_screen: %Screen{
          app_id: :bus_shelter_v2,
          vendor: :lg_mri,
          device_id: "TEST",
          name: "TEST",
          app_params: nil
        },
        dup_screen: %Screen{
          app_id: :dup_v2,
          vendor: :outfront,
          device_id: "TEST",
          name: "TEST",
          app_params: nil
        }
      }
    end

    test "handles default", %{bus_shelter_screen: bus_shelter_screen} do
      departure = %Departure{prediction: %Prediction{trip: %Trip{headsign: "Ruggles"}}}

      assert %{headsign: "Ruggles", variation: nil} ==
               Departures.serialize_headsign([departure], bus_shelter_screen)
    end

    test "handles via variations", %{bus_shelter_screen: bus_shelter_screen} do
      departure = %Departure{prediction: %Prediction{trip: %Trip{headsign: "Nubian via Allston"}}}

      assert %{headsign: "Nubian", variation: "via Allston"} ==
               Departures.serialize_headsign([departure], bus_shelter_screen)
    end

    test "handles parenthesized variations", %{bus_shelter_screen: bus_shelter_screen} do
      departure = %Departure{
        prediction: %Prediction{trip: %Trip{headsign: "Beth Israel (Limited Stops)"}}
      }

      assert %{headsign: "Beth Israel", variation: "(Limited Stops)"} ==
               Departures.serialize_headsign([departure], bus_shelter_screen)
    end

    test "handles DUPs", %{dup_screen: dup_screen} do
      departure = %Departure{
        prediction: %Prediction{trip: %Trip{headsign: "Test 1"}}
      }

      assert %{headsign: "T1"} ==
               Departures.serialize_headsign([departure], dup_screen)

      departure = %Departure{
        prediction: %Prediction{trip: %Trip{headsign: "Test 2"}}
      }

      assert %{headsign: "Test 2"} ==
               Departures.serialize_headsign([departure], dup_screen)
    end
  end

  describe "serialize_times_with_crowding/2" do
    setup do
      bus_eink_screen = %Screen{
        app_id: :bus_eink_v2,
        vendor: :gds,
        device_id: "TEST",
        name: "TEST",
        app_params: nil
      }

      bus_shelter_screen = %Screen{
        app_id: :bus_shelter_v2,
        vendor: :lg_mri,
        device_id: "TEST",
        name: "TEST",
        app_params: nil
      }

      %{bus_eink_screen: bus_eink_screen, bus_shelter_screen: bus_shelter_screen}
    end

    test "identifies BRD from vehicle status", %{bus_shelter_screen: screen} do
      serialized_boarding = [%{id: nil, crowding: nil, time: %{text: "BRD", type: :text}}]
      now = ~U[2020-01-01T00:00:00Z]

      departure = %Departure{
        prediction: %Prediction{
          departure_time: ~U[2020-01-01T00:01:10Z],
          route: %Route{type: :subway},
          vehicle: %Vehicle{current_status: :stopped_at}
        }
      }

      assert serialized_boarding ==
               Departures.serialize_times_with_crowding([departure], screen, now)

      departure = %Departure{
        prediction: %Prediction{
          departure_time: ~U[2020-01-01T00:02:10Z],
          route: %Route{type: :subway},
          vehicle: %Vehicle{current_status: :stopped_at}
        }
      }

      assert serialized_boarding !=
               Departures.serialize_times_with_crowding([departure], screen, now)

      departure = %Departure{
        prediction: %Prediction{
          departure_time: ~U[2020-01-01T00:02:10Z],
          route: %Route{type: :subway},
          vehicle: %Vehicle{current_status: :in_transit_to}
        }
      }

      assert serialized_boarding !=
               Departures.serialize_times_with_crowding([departure], screen, now)
    end

    test "identifies BRD from stop type", %{bus_shelter_screen: screen} do
      serialized_boarding = [%{id: nil, crowding: nil, time: %{text: "BRD", type: :text}}]
      now = ~U[2020-01-01T00:00:00Z]

      departure = %Departure{
        prediction: %Prediction{
          arrival_time: nil,
          departure_time: ~U[2020-01-01T00:00:10Z],
          route: %Route{type: :subway}
        }
      }

      assert serialized_boarding ==
               Departures.serialize_times_with_crowding([departure], screen, now)

      departure = %Departure{
        prediction: %Prediction{
          arrival_time: nil,
          departure_time: ~U[2020-01-01T00:00:40Z],
          route: %Route{type: :subway}
        }
      }

      assert serialized_boarding !=
               Departures.serialize_times_with_crowding([departure], screen, now)

      departure = %Departure{
        prediction: %Prediction{
          arrival_time: ~U[2020-01-01T00:00:10Z],
          departure_time: ~U[2020-01-01T00:00:10Z],
          route: %Route{type: :subway}
        }
      }

      assert serialized_boarding !=
               Departures.serialize_times_with_crowding([departure], screen, now)
    end

    test "identifies ARR", %{bus_shelter_screen: screen} do
      serialized_arriving = [%{id: nil, crowding: nil, time: %{text: "ARR", type: :text}}]
      now = ~U[2020-01-01T00:00:00Z]

      departure = %Departure{
        prediction: %Prediction{
          arrival_time: ~U[2020-01-01T00:00:10Z],
          departure_time: ~U[2020-01-01T00:00:10Z],
          route: %Route{type: :subway}
        }
      }

      assert serialized_arriving ==
               Departures.serialize_times_with_crowding([departure], screen, now)

      departure = %Departure{
        prediction: %Prediction{
          arrival_time: ~U[2020-01-01T00:00:40Z],
          departure_time: ~U[2020-01-01T00:00:40Z],
          route: %Route{type: :subway}
        }
      }

      assert serialized_arriving !=
               Departures.serialize_times_with_crowding([departure], screen, now)
    end

    test "returns Now on e-Ink screens", %{bus_eink_screen: screen} do
      serialized_now = [%{id: nil, crowding: nil, time: %{text: "Now", type: :text}}]
      now = ~U[2020-01-01T00:00:00Z]

      departure = %Departure{
        prediction: %Prediction{
          arrival_time: ~U[2020-01-01T00:00:50Z],
          departure_time: ~U[2020-01-01T00:00:50Z],
          route: %Route{type: :subway}
        }
      }

      assert serialized_now ==
               Departures.serialize_times_with_crowding([departure], screen, now)

      departure = %Departure{
        prediction: %Prediction{
          arrival_time: ~U[2020-01-01T00:01:10Z],
          departure_time: ~U[2020-01-01T00:01:10Z],
          route: %Route{type: :subway}
        }
      }

      assert serialized_now !=
               Departures.serialize_times_with_crowding([departure], screen, now)
    end

    test "doesn't show minute countdown for rail or ferry", %{bus_shelter_screen: screen} do
      now = ~U[2020-01-01T00:00:00Z]

      departure = %Departure{
        prediction: %Prediction{
          arrival_time: ~U[2020-01-01T00:20:00Z],
          departure_time: ~U[2020-01-01T00:20:00Z],
          route: %Route{type: :subway}
        }
      }

      assert [%{time: %{type: :minutes}}] =
               Departures.serialize_times_with_crowding([departure], screen, now)

      departure = %Departure{
        prediction: %Prediction{
          arrival_time: ~U[2020-01-01T00:20:00Z],
          departure_time: ~U[2020-01-01T00:20:00Z],
          route: %Route{type: :rail}
        }
      }

      assert [%{time: %{type: :timestamp}}] =
               Departures.serialize_times_with_crowding([departure], screen, now)

      departure = %Departure{
        prediction: %Prediction{
          arrival_time: ~U[2020-01-01T00:20:00Z],
          departure_time: ~U[2020-01-01T00:20:00Z],
          route: %Route{type: :bus}
        }
      }

      assert [%{time: %{type: :minutes}}] =
               Departures.serialize_times_with_crowding([departure], screen, now)

      departure = %Departure{
        prediction: %Prediction{
          arrival_time: ~U[2020-01-01T00:20:00Z],
          departure_time: ~U[2020-01-01T00:20:00Z],
          route: %Route{type: :ferry}
        }
      }

      assert [%{time: %{type: :timestamp}}] =
               Departures.serialize_times_with_crowding([departure], screen, now)
    end

    test "correctly serializes timestamps", %{bus_shelter_screen: screen} do
      serialized_timestamp = [
        %{id: nil, crowding: nil, time: %{type: :timestamp, am_pm: :am, hour: 12, minute: 20}}
      ]

      now = ~U[2020-01-01T00:00:00Z]

      departure = %Departure{
        prediction: %Prediction{
          arrival_time: ~U[2020-01-01T05:20:00Z],
          departure_time: ~U[2020-01-01T05:20:00Z],
          route: %Route{type: :subway}
        }
      }

      assert serialized_timestamp ==
               Departures.serialize_times_with_crowding([departure], screen, now)
    end

    test "includes schedule for rail when appropriate", %{bus_shelter_screen: screen} do
      now = ~U[2020-01-01T00:00:00Z]

      departure = %Departure{
        prediction: %Prediction{
          arrival_time: ~U[2020-01-01T02:20:00Z],
          departure_time: ~U[2020-01-01T02:20:00Z],
          route: %Route{type: :rail}
        },
        schedule: %Schedule{
          arrival_time: ~U[2020-01-01T02:15:00Z],
          departure_time: ~U[2020-01-01T02:15:00Z],
          route: %Route{type: :rail}
        }
      }

      assert [
               %{
                 id: nil,
                 crowding: nil,
                 time: %{am_pm: :pm, hour: 9, minute: 20, type: :timestamp},
                 scheduled_time: %{am_pm: :pm, hour: 9, minute: 15, type: :timestamp}
               }
             ] ==
               Departures.serialize_times_with_crowding([departure], screen, now)
    end

    test "doesn't include schedule when the same", %{bus_shelter_screen: screen} do
      now = ~U[2020-01-01T00:00:00Z]

      departure = %Departure{
        prediction: %Prediction{
          arrival_time: ~U[2020-01-01T02:20:00Z],
          departure_time: ~U[2020-01-01T02:20:00Z],
          route: %Route{type: :rail}
        },
        schedule: %Schedule{
          arrival_time: ~U[2020-01-01T02:20:00Z],
          departure_time: ~U[2020-01-01T02:20:00Z],
          route: %Route{type: :rail}
        }
      }

      [result] = Departures.serialize_times_with_crowding([departure], screen, now)
      assert is_nil(Map.get(result, :scheduled_time))
    end

    test "doesn't include schedule when not rail", %{bus_shelter_screen: screen} do
      now = ~U[2020-01-01T00:00:00Z]

      departure = %Departure{
        prediction: %Prediction{
          arrival_time: ~U[2020-01-01T02:20:00Z],
          departure_time: ~U[2020-01-01T02:20:00Z],
          route: %Route{type: :bus}
        },
        schedule: %Schedule{
          arrival_time: ~U[2020-01-01T02:15:00Z],
          departure_time: ~U[2020-01-01T02:15:00Z],
          route: %Route{type: :bus}
        }
      }

      [result] = Departures.serialize_times_with_crowding([departure], screen, now)
      assert is_nil(Map.get(result, :scheduled_time))
    end

    test "doesn't include schedule when prediction is ARR/BRD", %{bus_shelter_screen: screen} do
      now = ~U[2020-01-01T00:00:00Z]

      departure = %Departure{
        prediction: %Prediction{
          arrival_time: ~U[2020-01-01T00:00:10Z],
          departure_time: ~U[2020-01-01T00:00:10Z],
          route: %Route{type: :rail}
        },
        schedule: %Schedule{
          arrival_time: ~U[2020-01-01T00:05:00Z],
          departure_time: ~U[2020-01-01T00:05:00Z],
          route: %Route{type: :rail}
        }
      }

      [result] = Departures.serialize_times_with_crowding([departure], screen, now)
      assert is_nil(Map.get(result, :scheduled_time))
      assert %{time: %{type: :text}} = result
    end

    test "doesn't include schedule when schedule is nil", %{bus_shelter_screen: screen} do
      now = ~U[2020-01-01T00:00:00Z]

      departure = %Departure{
        prediction: %Prediction{
          arrival_time: ~U[2020-01-01T02:20:00Z],
          departure_time: ~U[2020-01-01T02:20:00Z],
          route: %Route{type: :rail}
        }
      }

      [result] = Departures.serialize_times_with_crowding([departure], screen, now)
      assert is_nil(Map.get(result, :scheduled_time))
    end
  end

  describe "serialize_inline_alerts/1" do
    test "filters all alerts" do
      a1 = %Alert{id: "1", effect: :delay, severity: 4}
      a2 = %Alert{id: "2", effect: :shuttle, severity: 7}
      a3 = %Alert{id: "3", effect: :suspension, severity: 7}
      alerts = [a1, a2, a3]
      departure = %Departure{prediction: %Prediction{alerts: alerts}}

      expected = []

      assert expected == Departures.serialize_inline_alerts([departure])
    end
  end

  describe "slot_names/1" do
    test "returns main_content" do
      instance = %Departures{section_data: []}
      assert [:main_content] == WidgetInstance.slot_names(instance)
    end
  end

  describe "widget_type/1" do
    test "returns departures" do
      instance = %Departures{section_data: []}
      assert :departures == WidgetInstance.widget_type(instance)
    end
  end

  describe "audio_serialize/1" do
    test "returns map with sections key" do
      instance = %Departures{}

      assert %{sections: _sections} = WidgetInstance.audio_serialize(instance)
    end
  end

  describe "audio_sort_key/1" do
    test "returns [1]" do
      instance = %Departures{}
      assert [1] == WidgetInstance.audio_sort_key(instance)
    end
  end

  describe "audio_valid_candidate?/1" do
    test "returns true" do
      instance = %Departures{}
      assert WidgetInstance.audio_valid_candidate?(instance)
    end
  end

  describe "audio_view/1" do
    test "returns DeparturesView" do
      instance = %Departures{}
      assert ScreensWeb.V2.Audio.DeparturesView == WidgetInstance.audio_view(instance)
    end
  end
end<|MERGE_RESOLUTION|>--- conflicted
+++ resolved
@@ -103,8 +103,6 @@
       assert %{type: :headway_section, text: expected_text} ==
                Departures.serialize_section(section, dup_screen, false)
     end
-<<<<<<< HEAD
-=======
 
     test "returns serialized no_data_section for subway/light rail", %{
       dup_screen: dup_screen
@@ -171,7 +169,6 @@
       assert %{type: :no_data_section, text: expected_text} ==
                Departures.serialize_section(section, dup_screen, true)
     end
->>>>>>> 59974203
   end
 
   describe "group_consecutive_departures/2" do
