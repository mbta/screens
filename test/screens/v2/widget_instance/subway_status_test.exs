defmodule Screens.V2.WidgetInstance.SubwayStatusTest do
  use ExUnit.Case, async: true

  alias Screens.Alerts.Alert
  alias Screens.V2.WidgetInstance
  alias Screens.V2.WidgetInstance.SubwayStatus
  alias ScreensConfig.{Audio, Screen}
  alias ScreensConfig.Screen.BusShelter

  defp subway_alerts(alerts),
    do: Enum.map(alerts, &%{alert: &1, context: %{all_platforms_at_informed_stations: []}})

  describe "priority/1" do
    test "returns high priority for a flex zone widget" do
      instance = %SubwayStatus{subway_alerts: []}
      assert [2, 1] == WidgetInstance.priority(instance)
    end
  end

  describe "serialize/1" do
    @bl_pill %{type: :text, text: "BL", color: :blue}
    @gl_pill %{type: :text, text: "GL", color: :green}
    @ol_pill %{type: :text, text: "OL", color: :orange}
    @rl_pill %{type: :text, text: "RL", color: :red}

    @normal_service %{
      blue: %{type: :contracted, alerts: [%{route_pill: @bl_pill, status: "Normal Service"}]},
      green: %{type: :contracted, alerts: [%{route_pill: @gl_pill, status: "Normal Service"}]},
      orange: %{type: :contracted, alerts: [%{route_pill: @ol_pill, status: "Normal Service"}]},
      red: %{type: :contracted, alerts: [%{route_pill: @rl_pill, status: "Normal Service"}]}
    }

    defp gl_pill(branches), do: Map.put(@gl_pill, :branches, branches)

    test "returns normal service when there are no alerts" do
      instance = %SubwayStatus{subway_alerts: []}

      assert @normal_service == WidgetInstance.serialize(instance)
    end

    test "handles station closure alert with 4+ stops" do
      instance = %SubwayStatus{
        subway_alerts:
          subway_alerts([
            %Alert{
              effect: :station_closure,
              informed_entities: [
                %{route: "Blue", stop: "place-aport"},
                %{route: "Blue", stop: "place-mvbcl"},
                %{route: "Blue", stop: "place-aqucl"},
                %{route: "Blue", stop: "place-state"}
              ]
            }
          ])
      }

      expected = %{
        @normal_service
        | blue: %{
            type: :extended,
            alert: %{
              route_pill: @bl_pill,
              status: "4 Stops Skipped",
              location: %{abbrev: "mbta.com/alerts", full: "mbta.com/alerts"},
              station_count: 4
            }
          }
      }

      assert expected == WidgetInstance.serialize(instance)
    end

    test "handles station closure alert with 3 stops" do
      instance = %SubwayStatus{
        subway_alerts:
          subway_alerts([
            %Alert{
              effect: :station_closure,
              informed_entities: [
                %{route: "Blue", stop: "place-aport"},
                %{route: "Blue", stop: "place-mvbcl"},
                %{route: "Blue", stop: "place-aqucl"}
              ]
            }
          ])
      }

      expected = %{
        @normal_service
        | blue: %{
            type: :extended,
            alert: %{
              route_pill: @bl_pill,
              status: "3 Stops Skipped",
              location: %{
                abbrev: "mbta.com/alerts",
                full: "Airport, Maverick, and Aquarium"
              },
              station_count: 3
            }
          }
      }

      assert expected == WidgetInstance.serialize(instance)
    end

    test "handles 1 alert" do
      instance = %SubwayStatus{
        subway_alerts:
          subway_alerts([
            %Alert{
              effect: :station_closure,
              informed_entities: [
                %{route: "Blue", stop: "place-aport"},
                %{route: "Blue", stop: "place-mvbcl"}
              ]
            }
          ])
      }

      expected = %{
        @normal_service
        | blue: %{
            type: :extended,
            alert: %{
              route_pill: @bl_pill,
              status: "2 Stops Skipped",
              location: %{abbrev: "Airport and Maverick", full: "Airport and Maverick"},
              station_count: 2
            }
          }
      }

      assert expected == WidgetInstance.serialize(instance)
    end

    test "handles 2 alerts, 2 routes" do
      instance = %SubwayStatus{
        subway_alerts:
          subway_alerts([
            %Alert{
              effect: :suspension,
              informed_entities: [
                %{route: "Blue", stop: "place-aport"},
                %{route: "Blue", stop: "place-mvbcl"},
                %{route: "Blue", stop: "place-aqucl"}
              ]
            },
            %Alert{
              effect: :delay,
              severity: 5,
              informed_entities: [
                %{route: "Green-B", stop: nil},
                %{route: "Green-C", stop: nil},
                %{route: "Green-D", stop: nil},
                %{route: "Green-E", stop: nil}
              ]
            }
          ])
      }

      expected = %{
        @normal_service
        | blue: %{
            type: :extended,
            alert: %{
              route_pill: @bl_pill,
              status: "Suspension",
              location: %{abbrev: "Airport ↔ Aquarium", full: "Airport ↔ Aquarium"}
            }
          },
          green: %{
            type: :extended,
            alert: %{route_pill: @gl_pill, status: "Delays up to 20 minutes", location: nil}
          }
      }

      assert expected == WidgetInstance.serialize(instance)
    end

    test "handles 2 alerts, 1 non-GL route" do
      instance = %SubwayStatus{
        subway_alerts:
          subway_alerts([
            %Alert{
              effect: :suspension,
              informed_entities: [
                %{route: "Blue", stop: "place-aport"}
              ]
            },
            %Alert{
              effect: :delay,
              severity: 5,
              informed_entities: [
                %{route: "Blue", stop: "place-aport"},
                %{route: "Blue", stop: "place-mvbcl"},
                %{route: "Blue", stop: "place-aqucl"}
              ]
            }
          ])
      }

      expected = %{
        @normal_service
        | blue: %{
            type: :contracted,
            alerts: [
              %{
                route_pill: @bl_pill,
                status: "Suspension",
                location: %{abbrev: "Airport", full: "Airport"}
              },
              %{
                status: "Delays up to 20 minutes",
                location: %{abbrev: "Airport ↔ Aquarium", full: "Airport ↔ Aquarium"}
              }
            ]
          }
      }

      assert expected == WidgetInstance.serialize(instance)
    end

    test "handles 4 alerts, 2 non-GL routes" do
      instance = %SubwayStatus{
        subway_alerts:
          subway_alerts([
            %Alert{
              effect: :suspension,
              informed_entities: [
                %{route: "Blue", stop: "place-aport"},
                %{route: "Blue", stop: "place-mvbcl"},
                %{route: "Blue", stop: "place-aqucl"}
              ]
            },
            %Alert{
              effect: :delay,
              severity: 5,
              informed_entities: [
                %{route: "Blue", stop: "place-aport"},
                %{route: "Blue", stop: "place-mvbcl"},
                %{route: "Blue", stop: "place-aqucl"}
              ]
            },
            %Alert{
              effect: :suspension,
              informed_entities: [
                %{route: "Orange", stop: "place-ogmnl"},
                %{route: "Orange", stop: "place-mlmnl"},
                %{route: "Orange", stop: "place-welln"}
              ]
            },
            %Alert{
              effect: :delay,
              severity: 5,
              informed_entities: [
                %{route: "Orange", stop: "place-ogmnl"},
                %{route: "Orange", stop: "place-mlmnl"},
                %{route: "Orange", stop: "place-welln"}
              ]
            }
          ])
      }

      expected = %{
        @normal_service
        | blue: %{
            type: :contracted,
            alerts: [
              %{route_pill: @bl_pill, status: "2 current alerts", location: "mbta.com/alerts"}
            ]
          },
          orange: %{
            type: :contracted,
            alerts: [
              %{route_pill: @ol_pill, status: "2 current alerts", location: "mbta.com/alerts"}
            ]
          }
      }

      assert expected == WidgetInstance.serialize(instance)
    end

    test "handles 3 alerts, 2 non-GL routes" do
      instance = %SubwayStatus{
        subway_alerts:
          subway_alerts([
            %Alert{
              effect: :station_closure,
              informed_entities: [
                %{route: "Blue", stop: "place-aport"}
              ]
            },
            %Alert{
              effect: :suspension,
              informed_entities: [
                %{route: "Orange", stop: "place-ogmnl"},
                %{route: "Orange", stop: "place-mlmnl"},
                %{route: "Orange", stop: "place-welln"}
              ]
            },
            %Alert{
              effect: :delay,
              severity: 5,
              informed_entities: [
                %{route: "Orange", stop: "place-ogmnl"},
                %{route: "Orange", stop: "place-mlmnl"},
                %{route: "Orange", stop: "place-welln"}
              ]
            }
          ])
      }

      expected = %{
        @normal_service
        | blue: %{
            type: :contracted,
            alerts: [
              %{
                route_pill: @bl_pill,
                status: "Stop Skipped",
                location: %{abbrev: "Airport", full: "Airport"},
                station_count: 1
              }
            ]
          },
          orange: %{
            type: :contracted,
            alerts: [
              %{
                location: %{abbrev: "Oak Grove ↔ Wellington", full: "Oak Grove ↔ Wellington"},
                route_pill: @ol_pill,
                status: "Suspension"
              },
              %{
                location: %{abbrev: "Oak Grove ↔ Wellington", full: "Oak Grove ↔ Wellington"},
                status: "Delays up to 20 minutes"
              }
            ]
          }
      }

      assert expected == WidgetInstance.serialize(instance)
    end

    test "handles 1 alert on GL trunk and 1 alert on GL branch" do
      instance = %SubwayStatus{
        subway_alerts:
          subway_alerts([
            %Alert{
              effect: :suspension,
              informed_entities: [
                %{route: "Green-C", stop: "place-hwsst"},
                %{route: "Green-C", stop: "place-kntst"},
                %{route: "Green-C", stop: "place-stpul"}
              ]
            },
            %Alert{
              effect: :station_closure,
              informed_entities: [
                %{route: "Green-D", stop: "place-gover"},
                %{route: "Green-D", stop: "place-river"}
              ]
            }
          ])
      }

      expected = %{
        @normal_service
        | green: %{
            type: :contracted,
            alerts: [
              %{
                location: %{
                  abbrev: "Gov't Ctr and Riverside",
                  full: "Government Center and Riverside"
                },
                route_pill: @gl_pill,
                station_count: 2,
                status: "2 Stops Skipped"
              },
              %{
                location: %{
                  abbrev: "Hawes St ↔ St. Paul St",
                  full: "Hawes Street ↔ Saint Paul Street"
                },
                route_pill: gl_pill([:c]),
                status: "Suspension"
              }
            ]
          }
      }

      assert expected == WidgetInstance.serialize(instance)
    end

    test "handles 1 alert on GL trunk and 2 alerts on GL branch" do
      instance = %SubwayStatus{
        subway_alerts:
          subway_alerts([
            %Alert{
              effect: :suspension,
              informed_entities: [
                %{route: "Green-C", stop: "place-hwsst"},
                %{route: "Green-C", stop: "place-kntst"},
                %{route: "Green-C", stop: "place-stpul"}
              ]
            },
            %Alert{
              effect: :delay,
              severity: 5,
              informed_entities: [
                %{route: "Green-B", stop: nil}
              ]
            },
            %Alert{
              effect: :delay,
              severity: 6,
              informed_entities: [
                %{route: "Green-B", stop: nil},
                %{route: "Green-C", stop: nil},
                %{route: "Green-D", stop: nil},
                %{route: "Green-E", stop: nil}
              ]
            }
          ])
      }

      expected = %{
        @normal_service
        | green: %{
            type: :contracted,
            alerts: [
              %{location: nil, route_pill: @gl_pill, status: "Delays up to 25 minutes"},
              %{
                route_pill: gl_pill([:b, :c]),
                status: "2 current alerts",
                location: "mbta.com/alerts"
              }
            ]
          }
      }

      assert expected == WidgetInstance.serialize(instance)
    end

    test "handles 2 alerts on GL trunk" do
      instance = %SubwayStatus{
        subway_alerts:
          subway_alerts([
            %Alert{
              effect: :suspension,
              informed_entities: [
                %{route: "Green-C", stop: "place-gover"},
                %{route: "Green-C", stop: "place-pktrm"}
              ]
            },
            %Alert{
              effect: :delay,
              severity: 5,
              informed_entities: [
                %{route: "Green-B", stop: nil},
                %{route: "Green-C", stop: nil},
                %{route: "Green-D", stop: nil},
                %{route: "Green-E", stop: nil}
              ]
            }
          ])
      }

      expected = %{
        @normal_service
        | green: %{
            type: :contracted,
            alerts: [
              %{location: nil, route_pill: @gl_pill, status: "Delays up to 20 minutes"},
              %{
                location: %{
                  abbrev: "Gov't Ctr ↔ Park St",
                  full: "Government Center ↔ Park Street"
                },
                route_pill: @gl_pill,
                status: "Suspension"
              }
            ]
          }
      }

      assert expected == WidgetInstance.serialize(instance)
    end

    test "handles 2 alerts on GL branches" do
      instance = %SubwayStatus{
        subway_alerts:
          subway_alerts([
            %Alert{
              effect: :delay,
              severity: 9,
              informed_entities: [
                %{route: "Green-C", stop: nil}
              ]
            },
            %Alert{
              effect: :delay,
              severity: 5,
              informed_entities: [
                %{route: "Green-B", stop: nil}
              ]
            }
          ])
      }

      expected = %{
        @normal_service
        | green: %{
            type: :contracted,
            alerts: [
              %{route_pill: gl_pill([:b]), status: "Delays up to 20 minutes", location: nil},
              %{route_pill: gl_pill([:c]), status: "Delays over 60 minutes", location: nil}
            ]
          }
      }

      assert expected == WidgetInstance.serialize(instance)
    end

    test "handles 3+ alerts on GL branches" do
      instance = %SubwayStatus{
        subway_alerts:
          subway_alerts([
            %Alert{
              effect: :delay,
              severity: 9,
              informed_entities: [
                %{route: "Green-C", stop: nil}
              ]
            },
            %Alert{
              effect: :delay,
              severity: 5,
              informed_entities: [
                %{route: "Green-B", stop: nil}
              ]
            },
            %Alert{
              effect: :station_closure,
              informed_entities: [
                %{route: "Green-E", stop: "place-symcl"},
                %{route: "Green-E", stop: "place-nuniv"}
              ]
            }
          ])
      }

      expected = %{
        @normal_service
        | green: %{
            type: :contracted,
            alerts: [
              %{
                route_pill: gl_pill([:b, :c, :e]),
                status: "3 current alerts",
                location: "mbta.com/alerts"
              }
            ]
          }
      }

      assert expected == WidgetInstance.serialize(instance)
    end

    test "handles 2 alerts on GL branches and 1 alert on non-GL route" do
      instance = %SubwayStatus{
        subway_alerts:
          subway_alerts([
            %Alert{
              effect: :delay,
              severity: 9,
              informed_entities: [
                %{route: "Green-C", stop: nil}
              ]
            },
            %Alert{
              effect: :delay,
              severity: 5,
              informed_entities: [
                %{route: "Green-B", stop: nil}
              ]
            },
            %Alert{
              effect: :station_closure,
              informed_entities: [
                %{route: "Orange", stop: "place-ogmnl"}
              ]
            }
          ])
      }

      expected = %{
        @normal_service
        | orange: %{
            type: :contracted,
            alerts: [
              %{
                route_pill: @ol_pill,
                status: "Stop Skipped",
                location: %{abbrev: "Oak Grove", full: "Oak Grove"},
                station_count: 1
              }
            ]
          },
          green: %{
            type: :contracted,
            alerts: [
              %{route_pill: gl_pill([:b]), status: "Delays up to 20 minutes", location: nil},
              %{route_pill: gl_pill([:c]), status: "Delays over 60 minutes", location: nil}
            ]
          }
      }

      assert expected == WidgetInstance.serialize(instance)
    end

    test "handles 2 alerts on GL trunk and 1 alert on GL branch" do
      instance = %SubwayStatus{
        subway_alerts:
          subway_alerts([
            %Alert{
              effect: :delay,
              severity: 9,
              informed_entities: [
                %{route: "Green-C", stop: nil}
              ]
            },
            %Alert{
              effect: :delay,
              severity: 5,
              informed_entities: [
                %{route: "Green-B", stop: nil},
                %{route: "Green-C", stop: nil},
                %{route: "Green-D", stop: nil},
                %{route: "Green-E", stop: nil}
              ]
            },
            %Alert{
              effect: :station_closure,
              informed_entities: [
                %{route: "Green-D", stop: "place-kencl"}
              ]
            }
          ])
      }

      expected = %{
        @normal_service
        | green: %{
            type: :contracted,
            alerts: [
              %{route_pill: @gl_pill, status: "3 current alerts", location: "mbta.com/alerts"}
            ]
          }
      }

      assert expected == WidgetInstance.serialize(instance)
    end

    test "handles 2 alerts on GL branches and 2 alerts on non-GL route" do
      instance = %SubwayStatus{
        subway_alerts:
          subway_alerts([
            %Alert{
              effect: :delay,
              severity: 9,
              informed_entities: [
                %{route: "Green-C", stop: nil}
              ]
            },
            %Alert{
              effect: :delay,
              severity: 5,
              informed_entities: [
                %{route: "Green-B", stop: nil}
              ]
            },
            %Alert{
              effect: :station_closure,
              informed_entities: [
                %{route: "Orange", stop: "place-ogmnl"}
              ]
            },
            %Alert{
              effect: :delay,
              severity: 5,
              informed_entities: [
                %{route: "Orange", stop: nil}
              ]
            }
          ])
      }

      expected = %{
        @normal_service
        | orange: %{
            type: :contracted,
            alerts: [
              %{
                route_pill: @ol_pill,
                status: "2 current alerts",
                location: "mbta.com/alerts"
              }
            ]
          },
          green: %{
            type: :contracted,
            alerts: [
              %{route_pill: gl_pill([:b]), status: "Delays up to 20 minutes", location: nil},
              %{route_pill: gl_pill([:c]), status: "Delays over 60 minutes", location: nil}
            ]
          }
      }

      assert expected == WidgetInstance.serialize(instance)
    end

    test "handles 1 alert on GL trunk and 2 alerts on non-GL route" do
      instance = %SubwayStatus{
        subway_alerts:
          subway_alerts([
            %Alert{
              effect: :station_closure,
              informed_entities: [
                %{route: "Green-D", stop: "place-lech"},
                %{route: "Green-E", stop: "place-lech"}
              ]
            },
            %Alert{
              effect: :station_closure,
              informed_entities: [
                %{route: "Orange", stop: "place-ogmnl"}
              ]
            },
            %Alert{
              effect: :suspension,
              informed_entities: [
                %{route: "Blue", stop: "place-bmmnl"}
              ]
            }
          ])
      }

      expected = %{
        @normal_service
        | blue: %{
            alerts: [
              %{
                route_pill: @bl_pill,
                status: "Suspension",
                location: %{abbrev: "Beachmont", full: "Beachmont"}
              }
            ],
            type: :contracted
          },
          orange: %{
            type: :contracted,
            alerts: [
              %{
                location: %{abbrev: "Oak Grove", full: "Oak Grove"},
                route_pill: @ol_pill,
                station_count: 1,
                status: "Stop Skipped"
              }
            ]
          },
          green: %{
            type: :contracted,
            alerts: [
              %{
                location: %{abbrev: "Lechmere", full: "Lechmere"},
                route_pill: @gl_pill,
                status: "Stop Skipped",
                station_count: 1
              }
            ]
          }
      }

      assert expected == WidgetInstance.serialize(instance)
    end

    test "handles 1 alert on GL branch and 1 alert on non-GL route" do
      instance = %SubwayStatus{
        subway_alerts:
          subway_alerts([
            %Alert{
              effect: :delay,
              severity: 9,
              informed_entities: [
                %{route: "Green-C", stop: nil}
              ]
            },
            %Alert{
              effect: :station_closure,
              informed_entities: [
                %{route: "Orange", stop: "place-ogmnl"}
              ]
            }
          ])
      }

      expected = %{
        @normal_service
        | orange: %{
            type: :extended,
            alert: %{
              route_pill: @ol_pill,
              status: "Stop Skipped",
              location: %{abbrev: "Oak Grove", full: "Oak Grove"},
              station_count: 1
            }
          },
          green: %{
            type: :extended,
            alert: %{route_pill: gl_pill([:c]), status: "Delays over 60 minutes", location: nil}
          }
      }

      assert expected == WidgetInstance.serialize(instance)
    end

    test "handles 1 alert affecting 3 routes" do
      instance = %SubwayStatus{
        subway_alerts:
          subway_alerts([
            %Alert{
              effect: :delay,
              severity: 9,
              informed_entities: [
                %{route: "Green-C", stop: nil},
                %{route: "Blue", stop: nil},
                %{route: "Orange", stop: nil}
              ]
            }
          ])
      }

      expected = %{
        @normal_service
        | blue: %{
            type: :contracted,
            alerts: [%{route_pill: @bl_pill, status: "Delays over 60 minutes", location: nil}]
          },
          orange: %{
            type: :contracted,
            alerts: [%{route_pill: @ol_pill, status: "Delays over 60 minutes", location: nil}]
          },
          green: %{
            type: :contracted,
            alerts: [
              %{route_pill: gl_pill([:c]), status: "Delays over 60 minutes", location: nil}
            ]
          }
      }

      assert expected == WidgetInstance.serialize(instance)
    end

    test "handles 1 platform closure alert" do
      instance = %SubwayStatus{
        subway_alerts: [
          %{
            alert: %Alert{
              effect: :station_closure,
              informed_entities: [
                %{route: "Red", stop: "place-portr", route_type: 1},
                %{route: "Red", stop: "70065", route_type: 1}
              ]
            },
            context: %{
              all_platforms_at_informed_stations: [
                %{id: "70065", platform_name: "Ashmont/Braintree"},
                %{id: "70066", platform_name: "Alewife"}
              ]
            }
          }
        ]
      }

      expected = %{
        @normal_service
        | red: %{
            type: :extended,
            alert: %{
<<<<<<< HEAD
              status: "Stop Skipped",
              location: %{full: "mbta.com/alerts", abbrev: "mbta.com/alerts"},
=======
              status: "Bypassing 1 stop",
              location: %{
                full: "Porter: Ashmont/Braintree platform closed",
                abbrev: "Porter (1 side only)"
              },
>>>>>>> 0a9b0a23
              route_pill: @rl_pill
            }
          }
      }

      assert expected == WidgetInstance.serialize(instance)
    end

    test "handles 1 platform closure alert on Green Line" do
      instance = %SubwayStatus{
        subway_alerts: [
          %{
            alert: %Alert{
              effect: :station_closure,
              informed_entities: [
                %{route: "Green-D", stop: "place-eliot", route_type: 1},
                %{route: "Green-D", stop: "70166", route_type: 1}
              ]
            },
            context: %{
              all_platforms_at_informed_stations: [
                %{id: "70166", platform_name: "Park Street & North"},
                %{id: "70167", platform_name: "Riverside"}
              ]
            }
          }
        ]
      }

      expected = %{
        @normal_service
        | green: %{
            type: :extended,
            alert: %{
              status: "Bypassing 1 stop",
              location: %{
                full: "Eliot: Park Street & North platform closed",
                abbrev: "Eliot (1 side only)"
              },
              route_pill: %{type: :text, text: "GL", color: :green, branches: [:d]}
            }
          }
      }

      assert expected == WidgetInstance.serialize(instance)
    end

    test "handles single platform closure alert at multiple stops" do
      instance = %SubwayStatus{
        subway_alerts: [
          %{
            alert: %Alert{
              effect: :station_closure,
              informed_entities: [
                %{route: "Red", stop: "place-portr", route_type: 1},
                %{route: "Red", stop: "70065", route_type: 1},
                %{route: "Red", stop: "place-davis", route_type: 1},
                %{route: "Red", stop: "70063", route_type: 1}
              ]
            },
            context: %{
              all_platforms_at_informed_stations: [
                %{id: "70063", platform_name: "Ashmont/Braintree"},
                %{id: "70064", platform_name: "Alewife"},
                %{id: "70065", platform_name: "Ashmont/Braintree"},
                %{id: "70066", platform_name: "Alewife"}
              ]
            }
          }
        ]
      }

      expected = %{
        @normal_service
        | red: %{
            type: :extended,
            alert: %{
              status: "Bypassing 2 stops",
              location: %{
                full: "mbta.com/alerts",
                abbrev: "mbta.com/alerts"
              },
              route_pill: @rl_pill,
              station_count: 2
            }
          }
      }

      assert expected == WidgetInstance.serialize(instance)
    end

    test "handles 1 service change alert" do
      instance = %SubwayStatus{
        subway_alerts: [
          %{
            alert: %Alert{
              effect: :service_change,
              informed_entities: [
                %{route: "Red", stop: "place-portr", route_type: 1},
                %{route: "Red", stop: "70065", route_type: 1}
              ]
            },
            context: %{
              all_platforms_at_informed_stations: [
                %{id: "70065", platform_name: "Ashmont/Braintree"},
                %{id: "70066", platform_name: "Alewife"}
              ]
            }
          }
        ]
      }

      expected = %{
        @normal_service
        | red: %{
            type: :extended,
            alert: %{
              status: "Service Change",
              location: %{full: "Porter", abbrev: "Porter"},
              route_pill: @rl_pill
            }
          }
      }

      assert expected == WidgetInstance.serialize(instance)
    end

    test "handles an informational single-tracking alert" do
      instance = %SubwayStatus{
        subway_alerts: [
          %{
            alert: %Alert{
              cause: :single_tracking,
              effect: :delay,
              severity: 1,
              informed_entities: [
                %{route: "Orange", stop: "place-ogmnl"},
                %{route: "Orange", stop: "place-mlmnl"},
                %{route: "Orange", stop: "place-welln"}
              ]
            }
          }
        ]
      }

      expected = %{
        @normal_service
        | orange: %{
            type: :extended,
            alert: %{
              status: "Single Tracking",
              location: %{full: "Oak Grove ↔ Wellington", abbrev: "Oak Grove ↔ Wellington"},
              route_pill: @ol_pill
            }
          }
      }

      assert expected == WidgetInstance.serialize(instance)
    end

    test "handles a non-informational single-tracking alert" do
      instance = %SubwayStatus{
        subway_alerts: [
          %{
            alert: %Alert{
              cause: :single_tracking,
              effect: :delay,
              severity: 4,
              informed_entities: [
                %{route: "Orange", stop: "place-ogmnl"},
                %{route: "Orange", stop: "place-mlmnl"},
                %{route: "Orange", stop: "place-welln"}
              ]
            }
          }
        ]
      }

      expected = %{
        @normal_service
        | orange: %{
            type: :extended,
            alert: %{
              status: "Delays up to 15 minutes",
              location: %{full: "Due to Single Tracking", abbrev: "Single Tracking"},
              route_pill: @ol_pill
            }
          }
      }

      assert expected == WidgetInstance.serialize(instance)
    end

    test "handles alert closing multiple platforms at one station" do
      instance = %SubwayStatus{
        subway_alerts: [
          %{
            alert: %Alert{
              effect: :station_closure,
              informed_entities: [
                %{route: "Red", stop: "place-jfk", route_type: 1},
                %{route: "Red", stop: "70085", route_type: 1},
                %{route: "Red", stop: "70095", route_type: 1}
              ]
            },
            context: %{
              all_platforms_at_informed_stations: [
                %{id: "70085", platform_name: "Ashmont"},
                %{id: "70086", platform_name: "Alewife (from Ashmont)"},
                %{id: "70095", platform_name: "Braintree"},
                %{id: "70096", platform_name: "Alewife (from Braintree)"}
              ]
            }
          }
        ]
      }

      expected = %{
        @normal_service
        | red: %{
            type: :extended,
            alert: %{
<<<<<<< HEAD
              status: "2 Stops Skipped",
=======
              status: "Bypassing 1 stop",
>>>>>>> 0a9b0a23
              location: %{full: "mbta.com/alerts", abbrev: "mbta.com/alerts"},
              route_pill: @rl_pill
            }
          }
      }

      assert expected == WidgetInstance.serialize(instance)
    end

    test "uses 'Entire line' location text for whole-line shuttles" do
      instance = %SubwayStatus{
        subway_alerts:
          subway_alerts([
            %Alert{
              effect: :shuttle,
              informed_entities: [
                %{route: "Blue", route_type: 1, direction_id: nil, stop: nil}
              ]
            }
          ])
      }

      expected = %{
        @normal_service
        | blue: %{
            type: :extended,
            alert: %{route_pill: @bl_pill, status: "Shuttle Bus", location: "Entire line"}
          }
      }

      assert expected == WidgetInstance.serialize(instance)
    end

    test "uses 'Entire line' location text for whole-line suspensions" do
      instance = %SubwayStatus{
        subway_alerts:
          subway_alerts([
            %Alert{
              effect: :suspension,
              informed_entities: [
                %{route: "Blue", route_type: 1, direction_id: nil, stop: nil}
              ]
            }
          ])
      }

      expected = %{
        @normal_service
        | blue: %{
            type: :extended,
            alert: %{route_pill: @bl_pill, status: "SERVICE SUSPENDED", location: "Entire line"}
          }
      }

      assert expected == WidgetInstance.serialize(instance)
    end

    test "uses 'Entire line' location text for whole-Green Line suspensions" do
      instance = %SubwayStatus{
        subway_alerts:
          subway_alerts([
            %Alert{
              effect: :suspension,
              informed_entities: [
                %{route: "Green-B", route_type: 0, direction_id: nil, stop: nil},
                %{route: "Green-C", route_type: 0, direction_id: nil, stop: nil},
                %{route: "Green-D", route_type: 0, direction_id: nil, stop: nil},
                %{route: "Green-E", route_type: 0, direction_id: nil, stop: nil}
              ]
            }
          ])
      }

      expected = %{
        @normal_service
        | green: %{
            type: :extended,
            alert: %{route_pill: @gl_pill, status: "SERVICE SUSPENDED", location: "Entire line"}
          }
      }

      assert expected == WidgetInstance.serialize(instance)
    end

    test "does _not_ use 'Entire line' location text for whole-line delays" do
      instance = %SubwayStatus{
        subway_alerts:
          subway_alerts([
            %Alert{
              effect: :delay,
              severity: 9,
              informed_entities: [
                %{route: "Blue", route_type: 1, direction_id: nil, stop: nil}
              ]
            }
          ])
      }

      expected = %{
        @normal_service
        | blue: %{
            type: :extended,
            alert: %{route_pill: @bl_pill, status: "Delays over 60 minutes", location: nil}
          }
      }

      assert expected == WidgetInstance.serialize(instance)
    end

    test "finds correct endpoints if shuttle starts on trunk" do
      instance = %SubwayStatus{
        subway_alerts:
          subway_alerts([
            %Alert{
              effect: :shuttle,
              informed_entities: [
                %{direction_id: nil, route: "Green-C", route_type: 0, stop: "place-kencl"},
                %{direction_id: nil, route: "Green-C", route_type: 0, stop: "place-smary"},
                %{direction_id: nil, route: "Green-C", route_type: 0, stop: "place-hwsst"},
                %{direction_id: nil, route: "Green-C", route_type: 0, stop: "place-kntst"}
              ]
            }
          ])
      }

      expected = %{
        @normal_service
        | green: %{
            type: :extended,
            alert: %{
              location: %{abbrev: "Kenmore ↔ Kent St", full: "Kenmore ↔ Kent Street"},
              route_pill: gl_pill([:c]),
              status: "Shuttle Bus"
            }
          }
      }

      assert expected == WidgetInstance.serialize(instance)
    end
  end

  describe "slot_names/1" do
    test "returns medium and large flex zone" do
      instance = %SubwayStatus{subway_alerts: []}
      assert [:medium, :large] == WidgetInstance.slot_names(instance)
    end
  end

  describe "widget_type/1" do
    test "returns subway status" do
      instance = %SubwayStatus{subway_alerts: []}
      assert :subway_status == WidgetInstance.widget_type(instance)
    end
  end

  describe "audio_serialize/1" do
    test "returns same result as serialize/1" do
      instance = %SubwayStatus{
        subway_alerts: []
      }

      assert WidgetInstance.serialize(instance) == WidgetInstance.audio_serialize(instance)
    end
  end

  describe "audio_sort_key/1" do
    test "returns [3]" do
      instance = %SubwayStatus{}
      assert [3] == WidgetInstance.audio_sort_key(instance)
    end
  end

  describe "audio_valid_candidate?/1" do
    test "returns false for bus shelter screens with periodic audio" do
      instance = %SubwayStatus{
        screen:
          struct(Screen,
            app_id: :bus_shelter_v2,
            app_params: struct(BusShelter, audio: %Audio{interval_enabled: true})
          )
      }

      refute WidgetInstance.audio_valid_candidate?(instance)
    end

    test "returns true for bus shelter screens without periodic audio" do
      instance = %SubwayStatus{
        screen:
          struct(Screen,
            app_id: :bus_shelter_v2,
            app_params: struct(BusShelter, audio: %Audio{interval_enabled: false})
          )
      }

      assert WidgetInstance.audio_valid_candidate?(instance)
    end

    test "returns true for other screen types" do
      instance = %SubwayStatus{screen: struct(Screen, app_id: :pre_fare_v2)}

      assert WidgetInstance.audio_valid_candidate?(instance)
    end
  end

  describe "audio_view/1" do
    test "returns SubwayStatusView" do
      instance = %SubwayStatus{}
      assert ScreensWeb.V2.Audio.SubwayStatusView == WidgetInstance.audio_view(instance)
    end
  end
end<|MERGE_RESOLUTION|>--- conflicted
+++ resolved
@@ -890,16 +890,11 @@
         | red: %{
             type: :extended,
             alert: %{
-<<<<<<< HEAD
               status: "Stop Skipped",
-              location: %{full: "mbta.com/alerts", abbrev: "mbta.com/alerts"},
-=======
-              status: "Bypassing 1 stop",
               location: %{
                 full: "Porter: Ashmont/Braintree platform closed",
                 abbrev: "Porter (1 side only)"
               },
->>>>>>> 0a9b0a23
               route_pill: @rl_pill
             }
           }
@@ -934,7 +929,7 @@
         | green: %{
             type: :extended,
             alert: %{
-              status: "Bypassing 1 stop",
+              status: "Stop Skipped",
               location: %{
                 full: "Eliot: Park Street & North platform closed",
                 abbrev: "Eliot (1 side only)"
@@ -977,7 +972,7 @@
         | red: %{
             type: :extended,
             alert: %{
-              status: "Bypassing 2 stops",
+              status: "2 Stops Skipped",
               location: %{
                 full: "mbta.com/alerts",
                 abbrev: "mbta.com/alerts"
@@ -1122,11 +1117,7 @@
         | red: %{
             type: :extended,
             alert: %{
-<<<<<<< HEAD
-              status: "2 Stops Skipped",
-=======
-              status: "Bypassing 1 stop",
->>>>>>> 0a9b0a23
+              status: "Stop Skipped",
               location: %{full: "mbta.com/alerts", abbrev: "mbta.com/alerts"},
               route_pill: @rl_pill
             }
