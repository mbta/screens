--- conflicted
+++ resolved
@@ -1110,98 +1110,6 @@
       assert expected == WidgetInstance.serialize(instance)
     end
 
-<<<<<<< HEAD
-    test "handles 2 alerts on GL branches and 2 alerts on non-GL route on e-Ink" do
-      instance = %SubwayStatus{
-        screen: struct(Screen, app_id: :bus_eink_v2),
-        subway_alerts: [
-          %Alert{
-            effect: :delay,
-            severity: 9,
-            informed_entities: [
-              %{route: "Green-C", stop: nil}
-            ]
-          },
-          %Alert{
-            effect: :delay,
-            severity: 5,
-            informed_entities: [
-              %{route: "Green-B", stop: nil, direction_id: 0}
-            ]
-          },
-          %Alert{
-            effect: :station_closure,
-            informed_entities: [
-              %{route: "Orange", stop: "place-ogmnl"}
-            ]
-          },
-          %Alert{
-            effect: :delay,
-            severity: 5,
-            informed_entities: [
-              %{route: "Orange", stop: nil}
-            ]
-          }
-        ]
-      }
-
-      expected = %{
-        blue: %{
-          type: :contracted,
-          alerts: [
-            %{
-              route_pill: %{type: :text, text: "BL", color: :blue},
-              status: "Normal Service"
-            }
-          ]
-        },
-        orange: %{
-          type: :contracted,
-          alerts: [
-            %{
-              location: %{abbrev: "Oak Grove", full: "Oak Grove"},
-              route_pill: %{color: :orange, text: "OL", type: :text},
-              status: "Bypassing",
-              station_count: 1
-            },
-            %{
-              location: nil,
-              route_pill: %{color: :orange, text: "OL", type: :text},
-              status: "Delays up to 20 minutes"
-            }
-          ]
-        },
-        red: %{
-          type: :contracted,
-          alerts: [
-            %{
-              route_pill: %{type: :text, text: "RL", color: :red},
-              status: "Normal Service"
-            }
-          ]
-        },
-        green: %{
-          type: :contracted,
-          alerts: [
-            %{
-              route_pill: %{type: :text, text: "GL", color: :green, branches: [:b]},
-              status: "Delays up to 20 minutes",
-              location: %{abbrev: "Westbound", full: "Westbound"}
-            },
-            %{
-              route_pill: %{type: :text, text: "GL", color: :green, branches: [:c]},
-              status: "Delays over 60 minutes",
-              location: nil
-            }
-          ]
-        }
-      }
-
-      assert expected == WidgetInstance.serialize(instance)
-    end
-
-=======
->>>>>>> 19d5d480
     test "uses 'Entire line' location text for whole-line shuttles" do
       instance = %SubwayStatus{
         subway_alerts: [
