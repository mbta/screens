--- conflicted
+++ resolved
@@ -69,7 +69,6 @@
       "place-qux" => [:green]
     }
 
-<<<<<<< HEAD
     location_context = %LocationContext{
       home_stop: home_station_id,
       stop_sequences: stop_sequences,
@@ -79,12 +78,9 @@
       alert_route_types: []
     }
 
-    home_ies = fn facility ->
-=======
     home_ies = fn facility_id ->
       facility = facility_id_to_map.(facility_id)
 
->>>>>>> 210acd58
       [ie(stop: home_station_id, facility: facility)] ++
         Enum.map(home_platform_ids, &ie(stop: &1, facility: facility))
     end
