defmodule Screens.V2.WidgetInstance.ElevatorStatusTest do
  use ExUnit.Case, async: true

  alias Screens.V2.WidgetInstance
  alias Screens.Alerts.Alert
  alias Screens.Config.Screen
  alias Screens.Config.V2.{ElevatorStatus, PreFare}
  alias Screens.Config.V2.Header.CurrentStopName

  setup do
    %{
      instance: %WidgetInstance.ElevatorStatus{
        screen: %Screen{
          app_params: %PreFare{
<<<<<<< HEAD
            elevator_status: %ElevatorStatus{
              parent_station_id: "place-foo",
              platform_stop_ids: []
            }
=======
            header: %CurrentStopName{stop_name: "Test Station"},
            elevator_status: %ElevatorStatus{parent_station_id: "place-foo"}
>>>>>>> d31fce6c
          },
          vendor: nil,
          device_id: nil,
          name: nil,
          app_id: nil
        },
        alerts: [
          %Alert{
            effect: :elevator_closure,
            informed_entities: [
              %{stop: "place-bar", facility: "1"}
            ],
            active_period: [{~U[2022-01-01T00:00:00Z], ~U[2022-01-01T22:00:00Z]}]
          },
          %Alert{
            effect: :elevator_closure,
            informed_entities: [
              %{stop: "place-foo", facility: "1"}
            ],
            active_period: [{~U[2022-01-01T00:00:00Z], ~U[2022-01-01T22:00:00Z]}]
          }
        ],
        facility_id_to_name: %{"1" => "Elevator 1"},
        station_id_to_name: %{"place-foo" => "Foo Station", "place-bar" => "Bar Station"},
        station_id_to_icons: %{"place-foo" => [:red], "place-bar" => [:red]},
        now: ~U[2022-01-01T10:00:00Z],
        stop_sequences: [["place-foo"]]
      },
      one_active_at_home_instance: %WidgetInstance.ElevatorStatus{
        screen: %Screen{
          app_params: %PreFare{
<<<<<<< HEAD
            elevator_status: %ElevatorStatus{
              parent_station_id: "place-foo",
              platform_stop_ids: []
            }
=======
            header: %CurrentStopName{stop_name: "Test Station"},
            elevator_status: %ElevatorStatus{parent_station_id: "place-foo"}
>>>>>>> d31fce6c
          },
          vendor: nil,
          device_id: nil,
          name: nil,
          app_id: nil
        },
        alerts: [
          %Alert{
            effect: :elevator_closure,
            informed_entities: [
              %{stop: "place-foo", facility: "1"}
            ],
            active_period: [{~U[2022-01-01T00:00:00Z], ~U[2022-01-01T22:00:00Z]}]
          }
        ],
        facility_id_to_name: %{"1" => "Elevator 1"},
        station_id_to_name: %{"place-foo" => "Foo Station"},
        station_id_to_icons: %{"place-foo" => [:red]},
        now: ~U[2022-01-01T10:00:00Z],
        stop_sequences: [["place-foo"]]
      },
      one_active_elsewhere_instance: %WidgetInstance.ElevatorStatus{
        screen: %Screen{
          app_params: %PreFare{
<<<<<<< HEAD
            elevator_status: %ElevatorStatus{
              parent_station_id: "place-foo",
              platform_stop_ids: []
            }
=======
            header: %CurrentStopName{stop_name: "Test Station"},
            elevator_status: %ElevatorStatus{parent_station_id: "place-foo"}
>>>>>>> d31fce6c
          },
          vendor: nil,
          device_id: nil,
          name: nil,
          app_id: nil
        },
        alerts: [
          %Alert{
            effect: :elevator_closure,
            informed_entities: [
              %{stop: "place-bar", facility: "1"}
            ],
            active_period: [{~U[2022-01-01T00:00:00Z], ~U[2022-01-01T22:00:00Z]}]
          }
        ],
        facility_id_to_name: %{"1" => "Elevator 1"},
        station_id_to_name: %{"place-bar" => "Bar Station"},
        station_id_to_icons: %{"place-bar" => [:red]},
        now: ~U[2022-01-01T10:00:00Z],
        stop_sequences: [["place-foo"]]
      },
      one_upcoming_at_home_instance: %WidgetInstance.ElevatorStatus{
        screen: %Screen{
          app_params: %PreFare{
<<<<<<< HEAD
            elevator_status: %ElevatorStatus{
              parent_station_id: "place-foo",
              platform_stop_ids: []
            }
=======
            header: %CurrentStopName{stop_name: "Test Station"},
            elevator_status: %ElevatorStatus{parent_station_id: "place-foo"}
>>>>>>> d31fce6c
          },
          vendor: nil,
          device_id: nil,
          name: nil,
          app_id: nil
        },
        alerts: [
          %Alert{
            effect: :elevator_closure,
            informed_entities: [
              %{stop: "place-foo", facility: "1"}
            ],
            active_period: [{~U[2022-02-01T00:00:00Z], ~U[2022-02-01T22:00:00Z]}]
          }
        ],
        facility_id_to_name: %{"1" => "Elevator 1"},
        station_id_to_name: %{"place-foo" => "Foo Station"},
        station_id_to_icons: %{"place-foo" => [:red]},
        now: ~U[2022-01-01T10:00:00Z],
        stop_sequences: [["place-foo"]]
      },
      one_active_on_connecting_line_instance: %WidgetInstance.ElevatorStatus{
        screen: %Screen{
          app_params: %PreFare{
<<<<<<< HEAD
            elevator_status: %ElevatorStatus{
              parent_station_id: "place-foo",
              platform_stop_ids: []
            }
=======
            header: %CurrentStopName{stop_name: "Test Station"},
            elevator_status: %ElevatorStatus{parent_station_id: "place-foo"}
>>>>>>> d31fce6c
          },
          vendor: nil,
          device_id: nil,
          name: nil,
          app_id: nil
        },
        alerts: [
          %Alert{
            effect: :elevator_closure,
            informed_entities: [
              %{stop: "place-bar", facility: "1"},
              %{stop: "123", facility: "1"}
            ],
            active_period: [{~U[2022-01-01T00:00:00Z], ~U[2022-01-01T22:00:00Z]}]
          }
        ],
        facility_id_to_name: %{"1" => "Elevator 1"},
        station_id_to_name: %{"place-bar" => "Bar Station", "place-foo" => "Foo Station"},
        station_id_to_icons: %{"place-bar" => [:red], "place-foo" => [:red]},
        now: ~U[2022-01-01T10:00:00Z],
        stop_sequences: [["place-foo", "place-bar", "123"]]
      }
    }
  end

  describe "priority/1" do
    test "returns 2", %{instance: instance} do
      assert [2] == WidgetInstance.priority(instance)
    end
  end

  describe "serialize/1" do
    test "returns a detail and list page for one active at-home", %{
      one_active_at_home_instance: instance
    } do
      expected_result = %{
        pages: [
          %Screens.V2.WidgetInstance.ElevatorStatus.DetailPage{
            station: %{
              name: "Foo Station",
              icons: [:red],
              is_at_home_stop: true,
              elevator_closures: [
                %{
                  description: nil,
                  elevator_id: "1",
                  elevator_name: "Elevator 1",
                  timeframe: %{
                    active_period: %{
                      "start" => "2022-01-01T00:00:00Z",
                      "end" => "2022-01-01T22:00:00Z"
                    },
                    happening_now: true
                  },
                  header_text: nil
                }
              ]
            }
          },
          %Screens.V2.WidgetInstance.ElevatorStatus.ListPage{
            stations: [
              %{
                name: "Foo Station",
                icons: [:red],
                is_at_home_stop: true,
                elevator_closures: [
                  %{
                    description: nil,
                    elevator_id: "1",
                    elevator_name: "Elevator 1",
                    timeframe: %{
                      active_period: %{
                        "start" => "2022-01-01T00:00:00Z",
                        "end" => "2022-01-01T22:00:00Z"
                      },
                      happening_now: true
                    },
                    header_text: nil
                  }
                ]
              }
            ]
          }
        ]
      }

      assert expected_result == WidgetInstance.serialize(instance)
    end

    test "returns a list page for one active elsewhere", %{
      one_active_elsewhere_instance: instance
    } do
      expected_result = %{
        pages: [
          %Screens.V2.WidgetInstance.ElevatorStatus.ListPage{
            stations: [
              %{
                name: "Bar Station",
                icons: [:red],
                is_at_home_stop: false,
                elevator_closures: [
                  %{
                    description: nil,
                    elevator_id: "1",
                    elevator_name: "Elevator 1",
                    timeframe: %{
                      active_period: %{
                        "start" => "2022-01-01T00:00:00Z",
                        "end" => "2022-01-01T22:00:00Z"
                      },
                      happening_now: true
                    },
                    header_text: nil
                  }
                ]
              }
            ]
          }
        ]
      }

      assert expected_result == WidgetInstance.serialize(instance)
    end

    test "returns a detail page for one upcoming at-home", %{
      one_upcoming_at_home_instance: instance
    } do
      expected_result = %{
        pages: [
          %Screens.V2.WidgetInstance.ElevatorStatus.DetailPage{
            station: %{
              name: "Foo Station",
              icons: [:red],
              is_at_home_stop: true,
              elevator_closures: [
                %{
                  description: nil,
                  elevator_id: "1",
                  elevator_name: "Elevator 1",
                  timeframe: %{
                    active_period: %{
                      "start" => "2022-02-01T00:00:00Z",
                      "end" => "2022-02-01T22:00:00Z"
                    },
                    happening_now: false
                  },
                  header_text: nil
                }
              ]
            }
          }
        ]
      }

      assert expected_result == WidgetInstance.serialize(instance)
    end

    test "returns a detail page for one active on connecting line", %{
      one_active_on_connecting_line_instance: instance
    } do
      expected_result = %{
        pages: [
          %Screens.V2.WidgetInstance.ElevatorStatus.ListPage{
            stations: [
              %{
                name: "Bar Station",
                icons: [:red],
                is_at_home_stop: false,
                elevator_closures: [
                  %{
                    description: nil,
                    elevator_id: "1",
                    elevator_name: "Elevator 1",
                    timeframe: %{
                      active_period: %{
                        "start" => "2022-01-01T00:00:00Z",
                        "end" => "2022-01-01T22:00:00Z"
                      },
                      happening_now: true
                    },
                    header_text: nil
                  }
                ]
              }
            ]
          },
          %Screens.V2.WidgetInstance.ElevatorStatus.DetailPage{
            station: %{
              name: "Bar Station",
              icons: [:red],
              is_at_home_stop: false,
              elevator_closures: [
                %{
                  description: nil,
                  elevator_id: "1",
                  elevator_name: "Elevator 1",
                  timeframe: %{
                    active_period: %{
                      "start" => "2022-01-01T00:00:00Z",
                      "end" => "2022-01-01T22:00:00Z"
                    },
                    happening_now: true
                  },
                  header_text: nil
                }
              ]
            }
          }
        ]
      }

      assert expected_result == WidgetInstance.serialize(instance)
    end

    test "returns ordered list of pages", %{instance: instance} do
      expected_result = %{
        pages: [
          %Screens.V2.WidgetInstance.ElevatorStatus.DetailPage{
            station: %{
              name: "Foo Station",
              icons: [:red],
              is_at_home_stop: true,
              elevator_closures: [
                %{
                  description: nil,
                  elevator_id: "1",
                  elevator_name: "Elevator 1",
                  timeframe: %{
                    active_period: %{
                      "start" => "2022-01-01T00:00:00Z",
                      "end" => "2022-01-01T22:00:00Z"
                    },
                    happening_now: true
                  },
                  header_text: nil
                }
              ]
            }
          },
          %Screens.V2.WidgetInstance.ElevatorStatus.ListPage{
            stations: [
              %{
                name: "Foo Station",
                icons: [:red],
                is_at_home_stop: true,
                elevator_closures: [
                  %{
                    description: nil,
                    elevator_id: "1",
                    elevator_name: "Elevator 1",
                    timeframe: %{
                      active_period: %{
                        "start" => "2022-01-01T00:00:00Z",
                        "end" => "2022-01-01T22:00:00Z"
                      },
                      happening_now: true
                    },
                    header_text: nil
                  }
                ]
              },
              %{
                name: "Bar Station",
                icons: [:red],
                is_at_home_stop: false,
                elevator_closures: [
                  %{
                    description: nil,
                    elevator_id: "1",
                    elevator_name: "Elevator 1",
                    timeframe: %{
                      active_period: %{
                        "start" => "2022-01-01T00:00:00Z",
                        "end" => "2022-01-01T22:00:00Z"
                      },
                      happening_now: true
                    },
                    header_text: nil
                  }
                ]
              }
            ]
          }
        ]
      }

      assert expected_result == WidgetInstance.serialize(instance)
    end
  end

  describe "slot_names/1" do
    test "returns lower_right", %{instance: instance} do
      assert [:lower_right] == WidgetInstance.slot_names(instance)
    end
  end

  describe "widget_type/1" do
    test "returns elevator_status", %{instance: instance} do
      assert :elevator_status == WidgetInstance.widget_type(instance)
    end
  end

  describe "audio_serialize/1" do
    test "returns empty string", %{instance: instance} do
      assert %{} == WidgetInstance.audio_serialize(instance)
    end
  end

  describe "audio_sort_key/1" do
    test "returns 0", %{instance: instance} do
      assert 0 == WidgetInstance.audio_sort_key(instance)
    end
  end

  describe "audio_valid_candidate?/1" do
    test "returns false", %{instance: instance} do
      refute WidgetInstance.audio_valid_candidate?(instance)
    end
  end

  describe "audio_view/1" do
    test "returns ElevatorStatusView", %{instance: instance} do
      assert ScreensWeb.V2.Audio.ElevatorStatusView == WidgetInstance.audio_view(instance)
    end
  end
end<|MERGE_RESOLUTION|>--- conflicted
+++ resolved
@@ -12,15 +12,11 @@
       instance: %WidgetInstance.ElevatorStatus{
         screen: %Screen{
           app_params: %PreFare{
-<<<<<<< HEAD
             elevator_status: %ElevatorStatus{
               parent_station_id: "place-foo",
               platform_stop_ids: []
-            }
-=======
-            header: %CurrentStopName{stop_name: "Test Station"},
-            elevator_status: %ElevatorStatus{parent_station_id: "place-foo"}
->>>>>>> d31fce6c
+            },
+            header: %CurrentStopName{stop_name: "Test Station"}
           },
           vendor: nil,
           device_id: nil,
@@ -52,15 +48,11 @@
       one_active_at_home_instance: %WidgetInstance.ElevatorStatus{
         screen: %Screen{
           app_params: %PreFare{
-<<<<<<< HEAD
             elevator_status: %ElevatorStatus{
               parent_station_id: "place-foo",
               platform_stop_ids: []
-            }
-=======
-            header: %CurrentStopName{stop_name: "Test Station"},
-            elevator_status: %ElevatorStatus{parent_station_id: "place-foo"}
->>>>>>> d31fce6c
+            },
+            header: %CurrentStopName{stop_name: "Test Station"}
           },
           vendor: nil,
           device_id: nil,
@@ -85,15 +77,11 @@
       one_active_elsewhere_instance: %WidgetInstance.ElevatorStatus{
         screen: %Screen{
           app_params: %PreFare{
-<<<<<<< HEAD
             elevator_status: %ElevatorStatus{
               parent_station_id: "place-foo",
               platform_stop_ids: []
-            }
-=======
-            header: %CurrentStopName{stop_name: "Test Station"},
-            elevator_status: %ElevatorStatus{parent_station_id: "place-foo"}
->>>>>>> d31fce6c
+            },
+            header: %CurrentStopName{stop_name: "Test Station"}
           },
           vendor: nil,
           device_id: nil,
@@ -118,15 +106,11 @@
       one_upcoming_at_home_instance: %WidgetInstance.ElevatorStatus{
         screen: %Screen{
           app_params: %PreFare{
-<<<<<<< HEAD
             elevator_status: %ElevatorStatus{
               parent_station_id: "place-foo",
               platform_stop_ids: []
-            }
-=======
-            header: %CurrentStopName{stop_name: "Test Station"},
-            elevator_status: %ElevatorStatus{parent_station_id: "place-foo"}
->>>>>>> d31fce6c
+            },
+            header: %CurrentStopName{stop_name: "Test Station"}
           },
           vendor: nil,
           device_id: nil,
@@ -151,15 +135,11 @@
       one_active_on_connecting_line_instance: %WidgetInstance.ElevatorStatus{
         screen: %Screen{
           app_params: %PreFare{
-<<<<<<< HEAD
             elevator_status: %ElevatorStatus{
               parent_station_id: "place-foo",
               platform_stop_ids: []
-            }
-=======
-            header: %CurrentStopName{stop_name: "Test Station"},
-            elevator_status: %ElevatorStatus{parent_station_id: "place-foo"}
->>>>>>> d31fce6c
+            },
+            header: %CurrentStopName{stop_name: "Test Station"}
           },
           vendor: nil,
           device_id: nil,
