--- conflicted
+++ resolved
@@ -53,11 +53,7 @@
     test "returns {:ok, routes} when requests succeed", context do
       %{
         stop_id: stop_id,
-<<<<<<< HEAD
-        today: today,
-=======
         now: now,
->>>>>>> 8c73cce2
         get_json_fn: get_json_fn
       } = context
 
@@ -68,34 +64,20 @@
       ]
 
       assert {:ok, expected_routes} ==
-<<<<<<< HEAD
-               fetch_simplified_routes_at_stop(stop_id, today, get_json_fn)
-=======
                fetch_simplified_routes_at_stop(stop_id, now, get_json_fn)
->>>>>>> 8c73cce2
     end
 
     test "returns :error if either fetch function returns :error", context do
       %{
         stop_id: stop_id,
-<<<<<<< HEAD
-        today: today,
-=======
         now: now,
->>>>>>> 8c73cce2
         x_get_json_fn1: x_get_json_fn1,
         x_get_json_fn2: x_get_json_fn2
       } = context
 
-<<<<<<< HEAD
-      assert :error == fetch_simplified_routes_at_stop(stop_id, today, x_get_json_fn1)
-
-      assert :error == fetch_simplified_routes_at_stop(stop_id, today, x_get_json_fn2)
-=======
       assert :error == fetch_simplified_routes_at_stop(stop_id, now, x_get_json_fn1)
 
       assert :error == fetch_simplified_routes_at_stop(stop_id, now, x_get_json_fn2)
->>>>>>> 8c73cce2
     end
   end
 
@@ -106,15 +88,6 @@
       all_routes = [route_json("22"), route_json("29"), route_json("44")]
 
       stop_id = "1265"
-<<<<<<< HEAD
-      today = ~D[2021-01-01]
-
-      today_iso8601 = Date.to_iso8601(today)
-
-      %{
-        stop_id: stop_id,
-        today: today,
-=======
       now = ~U[2021-01-01T00:00:00Z]
 
       today_iso8601 = Date.to_iso8601(now)
@@ -122,7 +95,6 @@
       %{
         stop_id: stop_id,
         now: now,
->>>>>>> 8c73cce2
         get_json_fn: fn
           _, %{"filter[stop]" => ^stop_id, "filter[date]" => ^today_iso8601} ->
             {:ok, %{"data" => active_routes}}
@@ -185,11 +157,7 @@
         }
       ]
 
-<<<<<<< HEAD
-      assert {:ok, expected_routes} == fetch_routes_by_stop(stop_id, today, [], get_json_fn)
-=======
       assert {:ok, expected_routes} == fetch_routes_by_stop(stop_id, now, [], get_json_fn)
->>>>>>> 8c73cce2
     end
 
     test "returns :error if either fetch function returns :error", context do
@@ -202,41 +170,24 @@
         x_fetch_routes_fn: x_fetch_routes_fn
       } = context
 
-<<<<<<< HEAD
-      assert :error == fetch_routes_by_stop(stop_id, today, [], x_get_json_fn1)
-
-      assert :error == fetch_routes_by_stop(stop_id, today, [], x_get_json_fn2)
-
-      assert :error ==
-               fetch_routes_by_stop(stop_id, today, [], get_json_fn, x_fetch_routes_fn)
-=======
       assert :error == fetch_routes_by_stop(stop_id, now, [], x_get_json_fn1)
 
       assert :error == fetch_routes_by_stop(stop_id, now, [], x_get_json_fn2)
 
       assert :error ==
                fetch_routes_by_stop(stop_id, now, [], get_json_fn, x_fetch_routes_fn)
->>>>>>> 8c73cce2
     end
 
     test "filters routes by type if provided", context do
       %{
         stop_id: stop_id,
-<<<<<<< HEAD
-        today: today,
-=======
         now: now,
->>>>>>> 8c73cce2
         fetch_routes_fn: fetch_routes_fn,
         get_json_fn: get_json_fn
       } = context
 
       assert {:ok, []} ==
-<<<<<<< HEAD
-               fetch_routes_by_stop(stop_id, today, :subway, get_json_fn, fetch_routes_fn)
-=======
                fetch_routes_by_stop(stop_id, now, :subway, get_json_fn, fetch_routes_fn)
->>>>>>> 8c73cce2
     end
   end
 end