--- conflicted
+++ resolved
@@ -2,11 +2,7 @@
   use ScreensWeb, :controller
 
   alias Phoenix.View
-<<<<<<< HEAD
-  alias Screens.Config.State
-=======
   alias Screens.Config.Cache
->>>>>>> 59cfee25
   alias Screens.LogScreenData
   alias Screens.Util
   alias ScreensConfig.Screen
@@ -30,11 +26,7 @@
     is_screen = ScreensWeb.UserAgent.is_screen_conn?(conn, screen_id)
     screen_side = params["screen_side"]
     triptych_pane = params["pane"]
-<<<<<<< HEAD
-    screen = Screens.Config.State.screen(screen_id)
-=======
     screen = Cache.screen(screen_id)
->>>>>>> 59cfee25
 
     LogScreenData.log_data_request(
       screen_id,
