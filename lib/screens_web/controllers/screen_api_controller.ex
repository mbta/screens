defmodule ScreensWeb.ScreenApiController do
  use ScreensWeb, :controller
  require Logger
  alias Screens.Config.State

  plug(:check_config)
  plug Corsica, [origins: "*"] when action == :show_dup

  defp check_config(conn, _) do
    if State.ok?() do
      conn
    else
      conn
      |> not_found_response()
      |> halt()
    end
  end

  def show(conn, %{"id" => screen_id, "last_refresh" => _last_refresh, "datetime" => datetime}) do
    if nonexistent_screen?(screen_id) do
      not_found_response(conn)
    else
      data = Screens.ScreenData.by_screen_id_with_datetime(screen_id, datetime)

      json(conn, data)
    end
  end

  def show(conn, %{"id" => screen_id, "last_refresh" => last_refresh} = params) do
    is_screen = ScreensWeb.UserAgent.is_screen_conn?(conn, screen_id)

    _ =
      Screens.LogScreenData.log_data_request(
        screen_id,
        last_refresh,
        is_screen,
        params["requestor"]
      )

    if nonexistent_screen?(screen_id) do
      Screens.LogScreenData.log_api_response(:nonexistent, screen_id, last_refresh, is_screen)

      not_found_response(conn)
    else
      data =
        Screens.ScreenData.by_screen_id(screen_id, is_screen,
          check_disabled: true,
          last_refresh: last_refresh
        )

      json(conn, data)
    end
  end

  def show_dup(conn, %{"id" => screen_id, "rotation_index" => rotation_index} = params) do
    is_screen = ScreensWeb.UserAgent.is_screen_conn?(conn, screen_id)

<<<<<<< HEAD
    _ =
      Screens.LogScreenData.log_data_request(
        screen_id,
        nil,
        is_screen,
        params["source"],
        nil,
        rotation_index
      )
=======
    _ = Screens.LogScreenData.log_data_request(screen_id, nil, is_screen, params["requestor"])
>>>>>>> 9c157c76

    if nonexistent_screen?(screen_id) do
      not_found_response(conn)
    else
      data = Screens.DupScreenData.by_screen_id(screen_id, rotation_index)

      json(conn, data)
    end
  end

  defp nonexistent_screen?(screen_id) do
    is_nil(State.screen(screen_id))
  end

  defp not_found_response(conn) do
    conn
    |> put_status(:not_found)
    |> text("Not found")
  end
end<|MERGE_RESOLUTION|>--- conflicted
+++ resolved
@@ -55,19 +55,15 @@
   def show_dup(conn, %{"id" => screen_id, "rotation_index" => rotation_index} = params) do
     is_screen = ScreensWeb.UserAgent.is_screen_conn?(conn, screen_id)
 
-<<<<<<< HEAD
     _ =
       Screens.LogScreenData.log_data_request(
         screen_id,
         nil,
         is_screen,
-        params["source"],
+        params["requestor"],
         nil,
         rotation_index
       )
-=======
-    _ = Screens.LogScreenData.log_data_request(screen_id, nil, is_screen, params["requestor"])
->>>>>>> 9c157c76
 
     if nonexistent_screen?(screen_id) do
       not_found_response(conn)
