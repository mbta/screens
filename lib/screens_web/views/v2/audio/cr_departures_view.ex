--- conflicted
+++ resolved
@@ -38,7 +38,7 @@
     ~E|<p>It's <%= article %> <%= eta %> minute train ride to <%= destination %>.</p>|
   end
 
-  defp render_departure(departure, previous_departure, station) do
+  defp render_departure(departure, previous_departure, station, station) do
     %{
       headsign: headsign,
       time: time,
@@ -64,40 +64,15 @@
       DeparturesView.build_text([
         prefix,
         render_headsign(headsign),
-<<<<<<< HEAD
         if(time_is_arr_brd?(time), do: nil, else: scheduling_phrase(time)),
         {time.departure_time, &render_time/1},
         delayed_clause(time),
-=======
-        if(time.departure_type === :schedule,
-          do: render_schedule(time),
-          else: render_prediction(time)
-        ),
->>>>>>> 67926a6a
         track
       ])
 
     ~E|<%= content %>|
   end
 
-<<<<<<< HEAD
-=======
-  defp render_schedule(%{departure_time: departure_time, is_delayed: false}),
-    do: "is scheduled to arrive at " <> render_time(departure_time)
-
-  defp render_schedule(%{departure_time: departure_time, is_delayed: true}),
-    do:
-      "was scheduled to arrive at " <>
-        render_time(departure_time) <> ", but is currently delayed."
-
-  defp render_prediction(departure_time) do
-    [
-      if(time_is_arr_brd?(departure_time), do: nil, else: "arrives"),
-      preposition_for_time_type(departure_time),
-      {departure_time, &render_time/1}
-    ]
-  end
->>>>>>> 67926a6a
 
   defp render_departures(departures, station) do
     departures_with_index = Enum.with_index(departures)
@@ -106,9 +81,9 @@
     departures_with_index
     |> Enum.map(fn {departure, i} ->
       if i === 0 do
-        render_departure(departure, nil, station)
+        render_departure(departure, nil, station, station)
       else
-        render_departure(departure, Enum.at(departures, i - 1), station)
+        render_departure(departure, Enum.at(departures, i - 1), station, station)
       end
     end)
   end
@@ -125,7 +100,6 @@
     Timex.format!(time, "{h12}:{m} {AM}")
   end
 
-<<<<<<< HEAD
   defp scheduling_phrase(%{departure_type: :schedule, is_delayed: false}), do: "is scheduled to arrive at"
   defp scheduling_phrase(%{departure_type: :schedule, is_delayed: true}), do: "was scheduled to arrive at"
   defp scheduling_phrase(%{departure_time: %{type: :text}}), do: nil
@@ -138,11 +112,6 @@
 
   defp delayed_clause(%{departure_type: :schedule, is_delayed: true}), do: "but is currently delayed."
   defp delayed_clause(_), do: ""
-=======
-  defp preposition_for_time_type(%{type: :text}), do: nil
-  defp preposition_for_time_type(%{type: :minutes}), do: "in"
-  defp preposition_for_time_type(_), do: "at"
->>>>>>> 67926a6a
 
   defp render_headsign(%{headsign: headsign, station_service_list: [station1, station2]}) do
     via_string =
