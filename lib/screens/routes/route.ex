defmodule Screens.Routes.Route do
  @moduledoc false

  alias Screens.V3Api

  @sl_route_ids ~w[741 742 743 746 749 751]

  defstruct id: nil,
            short_name: nil,
            long_name: nil,
            direction_destinations: nil,
            type: nil

  @type id :: String.t()

  @type t :: %__MODULE__{
          id: id,
          short_name: String.t(),
          long_name: String.t(),
          direction_destinations: list(String.t()),
          type: Screens.RouteType.t()
        }

  def by_id(route_id) do
    case V3Api.get_json("routes/" <> route_id) do
      {:ok, %{"data" => data}} -> {:ok, Screens.Routes.Parser.parse_route(data)}
      _ -> :error
    end
  end

  def fetch(opts \\ [], get_json_fn \\ &V3Api.get_json/2) do
    params =
      opts
      |> Enum.flat_map(&format_query_param/1)
      |> Enum.into(%{})

    case get_json_fn.("routes/", params) do
      {:ok, %{"data" => data}} -> {:ok, Enum.map(data, &Screens.Routes.Parser.parse_route/1)}
      _ -> :error
    end
  end

  @doc """
  Fetches IDs and active status of routes that serve the given stop. `today` is used to determine whether
  each route is actively running on the current day.
  """
  @spec fetch_simplified_routes_at_stop(String.t()) ::
          {:ok, list(%{route_id: id(), active?: boolean()})} | :error
  def fetch_simplified_routes_at_stop(
        stop_id,
        now \\ DateTime.utc_now(),
        get_json_fn \\ &V3Api.get_json/2
      ) do
    with {:ok, all_route_ids} <- fetch_all_route_ids(stop_id, get_json_fn),
         {:ok, active_route_ids} <- fetch_active_route_ids(stop_id, now, get_json_fn) do
      active_set = MapSet.new(active_route_ids)

      routes_at_stop =
        Enum.map(all_route_ids, &%{route_id: &1, active?: MapSet.member?(active_set, &1)})

      {:ok, routes_at_stop}
    else
      :error -> :error
    end
  end

  @doc """
  Fetches routes that serve the given stop. `now` is used to determine whether
  each route is actively running on the current day.
  """
  @spec fetch_routes_by_stop(String.t()) ::
          {:ok, list(%{route_id: id(), active?: boolean()})} | :error
  def fetch_routes_by_stop(
        stop_id,
        now \\ DateTime.utc_now(),
        type_filters \\ [],
        get_json_fn \\ &V3Api.get_json/2,
        fetch_routes_fn \\ &fetch_routes/3
      ) do
    with {:ok, routes} <- fetch_routes_fn.(stop_id, get_json_fn, type_filters),
         {:ok, active_route_ids} <- fetch_active_route_ids(stop_id, now, get_json_fn) do
      active_set = MapSet.new(active_route_ids)

      routes_at_stop =
        Enum.map(
          routes,
          &(&1
            |> Map.from_struct()
            |> Map.put(:active?, MapSet.member?(active_set, &1.id))
            |> Map.put(:route_id, &1.id)
            |> Map.delete(:id))
        )

      {:ok, routes_at_stop}
    else
      :error -> :error
    end
  end

  defp format_query_param({:stop_ids, stop_ids}) when is_list(stop_ids) do
    [{"filter[stop]", Enum.join(stop_ids, ",")}]
  end

  defp format_query_param({:stop_id, stop_id}) when is_binary(stop_id) do
    format_query_param({:stop_ids, [stop_id]})
  end

  defp format_query_param({:date, %Date{} = d}) do
    [{"filter[date]", Date.to_iso8601(d)}]
  end

  defp format_query_param({:date, %DateTime{} = dt}) do
    format_query_param({:date, DateTime.to_date(dt)})
  end

  defp format_query_param({:route_types, route_types}) when is_list(route_types) do
    [{"filter[type]", Enum.join(route_types, ",")}]
  end

  defp format_query_param(_), do: []

  defp fetch_all_route_ids(stop_id, get_json_fn) do
    case fetch([stop_id: stop_id], get_json_fn) do
      {:ok, routes} -> {:ok, Enum.map(routes, & &1.id)}
      :error -> :error
    end
  end

  defp fetch_routes(stop_id, get_json_fn, type_filters) do
    case fetch([stop_id: stop_id, route_types: type_filters], get_json_fn) do
      {:ok, routes} -> {:ok, routes}
      :error -> :error
    end
  end

  defp fetch_active_route_ids(stop_id, now, get_json_fn) do
    case fetch([stop_id: stop_id, date: now], get_json_fn) do
      {:ok, routes} -> {:ok, Enum.map(routes, & &1.id)}
      :error -> :error
    end
  end

  def get_color_for_route(route_id, route_type \\ nil)

  def get_color_for_route("Red", _), do: :red
  def get_color_for_route("Mattapan", _), do: :red
  def get_color_for_route("Orange", _), do: :orange
  def get_color_for_route("Green" <> _, _), do: :green
  def get_color_for_route("Blue", _), do: :blue
  def get_color_for_route("CR-" <> _, _), do: :purple
  def get_color_for_route("Boat-" <> _, _), do: :teal

  def get_color_for_route(route_id, _)
      when route_id in @sl_route_ids,
      do: :silver

  def get_color_for_route(_, :rail), do: :purple
  def get_color_for_route(_, :ferry), do: :teal
  def get_color_for_route(_, _), do: :yellow

<<<<<<< HEAD
  def get_icon_from_route(%{type: :rail}), do: :cr
  def get_icon_from_route(%{short_name: "SL" <> _}), do: :silver
  def get_icon_from_route(%{type: :bus}), do: :bus
  def get_icon_from_route(%{type: :ferry}), do: :ferry
  def get_icon_from_route(%{id: id}), do: get_color_for_route(id)
  def get_icon_from_route(_), do: :yellow
=======
  def get_icon_or_color_from_route(%{type: :rail}), do: :cr
  def get_icon_or_color_from_route(%{short_name: "SL" <> _}), do: :silver
  def get_icon_or_color_from_route(%{type: :bus}), do: :bus
  def get_icon_or_color_from_route(%{type: :ferry}), do: :ferry
  def get_icon_or_color_from_route(%{id: id}), do: get_color_for_route(id)
  def get_icon_or_color_from_route(_), do: :yellow
>>>>>>> 9e11a866
end<|MERGE_RESOLUTION|>--- conflicted
+++ resolved
@@ -158,19 +158,10 @@
   def get_color_for_route(_, :ferry), do: :teal
   def get_color_for_route(_, _), do: :yellow
 
-<<<<<<< HEAD
-  def get_icon_from_route(%{type: :rail}), do: :cr
-  def get_icon_from_route(%{short_name: "SL" <> _}), do: :silver
-  def get_icon_from_route(%{type: :bus}), do: :bus
-  def get_icon_from_route(%{type: :ferry}), do: :ferry
-  def get_icon_from_route(%{id: id}), do: get_color_for_route(id)
-  def get_icon_from_route(_), do: :yellow
-=======
   def get_icon_or_color_from_route(%{type: :rail}), do: :cr
   def get_icon_or_color_from_route(%{short_name: "SL" <> _}), do: :silver
   def get_icon_or_color_from_route(%{type: :bus}), do: :bus
   def get_icon_or_color_from_route(%{type: :ferry}), do: :ferry
   def get_icon_or_color_from_route(%{id: id}), do: get_color_for_route(id)
   def get_icon_or_color_from_route(_), do: :yellow
->>>>>>> 9e11a866
 end