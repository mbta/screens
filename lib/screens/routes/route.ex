defmodule Screens.Routes.Route do
  @moduledoc false

  alias Screens.V3Api

  defstruct id: nil,
            short_name: nil,
            long_name: nil,
            direction_destinations: nil,
            type: nil

  @type id :: String.t()

  @type t :: %__MODULE__{
          id: id,
          short_name: String.t(),
          long_name: String.t(),
          direction_destinations: list(String.t()),
          type: Screens.RouteType.t()
        }

  def by_id(route_id) do
    case V3Api.get_json("routes/" <> route_id) do
      {:ok, %{"data" => data}} -> {:ok, Screens.Routes.Parser.parse_route(data)}
      _ -> :error
    end
  end

  def fetch(opts \\ [], get_json_fn \\ &V3Api.get_json/2) do
    params =
      opts
      |> Enum.flat_map(&format_query_param/1)
      |> Enum.into(%{})

    case get_json_fn.("routes/", params) do
      {:ok, %{"data" => data}} -> {:ok, Enum.map(data, &Screens.Routes.Parser.parse_route/1)}
      _ -> :error
    end
  end

  @doc """
  Fetches IDs and active status of routes that serve the given stop. `today` is used to determine whether
  each route is actively running on the current day.
  """
  @spec fetch_simplified_routes_at_stop(String.t()) ::
          {:ok, list(%{route_id: id(), active?: boolean()})} | :error
<<<<<<< HEAD
  def fetch_simplified_routes_at_stop(
        stop_id,
        now \\ DateTime.utc_now(),
        get_json_fn \\ &V3Api.get_json/2
      ) do
    with {:ok, all_route_ids} <- fetch_all_route_ids(stop_id, get_json_fn),
=======
  def fetch_routes_at_stop(
        stop_id,
        now \\ DateTime.utc_now(),
        type_filter \\ nil,
        get_json_fn \\ &V3Api.get_json/2,
        fetch_all_route_ids_fn \\ &fetch_all_route_ids/3
      ) do
    with {:ok, all_route_ids} <- fetch_all_route_ids_fn.(stop_id, get_json_fn, type_filter),
>>>>>>> 8026b438
         {:ok, active_route_ids} <- fetch_active_route_ids(stop_id, now, get_json_fn) do
      active_set = MapSet.new(active_route_ids)

      routes_at_stop =
        Enum.map(all_route_ids, &%{route_id: &1, active?: MapSet.member?(active_set, &1)})

      {:ok, routes_at_stop}
    else
      :error -> :error
    end
  end

  @doc """
  Fetches route type of routes that serve the given stop. `today` is used to determine whether
  each route is actively running on the current day.
  """
  @spec fetch_routes_by_stop(String.t()) ::
          {:ok, list(%{route_id: id(), active?: boolean()})} | :error
  def fetch_routes_by_stop(
        stop_id,
        now \\ DateTime.utc_now(),
        type_filters \\ [],
        get_json_fn \\ &V3Api.get_json/2,
        fetch_routes_fn \\ &fetch_routes/3
      ) do
    with {:ok, routes} <- fetch_routes_fn.(stop_id, get_json_fn, type_filters),
         {:ok, active_route_ids} <- fetch_active_route_ids(stop_id, now, get_json_fn) do
      active_set = MapSet.new(active_route_ids)

      routes_at_stop =
        Enum.map(
          routes,
          &(&1
            |> Map.put(:active?, MapSet.member?(active_set, &1.id))
            |> Map.put(:route_id, &1.id)
            |> Map.delete(:id))
        )

      {:ok, routes_at_stop}
    else
      :error -> :error
    end
  end

  defp format_query_param({:stop_ids, stop_ids}) when is_list(stop_ids) do
    [{"filter[stop]", Enum.join(stop_ids, ",")}]
  end

  defp format_query_param({:stop_id, stop_id}) when is_binary(stop_id) do
    format_query_param({:stop_ids, [stop_id]})
  end

  defp format_query_param({:date, %Date{} = d}) do
    [{"filter[date]", Date.to_iso8601(d)}]
  end

  defp format_query_param({:date, %DateTime{} = dt}) do
    format_query_param({:date, DateTime.to_date(dt)})
  end

  defp format_query_param(_), do: []

  defp fetch_all_route_ids(stop_id, get_json_fn, type_filter) do
    case fetch([stop_id: stop_id], get_json_fn) do
      {:ok, routes} ->
        {:ok,
         if type_filter do
           Enum.filter(routes, fn route -> Map.get(route, :type) === type_filter end)
         else
           routes
         end
         # credo:disable-for-next-line
         |> Enum.map(& &1.id)}

      :error ->
        :error
    end
  end

  defp fetch_routes(stop_id, get_json_fn, type_filters) do
    case fetch([stop_id: stop_id], get_json_fn) do
      {:ok, routes} ->
        filtered_routes =
          if length(type_filters) > 0 do
            Enum.filter(routes, fn route -> Map.get(route, :type) in type_filters end)
          else
            routes
          end

        {:ok, Enum.map(filtered_routes, &Map.from_struct(&1))}

      :error ->
        :error
    end
  end

  defp fetch_active_route_ids(stop_id, now, get_json_fn) do
    case fetch([stop_id: stop_id, date: now], get_json_fn) do
      {:ok, routes} -> {:ok, Enum.map(routes, & &1.id)}
      :error -> :error
    end
  end
end<|MERGE_RESOLUTION|>--- conflicted
+++ resolved
@@ -44,23 +44,12 @@
   """
   @spec fetch_simplified_routes_at_stop(String.t()) ::
           {:ok, list(%{route_id: id(), active?: boolean()})} | :error
-<<<<<<< HEAD
   def fetch_simplified_routes_at_stop(
         stop_id,
         now \\ DateTime.utc_now(),
         get_json_fn \\ &V3Api.get_json/2
       ) do
     with {:ok, all_route_ids} <- fetch_all_route_ids(stop_id, get_json_fn),
-=======
-  def fetch_routes_at_stop(
-        stop_id,
-        now \\ DateTime.utc_now(),
-        type_filter \\ nil,
-        get_json_fn \\ &V3Api.get_json/2,
-        fetch_all_route_ids_fn \\ &fetch_all_route_ids/3
-      ) do
-    with {:ok, all_route_ids} <- fetch_all_route_ids_fn.(stop_id, get_json_fn, type_filter),
->>>>>>> 8026b438
          {:ok, active_route_ids} <- fetch_active_route_ids(stop_id, now, get_json_fn) do
       active_set = MapSet.new(active_route_ids)
 
