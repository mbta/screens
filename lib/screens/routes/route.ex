--- conflicted
+++ resolved
@@ -3,8 +3,6 @@
 
   alias Screens.RouteType
   alias Screens.V3Api
-
-  require Screens.RouteType
 
   @sl_route_ids ~w[741 742 743 746 749 751]
 
@@ -117,17 +115,7 @@
   end
 
   defp format_query_param({:route_types, route_types}) when is_list(route_types) do
-<<<<<<< HEAD
-    route_type_ids =
-      Enum.map_join(route_types, ",", fn
-        rt when RouteType.is_route_type(rt) -> RouteType.to_id(rt)
-        id when RouteType.is_route_type_id(id) -> id
-      end)
-
-    [{"filter[type]", route_type_ids}]
-=======
     [{"filter[type]", Enum.map_join(route_types, ",", &RouteType.to_id/1)}]
->>>>>>> dfdba0ea
   end
 
   defp format_query_param({:route_types, route_type}) do
