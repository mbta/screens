defmodule Screens.Config.V2.PreFare do
  @moduledoc false

  alias Screens.Config.V2.{
    Audio,
    BlueBikes,
    ContentSummary,
    ElevatorStatus,
    EvergreenContentItem,
    FullLineMap,
<<<<<<< HEAD
    CRDepartures
=======
    ShuttleBusInfo
>>>>>>> d2ca92a2
  }

  alias Screens.Config.V2.Header.CurrentStopId

  @type t :: %__MODULE__{
          header: CurrentStopId.t(),
          reconstructed_alert_widget: CurrentStopId.t(),
          elevator_status: ElevatorStatus.t(),
          full_line_map: list(FullLineMap.t()),
          evergreen_content: list(EvergreenContentItem.t()),
          blue_bikes: BlueBikes.t(),
          content_summary: ContentSummary.t(),
          audio: Audio.t(),
<<<<<<< HEAD
          cr_departures: CRDepartures.t()
=======
          shuttle_bus_info: ShuttleBusInfo.t()
>>>>>>> d2ca92a2
        }

  @enforce_keys [
    :header,
    :reconstructed_alert_widget,
    :elevator_status,
    :full_line_map,
    :content_summary
  ]
  defstruct header: nil,
            reconstructed_alert_widget: nil,
            elevator_status: nil,
            full_line_map: [],
            evergreen_content: [],
            blue_bikes: BlueBikes.from_json(:default),
            content_summary: nil,
            audio: Audio.from_json(:default),
<<<<<<< HEAD
            cr_departures: nil
=======
            shuttle_bus_info: ShuttleBusInfo.from_json(:default)
>>>>>>> d2ca92a2

  use Screens.Config.Struct,
    children: [
      header: CurrentStopId,
      elevator_status: ElevatorStatus,
      full_line_map: {:list, FullLineMap},
      evergreen_content: {:list, EvergreenContentItem},
      blue_bikes: BlueBikes,
      reconstructed_alert_widget: CurrentStopId,
      content_summary: ContentSummary,
      audio: Audio,
<<<<<<< HEAD
      cr_departures: CRDepartures
=======
      shuttle_bus_info: ShuttleBusInfo
>>>>>>> d2ca92a2
    ]
end<|MERGE_RESOLUTION|>--- conflicted
+++ resolved
@@ -8,11 +8,8 @@
     ElevatorStatus,
     EvergreenContentItem,
     FullLineMap,
-<<<<<<< HEAD
-    CRDepartures
-=======
+    CRDepartures,
     ShuttleBusInfo
->>>>>>> d2ca92a2
   }
 
   alias Screens.Config.V2.Header.CurrentStopId
@@ -26,11 +23,8 @@
           blue_bikes: BlueBikes.t(),
           content_summary: ContentSummary.t(),
           audio: Audio.t(),
-<<<<<<< HEAD
-          cr_departures: CRDepartures.t()
-=======
+          cr_departures: CRDepartures.t(),
           shuttle_bus_info: ShuttleBusInfo.t()
->>>>>>> d2ca92a2
         }
 
   @enforce_keys [
@@ -48,11 +42,8 @@
             blue_bikes: BlueBikes.from_json(:default),
             content_summary: nil,
             audio: Audio.from_json(:default),
-<<<<<<< HEAD
-            cr_departures: nil
-=======
+            cr_departures: nil,
             shuttle_bus_info: ShuttleBusInfo.from_json(:default)
->>>>>>> d2ca92a2
 
   use Screens.Config.Struct,
     children: [
@@ -64,10 +55,7 @@
       reconstructed_alert_widget: CurrentStopId,
       content_summary: ContentSummary,
       audio: Audio,
-<<<<<<< HEAD
-      cr_departures: CRDepartures
-=======
+      cr_departures: CRDepartures,
       shuttle_bus_info: ShuttleBusInfo
->>>>>>> d2ca92a2
     ]
 end