defmodule Screens.Config.V2.PreFare do
  @moduledoc false

<<<<<<< HEAD
  alias Screens.Config.V2.{ElevatorStatus, FullLineMap}

  @type t :: %__MODULE__{
          elevator_status: ElevatorStatus.t(),
          full_line_map: list(FullLineMap.t())
        }

  @enforce_keys [:elevator_status, :full_line_map]
  defstruct elevator_status: nil,
            full_line_map: []
=======
  alias Screens.Config.V2.ElevatorStatus
  alias Screens.Config.V2.Header.CurrentStopName

  @type t :: %__MODULE__{
          header: CurrentStopName.t(),
          elevator_status: ElevatorStatus.t()
        }

  @enforce_keys [:header, :elevator_status]
  defstruct header: nil,
            elevator_status: nil
>>>>>>> d38b61fe

  use Screens.Config.Struct,
    children: [
      elevator_status: ElevatorStatus,
<<<<<<< HEAD
      full_line_map: {:list, FullLineMap}
=======
      header: CurrentStopName
>>>>>>> d38b61fe
    ]
end<|MERGE_RESOLUTION|>--- conflicted
+++ resolved
@@ -1,38 +1,24 @@
 defmodule Screens.Config.V2.PreFare do
   @moduledoc false
 
-<<<<<<< HEAD
   alias Screens.Config.V2.{ElevatorStatus, FullLineMap}
+  alias Screens.Config.V2.Header.CurrentStopName
 
   @type t :: %__MODULE__{
+          header: CurrentStopName.t(),
           elevator_status: ElevatorStatus.t(),
           full_line_map: list(FullLineMap.t())
         }
 
-  @enforce_keys [:elevator_status, :full_line_map]
-  defstruct elevator_status: nil,
+  @enforce_keys [:header, :elevator_status, :full_line_map]
+  defstruct header: nil,
+            elevator_status: nil,
             full_line_map: []
-=======
-  alias Screens.Config.V2.ElevatorStatus
-  alias Screens.Config.V2.Header.CurrentStopName
-
-  @type t :: %__MODULE__{
-          header: CurrentStopName.t(),
-          elevator_status: ElevatorStatus.t()
-        }
-
-  @enforce_keys [:header, :elevator_status]
-  defstruct header: nil,
-            elevator_status: nil
->>>>>>> d38b61fe
 
   use Screens.Config.Struct,
     children: [
       elevator_status: ElevatorStatus,
-<<<<<<< HEAD
-      full_line_map: {:list, FullLineMap}
-=======
+      full_line_map: {:list, FullLineMap},
       header: CurrentStopName
->>>>>>> d38b61fe
     ]
 end