--- conflicted
+++ resolved
@@ -1,37 +1,22 @@
 defmodule Screens.Config.V2.PreFare do
   @moduledoc false
 
-<<<<<<< HEAD
   alias Screens.Config.V2.{ElevatorStatus, EvergreenContentItem}
+  alias Screens.Config.V2.Header.CurrentStopName
 
   @type t :: %__MODULE__{
+          header: CurrentStopName.t(),
           elevator_status: ElevatorStatus.t(),
           evergreen_content: list(EvergreenContentItem.t())
         }
 
-  @enforce_keys [:elevator_status]
-  defstruct elevator_status: nil, evergreen_content: []
-=======
-  alias Screens.Config.V2.ElevatorStatus
-  alias Screens.Config.V2.Header.CurrentStopName
-
-  @type t :: %__MODULE__{
-          header: CurrentStopName.t(),
-          elevator_status: ElevatorStatus.t()
-        }
-
   @enforce_keys [:header, :elevator_status]
-  defstruct header: nil,
-            elevator_status: nil
->>>>>>> d31fce6c
+  defstruct header: nil, elevator_status: nil, evergreen_content: []
 
   use Screens.Config.Struct,
     children: [
       elevator_status: ElevatorStatus,
-<<<<<<< HEAD
-      evergreen_content: {:list, EvergreenContentItem}
-=======
+      evergreen_content: {:list, EvergreenContentItem},
       header: CurrentStopName
->>>>>>> d31fce6c
     ]
 end