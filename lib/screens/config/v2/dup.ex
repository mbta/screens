--- conflicted
+++ resolved
@@ -1,20 +1,12 @@
 defmodule Screens.Config.V2.Dup do
   @moduledoc false
 
-<<<<<<< HEAD
-  alias Screens.Config.V2.Header.CurrentStopId
+  alias Screens.Config.V2.Header.{CurrentStopId, CurrentStopName}
   alias Screens.Config.V2.{Alerts, Departures, EvergreenContentItem}
-
-  @type t :: %__MODULE__{
-          header: CurrentStopId.t(),
-=======
-  alias Screens.Config.V2.Header.{CurrentStopId, CurrentStopName}
-  alias Screens.Config.V2.{Departures, EvergreenContentItem}
 
   @type t :: %__MODULE__{
           header: CurrentStopId.t() | CurrentStopName.t(),
           evergreen_content: list(EvergreenContentItem.t()),
->>>>>>> 934553bf
           primary_departures: Departures.t(),
           secondary_departures: Departures.t(),
           alerts: Alerts.t(),
@@ -29,10 +21,7 @@
       header: CurrentStopId,
       primary_departures: Departures,
       secondary_departures: Departures,
-<<<<<<< HEAD
       alerts: Alerts,
-=======
->>>>>>> 934553bf
       evergreen_content: {:list, EvergreenContentItem}
     ]
 
