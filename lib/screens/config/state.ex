--- conflicted
+++ resolved
@@ -65,7 +65,6 @@
     GenServer.call(pid, {:screen_ids, filter_fn})
   end
 
-<<<<<<< HEAD
   @doc """
   Gets the full map of screen configurations.
 
@@ -75,8 +74,6 @@
   Unless you really need to get the entire map, try to use one of the other client functions, or define a new one
   that does a bit more work in the server process to limit the size of data sent back to the client process.
   """
-=======
->>>>>>> 0137ce2f
   def screens(pid \\ __MODULE__) do
     GenServer.call(pid, :screens)
   end
@@ -195,29 +192,8 @@
     {:reply, app_params, state}
   end
 
-<<<<<<< HEAD
-  def handle_call({:screen_ids, filter_fn}, _from, %__MODULE__{config: config} = state)
-      when is_function(filter_fn, 1) do
-    ids =
-      config.screens
-      |> Enum.filter(filter_fn)
-      |> Enum.map(fn {screen_id, _screen_config} -> screen_id end)
-
-    {:reply, ids, state}
-  end
-
-  def handle_call({:screen_ids, _}, _from, %__MODULE__{config: config} = state) do
-    {:reply, Map.keys(config.screens), state}
-  end
-
-  def handle_call({:mode_disabled?, mode}, _from, %__MODULE__{config: config} = state) do
-    %Devops{disabled_modes: disabled_modes} = config.devops
-
-    {:reply, Enum.member?(disabled_modes, mode), state}
-=======
   def handle_call({:screen_ids, nil}, _from, %__MODULE__{config: config} = state) do
     {:reply, Map.keys(config.screens), state}
->>>>>>> 0137ce2f
   end
 
   def handle_call({:screen_ids, filter_fn}, _from, %__MODULE__{config: config} = state) do
