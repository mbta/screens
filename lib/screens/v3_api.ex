--- conflicted
+++ resolved
@@ -5,15 +5,11 @@
 
   require Logger
 
-<<<<<<< HEAD
   @default_opts [
     timeout: 2000,
     recv_timeout: 2000,
-    hackney: [{:pool, :api_v3_pool}, {:checkout_timeout, 4000}]
+    hackney: [pool: :api_v3_pool, :checkout_timeout: 4000]
   ]
-=======
-  @default_opts [timeout: 2000, recv_timeout: 2000, hackney: [pool: :api_v3_pool, checkout_timeout: 4000]]
->>>>>>> 3aa3997c
 
   @retry with: Stream.take(constant_backoff(500), 3), atoms: [:bad_response_code]
   def get_json(
