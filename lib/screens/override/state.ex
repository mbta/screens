--- conflicted
+++ resolved
@@ -84,11 +84,10 @@
   end
 
   def handle_call({:psa_list, screen_id}, _from, state) do
-<<<<<<< HEAD
     psa_list =
       case get_in(state.config_by_screen_id, [screen_id, :psa_list]) do
-        nil -> []
-        l -> l
+        nil -> {nil, []}
+        not_nil -> not_nil
       end
 
     {:reply, psa_list, state}
@@ -97,9 +96,6 @@
   def handle_call({:audio_psa, screen_id}, _from, state) do
     audio_psa = get_in(state.config_by_screen_id, [screen_id, :audio_psa])
     {:reply, audio_psa, state}
-=======
-    {:reply, Map.get(state.psa_lists_by_screen_id, screen_id, {nil, []}), state}
->>>>>>> 4e9e5efd
   end
 
   @impl true
