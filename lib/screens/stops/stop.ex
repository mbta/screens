--- conflicted
+++ resolved
@@ -463,21 +463,14 @@
                   route_ids
                 )
             end) do
-<<<<<<< HEAD
       stop_name = fetch_stop_name(stop_id)
-=======
       stop_sequences = RoutePattern.untag_stop_sequences(tagged_stop_sequences)
->>>>>>> d7e93528
 
       {:ok,
        %LocationContext{
          home_stop: stop_id,
-<<<<<<< HEAD
          home_stop_name: stop_name,
-         stop_sequences: stop_sequences,
-=======
          tagged_stop_sequences: tagged_stop_sequences,
->>>>>>> d7e93528
          upstream_stops: upstream_stop_id_set(stop_id, stop_sequences),
          downstream_stops: downstream_stop_id_set(stop_id, stop_sequences),
          routes: routes_at_stop,
