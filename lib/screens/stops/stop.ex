defmodule Screens.Stops.Stop do
  @moduledoc false

  require Logger

  alias Screens.RouteType
  alias Screens.Stops.Parser
  alias Screens.V3Api

  defstruct ~w[
    id
    name
    location_type
    parent_station
    child_stops
    platform_code
    platform_name
    vehicle_type
  ]a

  @type id :: String.t()
  @type location_type :: 0 | 1 | 2 | 3

  @type t :: %__MODULE__{
          id: id,
          name: String.t(),
          location_type: location_type(),
          parent_station: t() | nil | :unloaded,
          child_stops: [t()] | :unloaded,
          platform_code: String.t() | nil,
          platform_name: String.t() | nil,
          vehicle_type: RouteType.t() | nil
        }

<<<<<<< HEAD
  @callback fetch_parent_station_name_map() :: {:ok, list(%{String.t() => String.t()})} | :error
  def fetch_parent_station_name_map(get_json_fn \\ &V3Api.get_json/2) do
    case get_json_fn.("stops", %{
           "filter[location_type]" => 1
         }) do
      {:ok, %{"data" => data}} ->
        parsed =
          data
          |> Enum.map(fn %{"id" => id, "attributes" => %{"name" => name}} -> {id, name} end)
          |> Enum.into(%{})
=======
  @type params :: %{
          optional(:ids) => [id()],
          optional(:location_types) => [location_type()],
          optional(:route_types) => [RouteType.t()]
        }

  @spec fetch(params()) :: {:ok, [t()]} | :error
  @spec fetch(params(), boolean()) :: {:ok, [t()]} | :error
  def fetch(params, include_related? \\ false, get_json_fn \\ &V3Api.get_json/2) do
    encoded_params =
      params
      |> Enum.flat_map(&encode_param/1)
      |> Map.new()
      |> then(fn params ->
        if include_related? do
          Map.put(params, "include", Enum.join(~w[child_stops parent_station.child_stops], ","))
        else
          params
        end
      end)

    case get_json_fn.("stops", encoded_params) do
      {:ok, response} -> {:ok, Parser.parse(response)}
      _ -> :error
    end
  end

  defp encode_param({:ids, ids}), do: [{"filter[id]", Enum.join(ids, ",")}]
  defp encode_param({:location_types, lts}), do: [{"filter[location_type]", Enum.join(lts, ",")}]
  defp encode_param({:route_types, rts}), do: [{"filter[route_type]", Enum.join(rts, ",")}]

  @doc """
  Returns a list of child stops for each given stop ID (in the same order). For stop IDs that are
  already child stops, the list contains only the stop itself. For stop IDs that do not exist, the
  list is empty.
  """
  @callback fetch_child_stops([id()]) :: {:ok, [[t()]]} | :error
  def fetch_child_stops(stop_ids) do
    case fetch(%{ids: stop_ids}, true) do
      {:ok, stops} ->
        stops_by_id = Map.new(stops, fn %__MODULE__{id: id} = stop -> {id, stop} end)

        child_stops =
          stop_ids
          |> Enum.map(&stops_by_id[&1])
          |> Enum.map(fn
            nil -> []
            %__MODULE__{location_type: 0} = stop -> [stop]
            %__MODULE__{child_stops: stops} when is_list(stops) -> stops
          end)
>>>>>>> ba0e81f5

        {:ok, child_stops}

      :error ->
        :error
    end
  end

  @spec fetch_parent_station_name_map() :: {:ok, %{id() => String.t()}} | :error
  def fetch_parent_station_name_map do
    case fetch(%{location_types: [1]}) do
      {:ok, stops} -> {:ok, Map.new(stops, fn %__MODULE__{id: id, name: name} -> {id, name} end)}
      _ -> :error
    end
  end

  @callback fetch_stop_name(id()) :: String.t() | nil
  def fetch_stop_name(stop_id) do
    Screens.Telemetry.span(~w[screens stops stop fetch_stop_name]a, %{stop_id: stop_id}, fn ->
      case fetch(%{ids: [stop_id]}) do
        {:ok, [%__MODULE__{name: name}]} -> name
        _ -> nil
      end
    end)
  end

  @spec fetch_subway_platforms_for_stop(id()) :: [t()]
  def fetch_subway_platforms_for_stop(stop_id) do
    {:ok, [%__MODULE__{child_stops: child_stops}]} = fetch(%{ids: [stop_id]}, true)

    Enum.filter(child_stops, fn
      %__MODULE__{location_type: 0, vehicle_type: vt} when vt in ~w[light_rail subway]a -> true
      _ -> false
    end)
  end
end<|MERGE_RESOLUTION|>--- conflicted
+++ resolved
@@ -32,18 +32,6 @@
           vehicle_type: RouteType.t() | nil
         }
 
-<<<<<<< HEAD
-  @callback fetch_parent_station_name_map() :: {:ok, list(%{String.t() => String.t()})} | :error
-  def fetch_parent_station_name_map(get_json_fn \\ &V3Api.get_json/2) do
-    case get_json_fn.("stops", %{
-           "filter[location_type]" => 1
-         }) do
-      {:ok, %{"data" => data}} ->
-        parsed =
-          data
-          |> Enum.map(fn %{"id" => id, "attributes" => %{"name" => name}} -> {id, name} end)
-          |> Enum.into(%{})
-=======
   @type params :: %{
           optional(:ids) => [id()],
           optional(:location_types) => [location_type()],
@@ -94,7 +82,6 @@
             %__MODULE__{location_type: 0} = stop -> [stop]
             %__MODULE__{child_stops: stops} when is_list(stops) -> stops
           end)
->>>>>>> ba0e81f5
 
         {:ok, child_stops}
 
@@ -103,7 +90,7 @@
     end
   end
 
-  @spec fetch_parent_station_name_map() :: {:ok, %{id() => String.t()}} | :error
+  @callback fetch_parent_station_name_map() :: {:ok, %{id() => String.t()}} | :error
   def fetch_parent_station_name_map do
     case fetch(%{location_types: [1]}) do
       {:ok, stops} -> {:ok, Map.new(stops, fn %__MODULE__{id: id, name: name} -> {id, name} end)}
