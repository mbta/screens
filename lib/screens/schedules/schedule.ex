--- conflicted
+++ resolved
@@ -22,11 +22,7 @@
           departure_time: DateTime.t() | nil,
           stop_headsign: String.t() | nil,
           track_number: pos_integer() | nil,
-<<<<<<< HEAD
-          direction_id: 0 | 1 | :both
-=======
           direction_id: 0 | 1
->>>>>>> 9e11a866
         }
 
   @spec fetch(Departure.query_params(), String.t() | nil) :: {:ok, list(t())} | :error
