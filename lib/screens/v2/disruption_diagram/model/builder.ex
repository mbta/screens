defmodule Screens.V2.DisruptionDiagram.Model.Builder do
  @moduledoc """
  An intermediate data structure for transforming a localized alert to a disruption diagram.

  Values should be accessed/manipulated only via public module functions.
  """

  alias Screens.V2.DisruptionDiagram.Model
  alias Screens.Routes.Route
  alias Screens.Stops.Stop
  alias Aja.Vector

  # Macros for using vectors in pattern matching/guards
  import Aja, only: [vec: 1, vec_size: 1, +++: 2]

  require Logger

  ##################
  # HELPER MODULES #
  ##################

  defmodule StopSlot do
    @moduledoc false

    @enforce_keys [:id, :label, :home_stop?, :disrupted?, :terminal?]
    defstruct @enforce_keys

    @type t :: %__MODULE__{
            id: Stop.id(),
            label: Model.label_map(),
            home_stop?: boolean(),
            disrupted?: boolean(),
            terminal?: boolean()
          }
  end

  defmodule OmittedSlot do
    @moduledoc false

    @enforce_keys [:label]
    defstruct @enforce_keys

    @type t :: %__MODULE__{label: Model.label()}
  end

  defmodule ArrowSlot do
    @moduledoc false

    @enforce_keys [:label_id]
    defstruct @enforce_keys

    @type t :: %__MODULE__{label_id: Model.end_label_id()}
  end

  ###############
  # MAIN MODULE #
  ###############

  @enforce_keys [:sequence]
  defstruct @enforce_keys ++ [metadata: nil, left_end: Vector.new(), right_end: Vector.new()]

  @type t :: %__MODULE__{
          sequence: sequence(),
          metadata: metadata(),
          left_end: end_sequence(),
          right_end: end_sequence()
        }

  # Starts out only containing StopSlots, but may contain other slot types
  # as we work our way toward building the final diagram output.
  @opaque sequence :: Vector.t(StopSlot.t() | OmittedSlot.t() | ArrowSlot.t())

  @opaque end_sequence :: Vector.t(StopSlot.t())

  @opaque metadata :: %{
            line: Model.line_color(),
            effect: :shuttle | :suspension | :station_closure,
            first_disrupted_stop: Vector.index(),
            last_disrupted_stop: Vector.index(),
            home_stop: Vector.index()
          }

  @doc "Creates a new Builder from a localized alert."
  @spec new(LocalizedAlert.t()) :: t()
  def new(localized_alert) do
    informed_stop_ids =
      for %{stop: "place-" <> _ = stop_id} <- localized_alert.alert.informed_entities do
        stop_id
      end
      |> MapSet.new()

    # TODO: Probably needs adjusting for GL. One disruption can inform multiple routes.
    # Need to select the route that completely contains all informed stops, rather than just the first one we find.
    # -> Change localized_alert.location_context.stop_sequences to a map keyed on route ID??
    informed_route_id =
      localized_alert.alert.informed_entities
      |> Enum.find_value(fn
        %{route: "Green" <> _ = route_id} -> route_id
        %{route: route_id} when route_id in ["Blue", "Orange", "Red"] -> route_id
        _ -> false
      end)

    stop_id_to_name = Stop.stop_id_to_name(informed_route_id)

    stop_sequence =
      localized_alert.location_context.stop_sequences
      |> Enum.find(fn sequence ->
        MapSet.subset?(informed_stop_ids, MapSet.new(sequence))
      end)
      |> Enum.map(fn stop_id -> {stop_id, Map.fetch!(stop_id_to_name, stop_id)} end)

    home_stop_id = localized_alert.location_context.home_stop

    sequence =
      stop_sequence
      |> Vector.new(fn {stop_id, labels} ->
        %StopSlot{
          id: stop_id,
          label: %{full: elem(labels, 0), abbrev: elem(labels, 1)},
          home_stop?: stop_id == home_stop_id,
          disrupted?: stop_id in informed_stop_ids,
          # We'll set this value just below, after the whole sequence is built.
          terminal?: false
        }
      end)
      |> Vector.update_at!(0, &%{&1 | terminal?: true})
      |> Vector.update_at!(-1, &%{&1 | terminal?: true})

    init_metadata = %{
      line: Route.get_color_for_route(informed_route_id),
      effect: localized_alert.alert.effect
    }

    %__MODULE__{sequence: sequence, metadata: init_metadata}
    |> recalculate_metadata()
    |> split_end_stops()
  end

  # Since we always show all stops for the Blue Line, we don't need to do
  # anything special with the ends. They don't need to be split out.
  defp split_end_stops(builder) when builder.metadata.line == :blue, do: builder

  defp split_end_stops(builder) do
    in_diagram =
      [
        closure_ideal_indices(builder),
        gap_ideal_indices(builder),
        current_location_ideal_indices(builder)
      ]
      |> Enum.map(&MapSet.new/1)
      |> Enum.reduce(&MapSet.union/2)

    {leftmost_stop_index, rightmost_stop_index} = Enum.min_max(in_diagram)

    # Example: If the first one we're keeping is at index 5,
    # then it's the 6th element so we need to slice off the first 5.
    left_slice_amount = leftmost_stop_index

<<<<<<< HEAD
    builder = %{builder | left_omitted: left_omitted, right_omitted: right_omitted}

    keys_to_remove = Map.keys(left_omitted) ++ Map.keys(right_omitted)
=======
    last_index = Vector.size(builder.sequence) - 1
    right_slice_amount = last_index - rightmost_stop_index
>>>>>>> 645d168a

    builder
    |> split_right_end(right_slice_amount)
    |> split_left_end(left_slice_amount)

    # Re-adding to the main sequence for serialization:
    # - if map size is 0, return []
    # - if map size is 1, return [%StopSlot{}]. Main serialize function will transform it to a terminal end_slot map
    # - if map size > 1, determine label using ✨magic✨ and return [%DestinationSlot{}]
    # serialized result gets ++'ed onto main list.
    # - *** MUST INCREMENT ARRAY INDICES IF LEFT SIDE ISN'T EMPTY! ***
    #   - Is there a way to avoid this or do things more elegantly?
  end

  defp split_left_end(builder, amount) do
    {sequence, left_end} = Vector.split(builder.sequence, amount)

    %{builder | sequence: sequence, left_end: left_end}
    |> recalculate_metadata()
  end

  defp split_right_end(builder, amount) do
    {sequence, right_end} = Vector.split(builder.sequence, -amount)

    # (We don't need to recalculate metadata since we only removed from the end.)
    %{builder | sequence: sequence, right_end: right_end}
  end

  # Must be called after any operation that causes element indices to change in builder.sequence.
  # That is, when one or more elements are moved, inserted, or removed anywhere before the end of the vector.
  defp recalculate_metadata(builder) do
    # We're going to replace all of the indices, so throw out the old ones.
    # That way, if we fail to set one of them (which shouldn't happen),
    # later code will fail instead of continuing with inaccurate data.
    meta_without_indices = Map.take(builder.metadata, [:line, :effect])

    builder.sequence
    |> Vector.with_index()
    # Note to reviewer: foldl, "fold from left", is a synonym of reduce
    # (TODO: Remove this comment)
    |> Vector.foldl(meta_without_indices, fn
      {%StopSlot{} = stop_data, i}, meta ->
        disrupted_indices =
          if stop_data.disrupted?,
            do: [first_disrupted_stop: i, last_disrupted_stop: i],
            else: []

        home_stop_index = if stop_data.home_stop?, do: [home_stop: i], else: []

        new_entries = Map.new(disrupted_indices ++ home_stop_index)

        Map.merge(meta, new_entries, fn
          # This lets us set first_disrupted_stop only once.
          :first_disrupted_stop, prev_value, _new_value -> prev_value
          # The other entries get updated whenever there's a new value.
          _k, _prev_value, new_value -> new_value
        end)

      {_other_slot, _index}, meta ->
        meta
    end)
    |> then(&put_in(builder.metadata, &1))
  end

  @doc """
  Reverses the builder's internal stop sequence, so that the last stop comes first and vice versa.

  This is helpful for cases where the disruption diagram lists stops in the opposite order of
  the direction_id=0 route order, e.g. in Blue Line diagrams where we show Bowdoin first but
  direction_id=0 has Wonderland listed first.
  """
  @spec reverse_stops(t()) :: t()
  def reverse_stops(%__MODULE__{} = builder) do
<<<<<<< HEAD
    stops_length = builder.metadata.length

    flip_index = fn i -> stops_length - (i + 1) end

    builder
    # Reverse the sequence itself...
    |> update_in([Access.key(:sequence)], fn seq ->
      Map.new(seq, fn {i, stop_data} -> {flip_index.(i), stop_data} end)
    end)
    # ...and update the index values in `metadata` accordingly.
    |> update_in(
      [Access.key(:metadata)],
      &%{
        &1
        | first_disrupted_stop: flip_index.(&1.first_disrupted_stop),
          last_disrupted_stop: flip_index.(&1.last_disrupted_stop),
          home_stop: flip_index.(&1.home_stop)
      }
    )
=======
    %{
      builder
      | sequence: Vector.reverse(builder.sequence),
        # The ends swap places, and also have their elements flipped.
        left_end: Vector.reverse(builder.right_end),
        right_end: Vector.reverse(builder.left_end)
    }
    |> recalculate_metadata()
>>>>>>> 645d168a
  end

  @doc """
  Omits stops from the given region, replacing them with a labeled "blank" slot.
  `target_slots` gives the desired number of remaining slots after omission.
  Stops are omitted from the center of the region.

  The `label_callback` argument should be a function. The IDs of the omitted stops will be passed to this
  function, which should return the appropriate label for those omitted stops.
  """
  @spec omit_stops(
          t(),
          :closure | :gap,
          pos_integer(),
          (MapSet.t(Stop.id()) -> Model.label())
        ) :: t()
  def omit_stops(builder, region, target_slots, label_callback)

  def omit_stops(
        %__MODULE__{} = builder,
        :closure,
        target_closure_slots,
        label_callback
      )
      when target_closure_slots >= 3 do
    do_omit(builder, closure_indices(builder), target_closure_slots, label_callback)
  end

  def omit_stops(%__MODULE__{} = builder, :gap, target_gap_stops, label_callback)
      when target_gap_stops <= 5 do
    do_omit(builder, gap_indices(builder), target_gap_stops, label_callback)
  end

  # More than 5 target_gap_slots means we don't need to omit? This works but not sure why yet.
  def omit_stops(%__MODULE__{} = builder, :gap, _target_gap_stops, _label_callback), do: builder

  # TODO what even do we name this function
  defp do_omit(builder, current_region_indices, target_slots, label_callback) do
    region_length = Enum.count(current_region_indices)

    # We need to omit 1 more stop than the difference, to account for the omission itself, which still takes up one slot:
    #
    # region: X - - X - - X - - X - - X :: length 5
    # target_slots: 3
    #
    # 5 - 3 + 1 = 3 stops to omit (not 2!)
    #
    # after omission: X - - _ - - X :: length 3
    num_to_omit = region_length - target_slots + 1

    num_to_keep = region_length - num_to_omit

    # (Just left of center if region_length is even.)
    center_index = Enum.at(current_region_indices, div(region_length - 1, 2))

    home_stop_is_right_of_center = builder.metadata.home_stop > center_index

    # If the number of slots to keep is odd, more slots are devoted to the side of the region nearest the home stop.
    offset =
      cond do
        # num_to_keep is odd and the home stop is NOT to the right of the closure center.
        rem(num_to_keep, 2) == 1 and not home_stop_is_right_of_center -> div(num_to_keep, 2) + 1
        # num_to_keep is even, OR num_to_keep is odd and the home stop is to the right of the closure center.
        true -> div(num_to_keep, 2)
      end

    omitted_indices =
      current_region_indices
      |> Enum.drop(offset)
      |> Enum.take(num_to_omit)

    label =
      omitted_indices
      |> MapSet.new(&builder.sequence[&1].id)
      |> label_callback.()

    {first_omitted, last_omitted} = Enum.min_max(omitted_indices)

    builder
    |> update_in([Access.key(:sequence)], fn seq ->
      seq
      # Start with the part left of the omitted section
      |> Vector.slice(0..(first_omitted - 1)//1)
      # Add the new omitted slot
      |> Vector.append(%OmittedSlot{label: label})
      # Add the part right of the omitted section
      |> Vector.concat(Vector.slice(seq, (last_omitted + 1)..vec_size(seq)//1))
    end)
    |> recalculate_metadata()
  end

  def add_slots(%__MODULE__{} = builder, num_to_add) do
    closure_region_indices = closure_indices(builder)
    region_length = Enum.count(closure_region_indices)

    center_index = Enum.at(closure_region_indices, div(region_length - 1, 2))

    home_stop_is_right_of_center = builder.metadata.home_stop > center_index

    pull_from = if home_stop_is_right_of_center, do: :right_end, else: :left_end

    do_add_slots(builder, num_to_add, pull_from)
  end

  defp do_add_slots(builder, 0, _), do: builder

  defp do_add_slots(builder, _greater_than_0, _)
       when vec_size(builder.left_end) == 0 and vec_size(builder.right_end) == 0 do
    Logger.warn("[disruption diagram no more end stops available]")
    builder
  end

  defp do_add_slots(builder, num_to_add, :left_end)
       when vec_size(builder.left_end) == 0 do
    do_add_slots(builder, num_to_add, :right_end)
  end

  defp do_add_slots(builder, num_to_add, :right_end)
       when vec_size(builder.right_end) == 0 do
    do_add_slots(builder, num_to_add, :left_end)
  end

  defp do_add_slots(builder, num_to_add, :right_end) do
    {stop_data, new_right_end} = Vector.pop_at(builder.right_end, 0)

    builder
    |> put_in([Access.key(:right_end)], new_right_end)
    |> update_in([Access.key(:sequence)], &Vector.append(&1, stop_data))
    |> do_add_slots(num_to_add - 1, :right_end)
  end

  defp do_add_slots(builder, num_to_add, :left_end) do
    {stop_data, new_left_end} = Vector.pop_last!(builder.left_end)

    builder
<<<<<<< HEAD
    |> update_in([Access.key(:sequence)], fn seq ->
      seq
      |> Map.new(fn
        {index, stop_data} when index < at_index -> {index, stop_data}
        {index, stop_data} -> {index + 1, stop_data}
      end)
      |> Map.put(at_index, stop)
    end)
    |> update_in([Access.key(:metadata)], fn meta ->
      %{
        meta
        | first_disrupted_stop:
            if(meta.first_disrupted_stop >= at_index,
              do: meta.first_disrupted_stop + 1,
              else: meta.first_disrupted_stop
            ),
          last_disrupted_stop:
            if(meta.last_disrupted_stop >= at_index,
              do: meta.last_disrupted_stop + 1,
              else: meta.last_disrupted_stop
            ),
          home_stop: if(meta.home_stop >= at_index, do: meta.home_stop + 1, else: meta.home_stop),
          length: meta.length + 1
      }
    end)
=======
    |> put_in([Access.key(:left_end)], new_left_end)
    |> update_in([Access.key(:sequence)], &Vector.prepend(&1, stop_data))
    |> do_add_slots(num_to_add - 1, :left_end)
>>>>>>> 645d168a
  end

  @doc "Serializes the builder to a list of Model.slot()'s."
  @spec to_slots(t()) :: list(Model.slot())
  def to_slots(%__MODULE__{} = builder) do
<<<<<<< HEAD
    # use ArrowSlot struct

    builder.sequence
    |> Enum.sort_by(fn {index, _slot} -> index end)
    |> Enum.map(fn
      {_index, %ArrowSlot{} = arrow} -> %{type: :arrow, label_id: arrow.label_id}
      {_index, %StopSlot{} = stop} when stop.terminal? -> %{type: :terminal, label_id: stop.id}
      {_index, %StopSlot{} = stop} -> %{label: stop.label, show_symbol: true}
      {_index, %OmittedSlot{} = omitted} -> %{label: omitted.label, show_symbol: false}
=======
    left_end = get_end_slot(builder.metadata.line, builder.left_end)
    right_end = get_end_slot(builder.metadata.line, builder.right_end)

    Aja.Enum.map(left_end +++ builder.sequence +++ right_end, fn
      %ArrowSlot{} = arrow -> %{type: :arrow, label_id: arrow.label_id}
      %StopSlot{} = stop when stop.terminal? -> %{type: :terminal, label_id: stop.id}
      %StopSlot{} = stop -> %{label: stop.label, show_symbol: true}
      %OmittedSlot{} = omitted -> %{label: omitted.label, show_symbol: false}
>>>>>>> 645d168a
    end)
  end

  defp get_end_slot(_line, vec([])), do: Vector.new()

  defp get_end_slot(_line, vec([%{terminal?: true} = stop_data])), do: Vector.new([stop_data])

  defp get_end_slot(line, stops) do
    stop_ids = Aja.Enum.map(stops, & &1.id)

    label_id = Model.get_end_label_id(line, stop_ids)

    Vector.new([%ArrowSlot{label_id: label_id}])
  end

  @doc """
  Returns the number of slots that would be in the diagram produced by the current builder.
  """
  @spec slot_count(t()) :: non_neg_integer()
  def slot_count(%__MODULE__{} = builder) do
    left_end_slot_count = min(vec_size(builder.left_end), 1)
    right_end_slot_count = min(vec_size(builder.right_end), 1)

    vec_size(builder.sequence) + left_end_slot_count + right_end_slot_count
  end

  @doc """
  Returns a sorted list of indices of the stops that are in the alert's informed entities.
  For station closures, this is the stops that are bypassed.
  For shuttles and suspensions, this is the stops that don't have any train service
  *as well as* the stops at the boundary of the disruption that don't have train service in one direction.
  """
  @spec disrupted_stop_indices(t()) :: list(Vector.index())
  def disrupted_stop_indices(%__MODULE__{} = builder) do
    builder.sequence
<<<<<<< HEAD
    |> Map.filter(fn
      {_i, %OmittedSlot{}} -> false
      {_i, %ArrowSlot{}} -> false
      {_i, stop_data} -> stop_data.disrupted?
    end)
    |> Map.keys()
    |> Enum.sort()
=======
    |> Vector.with_index()
    |> Vector.filter(fn {stop_data, _i} -> stop_data.disrupted? end)
    |> Aja.Enum.map(fn {_stop_data, i} -> i end)
>>>>>>> 645d168a
  end

  @doc """
  Returns the number of stops comprising the closure region of the diagram.

  **This can be different from the number of disrupted stops!**

  For station closures, we count from the stop on the left of the first bypassed stop to the stop on the right of the last bypassed stop:
      O === O === X === O === X === X === O === O
            |-----------------------------|
                       count = 6

  For shuttles and suspensions, it's just the stops that are directly informed by the alert:
      O === O === X - - X - - X - - X === O === O
                  |-----------------|
                       count = 4
  """
  @spec closure_count(t()) :: non_neg_integer()
  def closure_count(%__MODULE__{} = builder) do
    builder
    |> closure_indices()
    |> Enum.count()
  end

  # The closure has highest priority, so no other overlapping region can take stops from it.
  defp closure_indices(builder), do: closure_ideal_indices(builder)

  defp closure_ideal_indices(%{metadata: %{effect: :station_closure}} = builder) do
    # first = One stop before the first bypassed stop, if it exists. Otherwise, the first bypassed stop.
    first = clamp(builder.metadata.first_disrupted_stop - 1, vec_size(builder.sequence))

    # last = One stop past the last bypassed stop, if it exists. Otherwise, the last bypassed stop.
    last = clamp(builder.metadata.last_disrupted_stop + 1, vec_size(builder.sequence))

    first..last//1
  end

  defp closure_ideal_indices(%{metadata: %{effect: continuous} = metadata})
       when continuous in [:shuttle, :suspension] do
    metadata.first_disrupted_stop..metadata.last_disrupted_stop//1
  end

  @doc """
  Returns the number of stops comprising the gap region of the diagram.

  This is always the stops between the closure region and the home stop.
  """
  @spec gap_count(t()) :: non_neg_integer()
  def gap_count(%__MODULE__{} = builder) do
    Enum.count(gap_indices(builder))
  end

  # The max number of stops allowed in the gap when it needs to be collapsed
  @collapsed_gap_max 2

  @doc """
  Returns the minimum possible size of the gap region.
  """
  @spec min_gap(t()) :: non_neg_integer()
  def min_gap(%__MODULE__{} = builder) do
    min(gap_count(builder), @collapsed_gap_max)
  end

  # The gap region has second highest priority and by its definition doesn't overlap with the closure region.
  defp gap_indices(builder), do: gap_ideal_indices(builder)

  defp gap_ideal_indices(builder) do
    home_stop = builder.metadata.home_stop

    closure_left..closure_right = closure_ideal_indices(builder)

    cond do
      home_stop < closure_left -> (home_stop + 1)..(closure_left - 1)//1
      home_stop > closure_right -> (closure_right + 1)..(home_stop - 1)//1
      true -> ..
    end
  end

  @doc """
  Returns the number of stops comprising the "current location" region
  of the diagram.

  This is normally 2: the actual home stop, and its adjacent stop
  on the far side of the closure. Its adjacent stop on the near side is
  part of the gap.

  The number is lower when the closure region overlaps with this region,
  or when the home stop is a terminal.

  If the home stop is inside the closure: 0
  If the home stop is on the boundary of the closure and not at a terminal: 1
  If the home stop is on the boundary of the closure and at a terminal: 0
  If the home stop is outside the closure and not at a terminal: 2
  If the home stop is outside the closure and at a terminal: 1
  """
  @spec current_location_count(t()) :: non_neg_integer()
  def current_location_count(%__MODULE__{} = builder) do
    builder
    |> current_location_indices()
    |> Enum.count()
    |> tap(fn count ->
      # TODO: DEBUG ASSERTION! ADD UNIT TESTS & REMOVE THIS LIVE CODE BEFORE MERGING
      # At least one stop should always be removed from the indices returned by current_location_indices
      true = count in 0..2
    end)
  end

  # The current location region can be subsumed by the closure and the gap regions.
  defp current_location_indices(builder) do
    current_location_region = MapSet.new(current_location_ideal_indices(builder))

    gap_region = MapSet.new(gap_ideal_indices(builder))
    closure_region = MapSet.new(closure_ideal_indices(builder))

    MapSet.difference(
      current_location_region,
      MapSet.union(gap_region, closure_region)
    )
    |> Enum.min_max(fn -> .. end)
    |> case do
      {left, right} -> left..right//1
      empty_range -> empty_range
    end
  end

  defp current_location_ideal_indices(builder) do
    home_stop = builder.metadata.home_stop

    size = vec_size(builder.sequence)

    clamp(home_stop - 1, size)..clamp(home_stop + 1, size)//1
  end

  @doc """
  Returns the number of stops comprising the ends of the diagram.

  This is normally 2, unless another region contains either terminal stop of the line.
  """
  @spec end_count(t()) :: non_neg_integer()
  def end_count(%__MODULE__{} = builder) do
    # TODO: Determine without using indices
    builder
    |> end_indices()
    |> Enum.count()
  end

  # The end region has lowest precedence. Its two stops can be subsumed by any other region.
  defp end_indices(builder) do
    end_region = MapSet.new(end_ideal_indices(builder))

    c = MapSet.new(closure_ideal_indices(builder))
    g = MapSet.new(gap_ideal_indices(builder))
    cl = MapSet.new(current_location_ideal_indices(builder))

    MapSet.difference(end_region, Enum.reduce([c, g, cl], &MapSet.union/2))
  end

  defp end_ideal_indices(builder) do
    [0, vec_size(builder.sequence) - 1]
  end

  @spec effect(t()) :: :shuttle | :suspension | :station_closure
  def effect(%__MODULE__{} = builder), do: builder.metadata.effect

  @spec line(t()) :: Model.line_color()
  def line(%__MODULE__{} = builder), do: builder.metadata.line

  def current_station_index(%__MODULE__{} = builder),
    do: builder.metadata.home_stop

  # Adjusts an index to be within the bounds of the stop sequence.
<<<<<<< HEAD
  defp clamp(index, _metadata) when index < 0, do: 0
  defp clamp(index, metadata) when index >= metadata.length, do: metadata.length - 1
  defp clamp(index, _metadata), do: index

  def add_back_end_slots(builder) do
    left_end = get_end_slot(builder.metadata.line, Map.values(builder.left_omitted))
    right_end = get_end_slot(builder.metadata.line, Map.values(builder.right_omitted))

    builder =
      case left_end do
        [] -> builder
        [slot] -> insert_stop(builder, 0, slot)
      end

    builder =
      case right_end do
        [] -> builder
        [slot] -> insert_stop(builder, builder.metadata.length, slot)
      end
  end
=======
  defp clamp(index, _sequence_size) when index < 0, do: 0
  defp clamp(index, sequence_size) when index >= sequence_size, do: sequence_size - 1
  defp clamp(index, _sequence_size), do: index
>>>>>>> 645d168a
end<|MERGE_RESOLUTION|>--- conflicted
+++ resolved
@@ -156,14 +156,8 @@
     # then it's the 6th element so we need to slice off the first 5.
     left_slice_amount = leftmost_stop_index
 
-<<<<<<< HEAD
-    builder = %{builder | left_omitted: left_omitted, right_omitted: right_omitted}
-
-    keys_to_remove = Map.keys(left_omitted) ++ Map.keys(right_omitted)
-=======
     last_index = Vector.size(builder.sequence) - 1
     right_slice_amount = last_index - rightmost_stop_index
->>>>>>> 645d168a
 
     builder
     |> split_right_end(right_slice_amount)
@@ -237,27 +231,6 @@
   """
   @spec reverse_stops(t()) :: t()
   def reverse_stops(%__MODULE__{} = builder) do
-<<<<<<< HEAD
-    stops_length = builder.metadata.length
-
-    flip_index = fn i -> stops_length - (i + 1) end
-
-    builder
-    # Reverse the sequence itself...
-    |> update_in([Access.key(:sequence)], fn seq ->
-      Map.new(seq, fn {i, stop_data} -> {flip_index.(i), stop_data} end)
-    end)
-    # ...and update the index values in `metadata` accordingly.
-    |> update_in(
-      [Access.key(:metadata)],
-      &%{
-        &1
-        | first_disrupted_stop: flip_index.(&1.first_disrupted_stop),
-          last_disrupted_stop: flip_index.(&1.last_disrupted_stop),
-          home_stop: flip_index.(&1.home_stop)
-      }
-    )
-=======
     %{
       builder
       | sequence: Vector.reverse(builder.sequence),
@@ -266,7 +239,6 @@
         right_end: Vector.reverse(builder.left_end)
     }
     |> recalculate_metadata()
->>>>>>> 645d168a
   end
 
   @doc """
@@ -402,53 +374,14 @@
     {stop_data, new_left_end} = Vector.pop_last!(builder.left_end)
 
     builder
-<<<<<<< HEAD
-    |> update_in([Access.key(:sequence)], fn seq ->
-      seq
-      |> Map.new(fn
-        {index, stop_data} when index < at_index -> {index, stop_data}
-        {index, stop_data} -> {index + 1, stop_data}
-      end)
-      |> Map.put(at_index, stop)
-    end)
-    |> update_in([Access.key(:metadata)], fn meta ->
-      %{
-        meta
-        | first_disrupted_stop:
-            if(meta.first_disrupted_stop >= at_index,
-              do: meta.first_disrupted_stop + 1,
-              else: meta.first_disrupted_stop
-            ),
-          last_disrupted_stop:
-            if(meta.last_disrupted_stop >= at_index,
-              do: meta.last_disrupted_stop + 1,
-              else: meta.last_disrupted_stop
-            ),
-          home_stop: if(meta.home_stop >= at_index, do: meta.home_stop + 1, else: meta.home_stop),
-          length: meta.length + 1
-      }
-    end)
-=======
     |> put_in([Access.key(:left_end)], new_left_end)
     |> update_in([Access.key(:sequence)], &Vector.prepend(&1, stop_data))
     |> do_add_slots(num_to_add - 1, :left_end)
->>>>>>> 645d168a
   end
 
   @doc "Serializes the builder to a list of Model.slot()'s."
   @spec to_slots(t()) :: list(Model.slot())
   def to_slots(%__MODULE__{} = builder) do
-<<<<<<< HEAD
-    # use ArrowSlot struct
-
-    builder.sequence
-    |> Enum.sort_by(fn {index, _slot} -> index end)
-    |> Enum.map(fn
-      {_index, %ArrowSlot{} = arrow} -> %{type: :arrow, label_id: arrow.label_id}
-      {_index, %StopSlot{} = stop} when stop.terminal? -> %{type: :terminal, label_id: stop.id}
-      {_index, %StopSlot{} = stop} -> %{label: stop.label, show_symbol: true}
-      {_index, %OmittedSlot{} = omitted} -> %{label: omitted.label, show_symbol: false}
-=======
     left_end = get_end_slot(builder.metadata.line, builder.left_end)
     right_end = get_end_slot(builder.metadata.line, builder.right_end)
 
@@ -457,7 +390,6 @@
       %StopSlot{} = stop when stop.terminal? -> %{type: :terminal, label_id: stop.id}
       %StopSlot{} = stop -> %{label: stop.label, show_symbol: true}
       %OmittedSlot{} = omitted -> %{label: omitted.label, show_symbol: false}
->>>>>>> 645d168a
     end)
   end
 
@@ -493,19 +425,9 @@
   @spec disrupted_stop_indices(t()) :: list(Vector.index())
   def disrupted_stop_indices(%__MODULE__{} = builder) do
     builder.sequence
-<<<<<<< HEAD
-    |> Map.filter(fn
-      {_i, %OmittedSlot{}} -> false
-      {_i, %ArrowSlot{}} -> false
-      {_i, stop_data} -> stop_data.disrupted?
-    end)
-    |> Map.keys()
-    |> Enum.sort()
-=======
     |> Vector.with_index()
     |> Vector.filter(fn {stop_data, _i} -> stop_data.disrupted? end)
     |> Aja.Enum.map(fn {_stop_data, i} -> i end)
->>>>>>> 645d168a
   end
 
   @doc """
@@ -677,30 +599,8 @@
     do: builder.metadata.home_stop
 
   # Adjusts an index to be within the bounds of the stop sequence.
-<<<<<<< HEAD
-  defp clamp(index, _metadata) when index < 0, do: 0
-  defp clamp(index, metadata) when index >= metadata.length, do: metadata.length - 1
-  defp clamp(index, _metadata), do: index
-
-  def add_back_end_slots(builder) do
-    left_end = get_end_slot(builder.metadata.line, Map.values(builder.left_omitted))
-    right_end = get_end_slot(builder.metadata.line, Map.values(builder.right_omitted))
-
-    builder =
-      case left_end do
-        [] -> builder
-        [slot] -> insert_stop(builder, 0, slot)
-      end
-
-    builder =
-      case right_end do
-        [] -> builder
-        [slot] -> insert_stop(builder, builder.metadata.length, slot)
-      end
-  end
-=======
+
   defp clamp(index, _sequence_size) when index < 0, do: 0
   defp clamp(index, sequence_size) when index >= sequence_size, do: sequence_size - 1
   defp clamp(index, _sequence_size), do: index
->>>>>>> 645d168a
 end