defmodule Screens.V2.CandidateGenerator.Dup do
  @moduledoc false

  alias Screens.Config.Screen
  alias Screens.Config.V2.{Departures, Dup}
  alias Screens.Config.V2.Dup
  alias Screens.Config.V2.Header.CurrentStopId
  alias Screens.Stops.Stop
  alias Screens.V2.CandidateGenerator
  alias Screens.V2.CandidateGenerator.Widgets
  alias Screens.V2.Template.Builder
  alias Screens.V2.WidgetInstance.Departures, as: DeparturesWidget
  alias Screens.V2.WidgetInstance.{DeparturesNoData, NormalHeader, Placeholder}

  @behaviour CandidateGenerator

  @impl CandidateGenerator
  def screen_template do
    {:screen,
     %{
       screen_normal: [
         {:rotation_zero,
          %{
            rotation_normal_zero: [
              :header_zero,
              {:body_zero,
               %{
                 body_normal_zero: [
                   :main_content_zero
                 ],
                 body_split_zero: [
                   :main_content_reduced_zero,
                   :bottom_pane_zero
                 ]
               }}
            ],
            rotation_takeover_zero: [:full_rotation_zero]
          }},
         {:rotation_one,
          %{
            rotation_normal_one: [
              :header_one,
              {:body_one,
               %{
                 body_normal_one: [:main_content_one],
                 body_split_one: [
                   :main_content_reduced_one,
                   :bottom_pane_one
                 ]
               }}
            ],
            rotation_takeover_one: [:full_rotation_one]
          }},
         {:rotation_two,
          %{
            rotation_normal_two: [
              :header_two,
              {:body_two,
               %{
                 body_normal_two: [
                   :main_content_two
                 ],
                 body_split_two: [
                   :main_content_reduced_two,
                   :bottom_pane_two
                 ]
               }}
            ],
            rotation_takeover_two: [:full_rotation_two]
          }}
       ]
     }}
    |> Builder.build_template()
  end

  @impl CandidateGenerator
  def candidate_instances(
        config,
        now \\ DateTime.utc_now(),
<<<<<<< HEAD
        evergreen_content_instances_fn \\ &Widgets.Evergreen.evergreen_content_instances/1
      ) do
    [
      fn -> header_instances(config, now) end,
      fn -> placeholder_instances() end,
      fn -> evergreen_content_instances_fn.(config) end
=======
        fetch_stop_name_fn \\ &Stop.fetch_stop_name/1,
        fetch_section_departures_fn \\ &Widgets.Departures.fetch_section_departures/1
      ) do
    [
      fn -> header_instances(config, now, fetch_stop_name_fn) end,
      fn -> placeholder_instances() end,
      fn ->
        departures_instances(config, fetch_section_departures_fn)
      end
>>>>>>> eae84383
    ]
    |> Task.async_stream(& &1.(), ordered: false, timeout: :infinity)
    |> Enum.flat_map(fn {:ok, instances} -> instances end)
  end

  @impl CandidateGenerator
  def audio_only_instances(_widgets, _config), do: []

  def header_instances(
        config,
        now,
        fetch_stop_name_fn
      ) do
    %Screen{app_params: %Dup{header: %CurrentStopId{stop_id: stop_id}}} = config

    stop_name = fetch_stop_name_fn.(stop_id)

    List.duplicate(%NormalHeader{screen: config, icon: :logo, text: stop_name, time: now}, 3)
  end

  def departures_instances(
        %Screen{
          app_params: %Dup{
            primary_departures: %Departures{sections: primary_sections},
            secondary_departures: %Departures{sections: secondary_sections}
          }
        } = config,
        fetch_section_departures_fn
      ) do
    primary_sections_data =
      primary_sections
      |> Task.async_stream(fetch_section_departures_fn, timeout: :infinity)
      |> Enum.map(fn {:ok, data} -> data end)

    secondary_sections_data =
      if secondary_sections == [] do
        primary_sections_data
      else
        secondary_sections
        |> Task.async_stream(fetch_section_departures_fn, timeout: :infinity)
        |> Enum.map(fn {:ok, data} -> data end)
        |> Enum.take(4)
      end

    primary_departures_instances =
      if Enum.any?(primary_sections_data, &(&1 == :error)) do
        %DeparturesNoData{screen: config, show_alternatives?: true}
      else
        sections =
          Enum.map(primary_sections_data, fn {:ok, departures} ->
            visible_departures =
              if length(primary_sections_data) > 1 do
                Enum.take(departures, 2)
              else
                Enum.take(departures, 4)
              end

            %{type: :normal_section, rows: visible_departures}
          end)

        [
          %DeparturesWidget{
            screen: config,
            section_data: sections,
            slot_names: [:main_content_zero]
          },
          %DeparturesWidget{
            screen: config,
            section_data: sections,
            slot_names: [:main_content_one]
          }
        ]
      end

    secondary_departures_instances =
      if Enum.any?(secondary_sections_data, &(&1 == :error)) do
        %DeparturesNoData{screen: config, show_alternatives?: true}
      else
        sections =
          Enum.map(secondary_sections_data, fn {:ok, departures} ->
            visible_departures =
              if length(secondary_sections_data) > 1 do
                Enum.take(departures, 2)
              else
                Enum.take(departures, 4)
              end

            %{type: :normal_section, rows: visible_departures}
          end)

        [
          %DeparturesWidget{
            screen: config,
            section_data: sections,
            slot_names: [:main_content_two]
          }
        ]
      end

    primary_departures_instances ++ secondary_departures_instances
  end

  defp placeholder_instances do
    [
      %Placeholder{slot_names: [:main_content_one], color: :orange},
      %Placeholder{slot_names: [:main_content_reduced_two], color: :green},
      %Placeholder{slot_names: [:bottom_pane_two], color: :red}
    ]
  end
end<|MERGE_RESOLUTION|>--- conflicted
+++ resolved
@@ -77,24 +77,17 @@
   def candidate_instances(
         config,
         now \\ DateTime.utc_now(),
-<<<<<<< HEAD
+        fetch_stop_name_fn \\ &Stop.fetch_stop_name/1,
+        fetch_section_departures_fn \\ &Widgets.Departures.fetch_section_departures/1,
         evergreen_content_instances_fn \\ &Widgets.Evergreen.evergreen_content_instances/1
-      ) do
-    [
-      fn -> header_instances(config, now) end,
-      fn -> placeholder_instances() end,
-      fn -> evergreen_content_instances_fn.(config) end
-=======
-        fetch_stop_name_fn \\ &Stop.fetch_stop_name/1,
-        fetch_section_departures_fn \\ &Widgets.Departures.fetch_section_departures/1
       ) do
     [
       fn -> header_instances(config, now, fetch_stop_name_fn) end,
       fn -> placeholder_instances() end,
       fn ->
         departures_instances(config, fetch_section_departures_fn)
-      end
->>>>>>> eae84383
+      end,
+      fn -> evergreen_content_instances_fn.(config) end
     ]
     |> Task.async_stream(& &1.(), ordered: false, timeout: :infinity)
     |> Enum.flat_map(fn {:ok, instances} -> instances end)
