--- conflicted
+++ resolved
@@ -94,29 +94,21 @@
         now \\ DateTime.utc_now(),
         fetch_stop_name_fn \\ &Stop.fetch_stop_name/1,
         fetch_section_departures_fn \\ &Widgets.Departures.fetch_section_departures/1,
-<<<<<<< HEAD
-        fetch_alerts_or_empty_list_fn \\ &Alert.fetch_or_empty_list/1
-=======
+        fetch_alerts_or_empty_list_fn \\ &Alert.fetch_or_empty_list/1,
         evergreen_content_instances_fn \\ &Widgets.Evergreen.evergreen_content_instances/1
->>>>>>> 8ac9f706
       ) do
     [
       fn -> header_instances(config, now, fetch_stop_name_fn) end,
       fn -> placeholder_instances() end,
       fn ->
-<<<<<<< HEAD
         departures_instances(
           config,
           now,
           fetch_section_departures_fn,
           fetch_alerts_or_empty_list_fn
         )
-      end
-=======
-        departures_instances(config, fetch_section_departures_fn)
       end,
       fn -> evergreen_content_instances_fn.(config) end
->>>>>>> 8ac9f706
     ]
     |> Task.async_stream(& &1.(), ordered: false, timeout: :infinity)
     |> Enum.flat_map(fn {:ok, instances} -> instances end)
