defmodule Screens.V2.CandidateGenerator.Widgets.TrainCrowding do
  @moduledoc false

  require Logger

  alias Screens.Alerts.Alert
<<<<<<< HEAD
  alias Screens.Config.Screen
  alias Screens.Config.V2.{TrainCrowding, Triptych}
  alias Screens.OlCrowding.Agent
=======
>>>>>>> 82a8aef1
  alias Screens.Predictions.Prediction
  alias Screens.Stops.Stop
  alias Screens.Util
  alias Screens.V2.LocalizedAlert
  alias Screens.V2.WidgetInstance.TrainCrowding, as: CrowdingWidget
  alias ScreensConfig.Screen
  alias ScreensConfig.V2.{TrainCrowding, Triptych}

  # {parent_station_id, {sb_platform_id, nb_platform_id}}
  @ol_station_to_platform_map [
    {"place-ogmnl", {"70036", "70036"}},
    {"place-mlmnl", {"70034", "70035"}},
    {"place-welln", {"70032", "70033"}},
    {"place-astao", {"70278", "70279"}},
    {"place-sull", {"70030", "70031"}},
    {"place-ccmnl", {"70028", "70029"}},
    {"place-north", {"70026", "70027"}},
    {"place-haecl", {"70024", "70025"}},
    {"place-state", {"70022", "70023"}},
    {"place-dwnxg", {"70020", "70021"}},
    {"place-chncl", {"70018", "70019"}},
    {"place-tumnl", {"70016", "70017"}},
    {"place-bbsta", {"70014", "70015"}},
    {"place-masta", {"70012", "70013"}},
    {"place-rugg", {"70010", "70011"}},
    {"place-rcmnl", {"70008", "70009"}},
    {"place-jaksn", {"70006", "70007"}},
    {"place-sbmnl", {"70004", "70005"}},
    {"place-grnst", {"70002", "70003"}},
    {"place-forhl", {"70001", "70001"}}
  ]

  @spec crowding_widget_instances(Screen.t(), map()) :: list(CrowdingWidget.t())
  def crowding_widget_instances(
        config,
        logging_options,
        now \\ DateTime.utc_now(),
        fetch_predictions_fn \\ &Prediction.fetch/1,
        fetch_location_context_fn \\ &Stop.fetch_location_context/3,
        fetch_parent_stop_id_fn \\ &Stop.fetch_parent_stop_id/1,
        fetch_alerts_fn \\ &Alert.fetch/1
      )

  def crowding_widget_instances(
        %Screen{app_params: %Triptych{train_crowding: %TrainCrowding{enabled: false}}},
        _,
        _,
        _,
        _,
        _,
        _
      ) do
    []
  end

  def crowding_widget_instances(
        %Screen{app_params: %Triptych{train_crowding: train_crowding}} = config,
        logging_options,
        now,
        fetch_predictions_fn,
        fetch_location_context_fn,
        fetch_parent_stop_id_fn,
        fetch_alerts_fn
      ) do
    params = %{
      direction_id: train_crowding.direction_id,
      route_ids: [train_crowding.route_id],
      stop_ids: [train_crowding.station_id]
    }

    with {:ok, predictions} <- fetch_predictions_fn.(params),
         {:ok, location_context} <-
           fetch_location_context_fn.(Triptych, train_crowding.station_id, now),
         {:ok, alerts} <-
           params |> Map.to_list() |> fetch_alerts_fn.() do
      next_train_prediction = List.first(predictions)

      if next_train_prediction && logging_options && logging_options.is_real_screen do
        Logger.info(
          "[train_crowding next_prediction] screen_id=#{logging_options.screen_id} triptych_pane=#{logging_options.triptych_pane} next_trip_id=#{next_train_prediction.trip.id}"
        )
      end

      common_params = %{
        screen_config: config,
        next_train_prediction: next_train_prediction,
        train_crowding_config: train_crowding,
        logging_options: logging_options,
        fetch_parent_stop_id_fn: fetch_parent_stop_id_fn,
        fetch_predictions_fn: fetch_predictions_fn,
        fetch_params: params,
        now: now
      }

      get_instance(
        any_alert_makes_this_a_terminal?(alerts, location_context),
        common_params
      )
    else
      :error -> []
    end
  end

  defp get_instance(
         alert_makes_this_a_terminal,
         common_params
       ) do
    next_train_prediction = common_params.next_train_prediction

    cond do
      is_nil(next_train_prediction) or
        alert_makes_this_a_terminal or
          next_train_prediction.vehicle.carriages == [] ->
        []

      # If there is an upcoming train, it's headed to this station, and we're not at a temporary terminal,
      # show the widget
      Prediction.vehicle_status(next_train_prediction) in [:in_transit_to, :incoming_at] and
          next_train_prediction
          |> Prediction.stop_for_vehicle()
          |> common_params.fetch_parent_stop_id_fn.() ==
            common_params.train_crowding_config.station_id ->
        _ = log_crowding_info(:in_transit, common_params)

        Agent.delete(
          common_params.train_crowding_config.station_id,
          common_params.train_crowding_config.direction_id
        )

        [
          %CrowdingWidget{
            screen: common_params[:screen_config],
            prediction: next_train_prediction,
            now: common_params[:now]
          }
        ]

      # Test other heuristics
      true ->
        log_heuristics(common_params)
    end
  end

  defp log_heuristics(common_params) do
    train_crowding_config = common_params.train_crowding_config
    next_train_prediction = common_params.next_train_prediction

    ol_stop_sequence =
      if train_crowding_config.direction_id == 0 do
        @ol_station_to_platform_map
      else
        Enum.reverse(@ol_station_to_platform_map)
      end

    previous_stop_index =
      Enum.find_index(
        ol_stop_sequence,
        &(elem(&1, 0) == train_crowding_config.station_id)
      ) - 1

    {_, platform_id_tuple} = Enum.at(ol_stop_sequence, previous_stop_index)

    relevant_platform_id = elem(platform_id_tuple, train_crowding_config.direction_id)

    cached_prediction =
      Agent.get(train_crowding_config.station_id, train_crowding_config.direction_id)

    cond do
      cached_prediction != nil ->
        _ =
          pick_heuristic(
            next_train_prediction,
            relevant_platform_id,
            cached_prediction,
            common_params
          )

        []

      # Start timer for dwell time but don't show the widget
      Prediction.vehicle_status(next_train_prediction) == :stopped_at and
          Prediction.stop_for_vehicle(next_train_prediction) == relevant_platform_id ->
        previous_station_prediction_current_trip =
          fetch_previous_station_prediction(
            train_crowding_config,
            relevant_platform_id,
            next_train_prediction.trip.id,
            common_params.fetch_predictions_fn
          )

        if is_nil(previous_station_prediction_current_trip) do
          []
        else
          # Cache the departure_time from the previous station's prediction (minus 10 seconds for cushion).
          # When now >= this time, show the widget.
          Agent.put(
            train_crowding_config.station_id,
            train_crowding_config.direction_id,
            previous_station_prediction_current_trip
          )

          []
        end

      true ->
        []
    end
  end

  defp fetch_previous_station_prediction(
         train_crowding_config,
         relevant_platform_id,
         trip_id,
         fetch_predictions_fn
       ) do
    params = %{
      direction_id: train_crowding_config.direction_id,
      route_ids: [train_crowding_config.route_id],
      stop_ids: [relevant_platform_id],
      trip_id: trip_id
    }

    {:ok, predictions} = fetch_predictions_fn.(params)
    List.first(predictions)
  end

  defp pick_heuristic(
         next_train_prediction,
         relevant_platform_id,
         cached_prediction,
         common_params
       ) do
    show_widget_after_dt = DateTime.add(cached_prediction.departure_time, -10)

    cond do
      # Dwell time heuristic
      # We think the train is about to leave the previous station. Log the heuristic.
      DateTime.compare(
        common_params.now,
        show_widget_after_dt
      ) in [
        :eq,
        :gt
      ] ->
        log_crowding_info(
          :dwell,
          common_params
        )

      # Consecutive crowding class heuristic.
      # Crowding class this fetch is the same as last. Log the heuristic.
      next_train_prediction.vehicle.carriages == cached_prediction.vehicle.carriages ->
        log_crowding_info(
          :consecutive_crowding,
          common_params
        )

      # Update the cached prediction so we can check the new crowding classes next fetch.
      # The departure time we use in the other heuristic should not change, and if it does it is changing to a more accurate time.
      # If the prediction is nil, leave the existing one alone just in case the dwell time heuristic can log next refresh.
      true ->
        previous_station_prediction_current_trip =
          fetch_previous_station_prediction(
            common_params.train_crowding_config,
            relevant_platform_id,
            next_train_prediction.trip.id,
            common_params.fetch_predictions_fn
          )

        if previous_station_prediction_current_trip != nil do
          Agent.put(
            common_params.train_crowding_config.station_id,
            common_params.train_crowding_config.direction_id,
            previous_station_prediction_current_trip
          )
        end
    end
  end

  # Given alerts at this station, check to see if any alert make this a temporary terminal
  defp any_alert_makes_this_a_terminal?(alerts, location_context) do
    Enum.any?(alerts, fn alert ->
      temporary_terminal?(%{alert: alert, location_context: location_context})
    end)
  end

  # credo:disable-for-next-line
  # TODO: This isn't the first time we've written a temporary_terminal function, but this one
  # is a little more reusable? Consider using this func in other places
  defp temporary_terminal?(localized_alert) do
    localized_alert.alert.effect in [:suspension, :shuttle] and
      LocalizedAlert.location(localized_alert) in [:boundary_downstream, :boundary_upstream]
  end

  defp log_crowding_info(
         scenario,
         %{
           next_train_prediction: prediction,
           train_crowding_config: train_crowding_config,
           logging_options: %{
             is_real_screen: true,
             screen_id: screen_id,
             triptych_pane: triptych_pane
           }
         } = common_params
       ) do
    Agent.delete(train_crowding_config.station_id, train_crowding_config.direction_id)

    crowding_levels =
      Enum.map_join(
        prediction.vehicle.carriages,
        ",",
        &Util.translate_carriage_occupancy_status/1
      )

    Logger.info(
      "[train_crowding car_crowding_info] screen_id=#{screen_id} triptych_pane=#{triptych_pane} trip_id=#{prediction.trip.id} car_crowding_levels=#{crowding_levels} scenario=#{scenario}"
    )

    Screens.OlCrowding.DynamicSupervisor.start_logger(crowding_levels, common_params)
  end

  defp log_crowding_info(_, _), do: :ok
end<|MERGE_RESOLUTION|>--- conflicted
+++ resolved
@@ -4,12 +4,7 @@
   require Logger
 
   alias Screens.Alerts.Alert
-<<<<<<< HEAD
-  alias Screens.Config.Screen
-  alias Screens.Config.V2.{TrainCrowding, Triptych}
   alias Screens.OlCrowding.Agent
-=======
->>>>>>> 82a8aef1
   alias Screens.Predictions.Prediction
   alias Screens.Stops.Stop
   alias Screens.Util
