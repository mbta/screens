--- conflicted
+++ resolved
@@ -33,11 +33,7 @@
              route_ids
            ) do
       alerts
-<<<<<<< HEAD
-      |> filter_alerts(reachable_stop_ids, route_ids, now)
-=======
-      |> relevant_alerts(reachable_stop_ids, route_ids_at_stop, now)
->>>>>>> 210acd58
+      |> relevant_alerts(reachable_stop_ids, route_ids, now)
       |> Enum.map(fn alert ->
         %AlertWidget{
           alert: alert,
