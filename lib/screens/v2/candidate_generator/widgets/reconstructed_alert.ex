defmodule Screens.V2.CandidateGenerator.Widgets.ReconstructedAlert do
  @moduledoc false

  alias Screens.Alerts.Alert
  alias Screens.Config.Screen
  alias Screens.Config.V2.Header.CurrentStopId
  alias Screens.Config.V2.PreFare
  alias Screens.RoutePatterns.RoutePattern
  alias Screens.Routes.Route
  alias Screens.V2.WidgetInstance.Common.BaseAlert
  alias Screens.V2.WidgetInstance.ReconstructedAlert

  @relevant_effects ~w[shuttle suspension station_closure delay]a

  @doc """
  Given the stop_id defined in the header, determine relevant routes
  Given the routes, fetch all alerts for the route
  """
  def reconstructed_alert_instances(
        %Screen{app_params: %PreFare{header: %CurrentStopId{stop_id: stop_id}}} = config,
        now \\ DateTime.utc_now(),
        fetch_routes_by_stop_fn \\ &Route.fetch_routes_by_stop/3,
        fetch_stop_sequences_by_stop_fn \\ &RoutePattern.fetch_stop_sequences_through_stop/2,
        fetch_alerts_fn \\ &Alert.fetch/1,
        get_parent_station_id_fn \\ &get_parent_station/1
      ) do
<<<<<<< HEAD
    with {:ok, routes_at_stop} <- fetch_routes_by_stop_fn.(stop_id, now, [:subway, :light_rail]),
=======
    # Filtering by subway and light_rail types
    with {:ok, routes_at_stop} <- fetch_routes_by_stop_fn.(stop_id, now, [0, 1]),
>>>>>>> 319a5bf4
         route_ids_at_stop = Enum.map(routes_at_stop, & &1.route_id),
         {:ok, alerts} <- fetch_alerts_fn.(route_ids: route_ids_at_stop),
         {:ok, stop_sequences} <- fetch_stop_sequences_by_stop_fn.(stop_id, route_ids_at_stop) do
      station_sequences =
        stop_sequences
<<<<<<< HEAD
        |> Enum.map(fn stop_group ->
          stop_group
=======
        |> Enum.map(fn stop_sequence ->
          stop_sequence
>>>>>>> 319a5bf4
          |> Enum.map(fn stop ->
            case get_parent_station_id_fn.(stop) do
              {:ok, parent_stop} -> parent_stop
              :error -> nil
            end
          end)
        end)
        # Dedup the stop sequences (both directions are listed, but we only need 1)
<<<<<<< HEAD
        |> Enum.reduce([], fn stop_group, acc ->
          if Enum.find(acc, fn group -> Enum.sort(group) === Enum.sort(stop_group) end),
            do: acc,
            else: acc ++ [stop_group]
        end)
=======
        |> Enum.uniq_by(&MapSet.new/1)
>>>>>>> 319a5bf4

      alerts
      |> filter_alerts(
        config,
        station_sequences,
        routes_at_stop
      )
      |> Enum.map(fn alert ->
        %ReconstructedAlert{
          screen: config,
          alert: alert,
          now: now,
          stop_sequences: station_sequences,
          routes_at_stop: routes_at_stop
        }
      end)
<<<<<<< HEAD
=======
      |> Enum.map(fn alert ->
        %ReconstructedAlert{
          screen: config,
          alert: alert,
          now: now,
          stop_sequences: station_sequences,
          routes_at_stop: routes_at_stop
        }
      end)
>>>>>>> 319a5bf4
    else
      :error -> []
    end
  end

<<<<<<< HEAD
  defp filter_alerts(alerts, config, stop_sequences, routes_at_stop) do
    alerts
    |> Enum.filter(fn %Alert{
                        severity: severity,
                        effect: effect
                      } = alert ->
      Enum.member?(@relevant_effects, Map.get(alert, :effect)) and
        case BaseAlert.location(%ReconstructedAlert{
               screen: config,
               alert: alert,
               stop_sequences: stop_sequences,
               routes_at_stop: routes_at_stop,
               now: DateTime.utc_now()
             }) do
          location when location in [:downstream, :upstream] ->
            true

          :inside ->
            effect != :delay or severity > 3

          location when location in [:boundary_upstream, :boundary_downstream] ->
            effect != :station_closure and (effect != :delay or severity > 3)

          _ ->
            false
        end
    end)
  end

=======
>>>>>>> 319a5bf4
  # This slows things down... Should we store this like we do for elevator closures?
  # Also, handle errors better
  def get_parent_station(stop) do
    case Screens.V3Api.get_json("stops/" <> stop) do
      {:ok, result} ->
        parent_stop =
          get_in(result, [
            "data",
            "relationships",
            "parent_station",
            "data",
            "id"
          ])

        {:ok, parent_stop}

      _ ->
        :error
    end
  end
end<|MERGE_RESOLUTION|>--- conflicted
+++ resolved
@@ -24,24 +24,15 @@
         fetch_alerts_fn \\ &Alert.fetch/1,
         get_parent_station_id_fn \\ &get_parent_station/1
       ) do
-<<<<<<< HEAD
-    with {:ok, routes_at_stop} <- fetch_routes_by_stop_fn.(stop_id, now, [:subway, :light_rail]),
-=======
     # Filtering by subway and light_rail types
     with {:ok, routes_at_stop} <- fetch_routes_by_stop_fn.(stop_id, now, [0, 1]),
->>>>>>> 319a5bf4
          route_ids_at_stop = Enum.map(routes_at_stop, & &1.route_id),
          {:ok, alerts} <- fetch_alerts_fn.(route_ids: route_ids_at_stop),
          {:ok, stop_sequences} <- fetch_stop_sequences_by_stop_fn.(stop_id, route_ids_at_stop) do
       station_sequences =
         stop_sequences
-<<<<<<< HEAD
-        |> Enum.map(fn stop_group ->
-          stop_group
-=======
         |> Enum.map(fn stop_sequence ->
           stop_sequence
->>>>>>> 319a5bf4
           |> Enum.map(fn stop ->
             case get_parent_station_id_fn.(stop) do
               {:ok, parent_stop} -> parent_stop
@@ -50,15 +41,7 @@
           end)
         end)
         # Dedup the stop sequences (both directions are listed, but we only need 1)
-<<<<<<< HEAD
-        |> Enum.reduce([], fn stop_group, acc ->
-          if Enum.find(acc, fn group -> Enum.sort(group) === Enum.sort(stop_group) end),
-            do: acc,
-            else: acc ++ [stop_group]
-        end)
-=======
         |> Enum.uniq_by(&MapSet.new/1)
->>>>>>> 319a5bf4
 
       alerts
       |> filter_alerts(
@@ -75,24 +58,11 @@
           routes_at_stop: routes_at_stop
         }
       end)
-<<<<<<< HEAD
-=======
-      |> Enum.map(fn alert ->
-        %ReconstructedAlert{
-          screen: config,
-          alert: alert,
-          now: now,
-          stop_sequences: station_sequences,
-          routes_at_stop: routes_at_stop
-        }
-      end)
->>>>>>> 319a5bf4
     else
       :error -> []
     end
   end
 
-<<<<<<< HEAD
   defp filter_alerts(alerts, config, stop_sequences, routes_at_stop) do
     alerts
     |> Enum.filter(fn %Alert{
@@ -122,8 +92,6 @@
     end)
   end
 
-=======
->>>>>>> 319a5bf4
   # This slows things down... Should we store this like we do for elevator closures?
   # Also, handle errors better
   def get_parent_station(stop) do
