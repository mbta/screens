defmodule Screens.V2.CandidateGenerator.Widgets.ReconstructedAlert do
  @moduledoc false

  alias Screens.Alerts.Alert
  alias Screens.Config.Screen
  alias Screens.Config.V2.Header.CurrentStopId
  alias Screens.Config.V2.PreFare
  alias Screens.LocationContext
<<<<<<< HEAD
=======
  alias Screens.Routes.Route
>>>>>>> 0c4f685c
  alias Screens.Stops.Stop
  alias Screens.Util
  alias Screens.V2.LocalizedAlert
  alias Screens.V2.WidgetInstance.ReconstructedAlert

  @relevant_effects ~w[shuttle suspension station_closure delay]a

  @doc """
  Given the stop_id defined in the header, determine relevant routes
  Given the routes, fetch all alerts for the route
  """
  def reconstructed_alert_instances(
        %Screen{
          app_params: %PreFare{reconstructed_alert_widget: %CurrentStopId{stop_id: stop_id}}
        } = config,
        now \\ DateTime.utc_now(),
        fetch_alerts_fn \\ &Alert.fetch/1,
        fetch_stop_name_fn \\ &Stop.fetch_stop_name/1,
        fetch_location_context_fn \\ &Stop.fetch_location_context/3
      ) do
    with {:ok, location_context} <- fetch_location_context_fn.(PreFare, stop_id, now),
<<<<<<< HEAD
         # TODO: make sure we're handling Mattapan outages correctly even without the "reject"
         {:ok, alerts} <- fetch_alerts_fn.(route_ids: location_context.route_ids_at_stop) do
=======
         route_ids <- Route.route_ids(location_context.routes),
         {:ok, alerts} <- fetch_alerts_fn.(route_ids: route_ids) do
>>>>>>> 0c4f685c
      alerts
      |> Enum.filter(&relevant?(&1, config, location_context, now))
      |> Enum.map(fn alert ->
        %ReconstructedAlert{
          screen: config,
          alert: alert,
          now: now,
          location_context: location_context,
<<<<<<< HEAD
          # TODO: these two items look like location stuff? Should they be?
=======
>>>>>>> 0c4f685c
          informed_stations_string: get_stations(alert, fetch_stop_name_fn),
          is_terminal_station: is_terminal?(stop_id, location_context.stop_sequences)
        }
      end)
    else
      :error -> []
    end
  end

  defp relevant?(
         %Alert{effect: effect} = alert,
         config,
         %LocationContext{} = location_context,
         now
       ) do
    reconstructed_alert = %ReconstructedAlert{
      screen: config,
      alert: alert,
      location_context: location_context,
      now: now,
      informed_stations_string: "A Station"
    }

    relevant_effect?(effect) and relevant_location?(reconstructed_alert) and
      Alert.happening_now?(alert, now)
  end

  defp relevant_effect?(effect) do
    Enum.member?(@relevant_effects, effect)
  end

  defp relevant_location?(reconstructed_alert) do
<<<<<<< HEAD
    case BaseAlert.location(reconstructed_alert) do
=======
    case LocalizedAlert.location(reconstructed_alert) do
>>>>>>> 0c4f685c
      location when location in [:downstream, :upstream] ->
        true

      :inside ->
        relevant_inside_alert?(reconstructed_alert)

      location when location in [:boundary_upstream, :boundary_downstream] ->
        relevant_boundary_alert?(reconstructed_alert)

      _ ->
        false
    end
  end

  defp relevant_inside_alert?(
         %ReconstructedAlert{alert: %Alert{effect: :delay}} = reconstructed_alert
       ),
       do: relevant_delay?(reconstructed_alert)

  defp relevant_inside_alert?(_), do: true

  defp relevant_boundary_alert?(%ReconstructedAlert{alert: %Alert{effect: :station_closure}}),
    do: false

  defp relevant_boundary_alert?(
         %ReconstructedAlert{
           alert: %Alert{effect: :delay}
         } = reconstructed_alert
       ),
       do: relevant_delay?(reconstructed_alert)

  defp relevant_boundary_alert?(_), do: true

  defp relevant_delay?(
         %ReconstructedAlert{alert: %Alert{severity: severity}} = reconstructed_alert
       ) do
    severity > 3 and relevant_direction?(reconstructed_alert)
  end

  # This function assumes that stop_sequences is ordered by direction north/east -> south/west.
  # If the current station's stop_id is the first or last entry in all stop_sequences,
  # it is a terminal station. Delay alerts heading in the direction of the station are not relevant.
  defp relevant_direction?(
         %ReconstructedAlert{
           location_context: %{home_stop: stop_id, stop_sequences: stop_sequences}
         } = t
       ) do
    informed_entities = Alert.informed_entities(t)

    direction_id =
      informed_entities
      |> Enum.map(fn %{direction_id: direction_id} -> direction_id end)
      |> Enum.find(fn direction_id -> not is_nil(direction_id) end)

    relevant_direction_for_terminal =
      cond do
        # Alert affects both directions
        is_nil(direction_id) ->
          nil

        # North/East side terminal stations
        Enum.all?(
          stop_sequences,
          fn stop_sequence -> stop_id == List.first(stop_sequence) end
        ) ->
          0

        # South/West side terminal stations
        Enum.all?(
          stop_sequences,
          fn stop_sequence -> stop_id == List.last(stop_sequence) end
        ) ->
          1

        # Single line stations that are not terminal stations
        true ->
          nil
      end

    relevant_direction_for_terminal == nil or relevant_direction_for_terminal == direction_id
  end

  defp get_stations(alert, fetch_stop_name_fn) do
    stop_ids =
      %ReconstructedAlert{alert: alert}
      |> Alert.informed_entities()
      |> Enum.flat_map(fn %{stop: stop_id} ->
        case stop_id do
          nil -> []
          id -> [id]
        end
      end)

    case stop_ids do
      [] ->
        nil

      _ ->
        stop_ids
        |> Enum.filter(&String.starts_with?(&1, "place-"))
        |> Enum.uniq()
        |> Enum.flat_map(
          &case fetch_stop_name_fn.(&1) do
            :error -> []
            name -> [name]
          end
        )
        |> Util.format_name_list_to_string()
    end
  end

  defp is_terminal?(stop_id, stop_sequences) do
    # Can't use Enum.any, because then Govt Center will be seen as a terminal
    # Using all is ok because no station is the terminal of one line and NOT the terminal of another line
    # excluding GL branches
    Enum.all?(stop_sequences, fn stop_sequence ->
      List.first(stop_sequence) == stop_id or List.last(stop_sequence) == stop_id
    end)
  end
end<|MERGE_RESOLUTION|>--- conflicted
+++ resolved
@@ -6,10 +6,7 @@
   alias Screens.Config.V2.Header.CurrentStopId
   alias Screens.Config.V2.PreFare
   alias Screens.LocationContext
-<<<<<<< HEAD
-=======
   alias Screens.Routes.Route
->>>>>>> 0c4f685c
   alias Screens.Stops.Stop
   alias Screens.Util
   alias Screens.V2.LocalizedAlert
@@ -31,13 +28,8 @@
         fetch_location_context_fn \\ &Stop.fetch_location_context/3
       ) do
     with {:ok, location_context} <- fetch_location_context_fn.(PreFare, stop_id, now),
-<<<<<<< HEAD
-         # TODO: make sure we're handling Mattapan outages correctly even without the "reject"
-         {:ok, alerts} <- fetch_alerts_fn.(route_ids: location_context.route_ids_at_stop) do
-=======
          route_ids <- Route.route_ids(location_context.routes),
          {:ok, alerts} <- fetch_alerts_fn.(route_ids: route_ids) do
->>>>>>> 0c4f685c
       alerts
       |> Enum.filter(&relevant?(&1, config, location_context, now))
       |> Enum.map(fn alert ->
@@ -46,10 +38,6 @@
           alert: alert,
           now: now,
           location_context: location_context,
-<<<<<<< HEAD
-          # TODO: these two items look like location stuff? Should they be?
-=======
->>>>>>> 0c4f685c
           informed_stations_string: get_stations(alert, fetch_stop_name_fn),
           is_terminal_station: is_terminal?(stop_id, location_context.stop_sequences)
         }
@@ -82,11 +70,7 @@
   end
 
   defp relevant_location?(reconstructed_alert) do
-<<<<<<< HEAD
-    case BaseAlert.location(reconstructed_alert) do
-=======
     case LocalizedAlert.location(reconstructed_alert) do
->>>>>>> 0c4f685c
       location when location in [:downstream, :upstream] ->
         true
 
