--- conflicted
+++ resolved
@@ -178,12 +178,8 @@
       distance =
         ies
         |> Enum.filter(fn
-<<<<<<< HEAD
-          %{stop: nil} -> true
-=======
           # Alert affects entire line
           %{stop: nil, route: route} -> is_binary(route)
->>>>>>> 65915a20
           ie -> String.starts_with?(ie.stop, "place-")
         end)
         |> Enum.map(&get_distance(stop_id, home_stop_distance_map, &1))
