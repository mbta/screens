defmodule Screens.V2.CandidateGenerator.Widgets.ReconstructedAlert do
  @moduledoc false

  alias Screens.Alerts.Alert
  alias Screens.Config.Screen
  alias Screens.Config.V2.Header.CurrentStopId
  alias Screens.Config.V2.PreFare
  alias Screens.LocationContext
  alias Screens.Routes.Route
  alias Screens.Stops.Stop
  alias Screens.Util
  alias Screens.V2.LocalizedAlert
  alias Screens.V2.WidgetInstance.ReconstructedAlert

  @relevant_effects ~w[shuttle suspension station_closure delay]a

  @doc """
  Given the stop_id defined in the header, determine relevant routes
  Given the routes, fetch all alerts for the route
  """
  def reconstructed_alert_instances(
        %Screen{
          app_params: %PreFare{reconstructed_alert_widget: %CurrentStopId{stop_id: stop_id}}
        } = config,
        now \\ DateTime.utc_now(),
        fetch_alerts_fn \\ &Alert.fetch/1,
        fetch_stop_name_fn \\ &Stop.fetch_stop_name/1,
        fetch_location_context_fn \\ &Stop.fetch_location_context/3
      ) do
    with {:ok, location_context} <- fetch_location_context_fn.(PreFare, stop_id, now),
         route_ids <- Route.route_ids(location_context.routes),
         {:ok, alerts} <- fetch_alerts_fn.(route_ids: route_ids) do
      alerts
<<<<<<< HEAD
      |> Enum.filter(&relevant?(&1, config, location_context, now))
=======
      |> relevant_alerts(config, stop_sequences, routes_at_stop, now)
>>>>>>> 210acd58
      |> Enum.map(fn alert ->
        %ReconstructedAlert{
          screen: config,
          alert: alert,
          now: now,
          location_context: location_context,
          informed_stations_string: get_stations(alert, fetch_stop_name_fn),
          is_terminal_station: is_terminal?(stop_id, location_context.stop_sequences)
        }
      end)
    else
      :error -> []
    end
  end

<<<<<<< HEAD
  defp relevant?(
         %Alert{effect: effect} = alert,
         config,
         %LocationContext{} = location_context,
         now
       ) do
    reconstructed_alert = %ReconstructedAlert{
      screen: config,
      alert: alert,
      location_context: location_context,
      now: now,
      informed_stations_string: "A Station"
    }

    relevant_effect?(effect) and relevant_location?(reconstructed_alert) and
      Alert.happening_now?(alert, now)
=======
  defp relevant_alerts(alerts, config, stop_sequences, routes_at_stop, now) do
    Enum.filter(alerts, fn %Alert{effect: effect} = alert ->
      reconstructed_alert = %ReconstructedAlert{
        screen: config,
        alert: alert,
        stop_sequences: stop_sequences,
        routes_at_stop: routes_at_stop,
        now: now,
        informed_stations_string: "A Station"
      }

      relevant_effect?(effect) and relevant_location?(reconstructed_alert) and
        Alert.happening_now?(alert, now)
    end)
>>>>>>> 210acd58
  end

  defp relevant_effect?(effect) do
    Enum.member?(@relevant_effects, effect)
  end

  defp relevant_location?(reconstructed_alert) do
    case LocalizedAlert.location(reconstructed_alert) do
      location when location in [:downstream, :upstream] ->
        true

      :inside ->
        relevant_inside_alert?(reconstructed_alert)

      location when location in [:boundary_upstream, :boundary_downstream] ->
        relevant_boundary_alert?(reconstructed_alert)

      _ ->
        false
    end
  end

  defp relevant_inside_alert?(
         %ReconstructedAlert{alert: %Alert{effect: :delay}} = reconstructed_alert
       ),
       do: relevant_delay?(reconstructed_alert)

  defp relevant_inside_alert?(_), do: true

  defp relevant_boundary_alert?(%ReconstructedAlert{alert: %Alert{effect: :station_closure}}),
    do: false

  defp relevant_boundary_alert?(
         %ReconstructedAlert{
           alert: %Alert{effect: :delay}
         } = reconstructed_alert
       ),
       do: relevant_delay?(reconstructed_alert)

  defp relevant_boundary_alert?(_), do: true

  defp relevant_delay?(
         %ReconstructedAlert{alert: %Alert{severity: severity}} = reconstructed_alert
       ) do
    severity > 3 and relevant_direction?(reconstructed_alert)
  end

  # This function assumes that stop_sequences is ordered by direction north/east -> south/west.
  # If the current station's stop_id is the first or last entry in all stop_sequences,
  # it is a terminal station. Delay alerts heading in the direction of the station are not relevant.
  defp relevant_direction?(%ReconstructedAlert{
         alert: alert,
         location_context: %{home_stop: stop_id, stop_sequences: stop_sequences}
       }) do
    informed_entities = Alert.informed_entities(alert)

    direction_id =
      informed_entities
      |> Enum.map(fn %{direction_id: direction_id} -> direction_id end)
      |> Enum.find(fn direction_id -> not is_nil(direction_id) end)

    relevant_direction_for_terminal =
      cond do
        # Alert affects both directions
        is_nil(direction_id) ->
          nil

        # North/East side terminal stations
        Enum.all?(
          stop_sequences,
          fn stop_sequence -> stop_id == List.first(stop_sequence) end
        ) ->
          0

        # South/West side terminal stations
        Enum.all?(
          stop_sequences,
          fn stop_sequence -> stop_id == List.last(stop_sequence) end
        ) ->
          1

        # Single line stations that are not terminal stations
        true ->
          nil
      end

    relevant_direction_for_terminal == nil or relevant_direction_for_terminal == direction_id
  end

  defp get_stations(alert, fetch_stop_name_fn) do
    stop_ids =
      alert
      |> Alert.informed_entities()
      |> Enum.flat_map(fn %{stop: stop_id} ->
        case stop_id do
          nil -> []
          id -> [id]
        end
      end)

    case stop_ids do
      [] ->
        nil

      _ ->
        stop_ids
        |> Enum.filter(&String.starts_with?(&1, "place-"))
        |> Enum.uniq()
        |> Enum.flat_map(
          &case fetch_stop_name_fn.(&1) do
            :error -> []
            name -> [name]
          end
        )
        |> Util.format_name_list_to_string()
    end
  end

  defp is_terminal?(stop_id, stop_sequences) do
    # Can't use Enum.any, because then Govt Center will be seen as a terminal
    # Using all is ok because no station is the terminal of one line and NOT the terminal of another line
    # excluding GL branches
    Enum.all?(stop_sequences, fn stop_sequence ->
      List.first(stop_sequence) == stop_id or List.last(stop_sequence) == stop_id
    end)
  end
end<|MERGE_RESOLUTION|>--- conflicted
+++ resolved
@@ -5,7 +5,6 @@
   alias Screens.Config.Screen
   alias Screens.Config.V2.Header.CurrentStopId
   alias Screens.Config.V2.PreFare
-  alias Screens.LocationContext
   alias Screens.Routes.Route
   alias Screens.Stops.Stop
   alias Screens.Util
@@ -31,11 +30,7 @@
          route_ids <- Route.route_ids(location_context.routes),
          {:ok, alerts} <- fetch_alerts_fn.(route_ids: route_ids) do
       alerts
-<<<<<<< HEAD
-      |> Enum.filter(&relevant?(&1, config, location_context, now))
-=======
-      |> relevant_alerts(config, stop_sequences, routes_at_stop, now)
->>>>>>> 210acd58
+      |> relevant_alerts(config, location_context, now)
       |> Enum.map(fn alert ->
         %ReconstructedAlert{
           screen: config,
@@ -51,31 +46,12 @@
     end
   end
 
-<<<<<<< HEAD
-  defp relevant?(
-         %Alert{effect: effect} = alert,
-         config,
-         %LocationContext{} = location_context,
-         now
-       ) do
-    reconstructed_alert = %ReconstructedAlert{
-      screen: config,
-      alert: alert,
-      location_context: location_context,
-      now: now,
-      informed_stations_string: "A Station"
-    }
-
-    relevant_effect?(effect) and relevant_location?(reconstructed_alert) and
-      Alert.happening_now?(alert, now)
-=======
-  defp relevant_alerts(alerts, config, stop_sequences, routes_at_stop, now) do
+  defp relevant_alerts(alerts, config, location_context, now) do
     Enum.filter(alerts, fn %Alert{effect: effect} = alert ->
       reconstructed_alert = %ReconstructedAlert{
         screen: config,
         alert: alert,
-        stop_sequences: stop_sequences,
-        routes_at_stop: routes_at_stop,
+        location_context: location_context,
         now: now,
         informed_stations_string: "A Station"
       }
@@ -83,7 +59,6 @@
       relevant_effect?(effect) and relevant_location?(reconstructed_alert) and
         Alert.happening_now?(alert, now)
     end)
->>>>>>> 210acd58
   end
 
   defp relevant_effect?(effect) do
