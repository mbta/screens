defmodule Screens.V2.CandidateGenerator.Dup.Departures do
  @moduledoc false

  alias Screens.Alerts.Alert
  alias Screens.Config.Screen
  alias Screens.Config.V2.Departures
  alias Screens.Config.V2.Departures.{Headway, Query, Section}
  alias Screens.Config.V2.Departures.Query.Params
  alias Screens.Config.V2.Dup
  alias Screens.Schedules.Schedule
  alias Screens.SignsUiConfig
  alias Screens.Util
  alias Screens.V2.CandidateGenerator.Widgets
  alias Screens.V2.Departure
  alias Screens.V2.WidgetInstance.Departures, as: DeparturesWidget
  alias Screens.V2.WidgetInstance.{DeparturesNoData, OvernightDepartures}

  def departures_instances(
        %Screen{
          app_params: %Dup{
            primary_departures: %Departures{sections: primary_sections},
            secondary_departures: %Departures{sections: secondary_sections}
          }
        } = config,
        now,
        fetch_section_departures_fn \\ &Widgets.Departures.fetch_section_departures/1,
        fetch_alerts_fn \\ &Alert.fetch_or_empty_list/1,
        fetch_schedules_fn \\ &Screens.Schedules.Schedule.fetch/2,
        create_station_with_routes_map_fn \\ &Screens.Stops.Stop.create_station_with_routes_map/1
      ) do
    primary_departures_instances =
      primary_sections
      |> get_sections_data(
        fetch_section_departures_fn,
        fetch_alerts_fn,
        create_station_with_routes_map_fn,
        now
      )
      |> sections_data_to_departure_instances(
        config,
        [:main_content_zero, :main_content_one],
        now,
        fetch_schedules_fn
      )

    secondary_sections =
      if secondary_sections == [] do
        primary_sections
      else
        secondary_sections
      end

    secondary_departures_instances =
      secondary_sections
      |> get_sections_data(
        fetch_section_departures_fn,
        fetch_alerts_fn,
        create_station_with_routes_map_fn,
        now
      )
      |> sections_data_to_departure_instances(
        config,
        [:main_content_two],
        now,
        fetch_schedules_fn
      )

    primary_departures_instances ++ secondary_departures_instances
  end

  defp sections_data_to_departure_instances(
         sections_data,
         config,
         slot_ids,
         now,
         fetch_schedules_fn
       ) do
    sections =
      Enum.map(
        sections_data,
        &get_departure_instance_for_section(
          &1,
          length(sections_data) == 1,
          now,
          fetch_schedules_fn
        )
      )

    Enum.map(slot_ids, fn slot_id ->
      cond do
        Enum.all?(sections, &(&1.type == :no_data_section)) ->
          %DeparturesNoData{
            screen: config,
            slot_name: slot_id
          }

        Enum.all?(sections, &(&1.type == :overnight_section)) ->
          %OvernightDepartures{
            screen: config,
            slot_names: [slot_id],
            routes: get_route_pills_for_rotation(sections)
          }

        true ->
          %DeparturesWidget{
            screen: config,
            section_data: sections,
            slot_names: [slot_id]
          }
      end
    end)
  end

  defp get_departure_instance_for_section(%{type: :no_data_section} = section, _, _, _),
    do: section

  defp get_departure_instance_for_section(
         %{
           departures: departures,
           alert: alert,
           headway: headway,
           stop_ids: stop_ids,
           routes: routes
         },
         is_only_section,
         now,
         fetch_schedules_fn
       ) do
    routes_with_live_departures = departures |> Enum.map(&Departure.route_id/1) |> Enum.uniq()

    overnight_schedules_for_section =
      get_overnight_schedules_for_section(
        routes_with_live_departures,
        stop_ids,
        routes,
        alert,
        now,
        fetch_schedules_fn
      )

    headway_mode = get_headway_mode(stop_ids, headway, alert, now)

    cond do
      # All routes in section are overnight
      overnight_schedules_for_section != [] and departures == [] ->
        %{type: :overnight_section, routes: routes}

      # There are still predictions to show
      headway_mode == :inactive ->
        # Add overnight departures to the end.
        # This allows overnight departures to appear as we start to run out of predictions to show.
        departures = departures ++ overnight_schedules_for_section

        visible_departures =
          if is_only_section do
            Enum.take(departures, 4)
          else
            Enum.take(departures, 2)
          end

        if visible_departures == [] do
          %{type: :no_data_section, route: List.first(routes)}
        else
          %{type: :normal_section, rows: visible_departures}
        end

      # Headway mode
      true ->
        {:active, time_range, headsign} = headway_mode

        %{
          type: :headway_section,
          route: get_section_route_from_alert(stop_ids, alert),
          time_range: time_range,
          headsign: headsign
        }
    end
  end

  defp get_sections_data(
         sections,
         fetch_section_departures_fn,
         fetch_alerts_fn,
         create_station_with_routes_map_fn,
         now
       ) do
    sections
    |> Task.async_stream(fn %Section{
                              query: %Query{
                                params: %Params{stop_ids: stop_ids} = params
                              },
                              headway: headway
                            } = section ->
      routes = get_routes_serving_section(params, create_station_with_routes_map_fn)
      # DUP sections will always show one mode.
      # For subway, each route will have its own section.
      # If the stop is served by two different subway/light rail routes, route_ids must be populated for each section
      # Otherwise, we only need the first route in the list of routes serving the stop.
      primary_route_for_section = List.first(routes)

      # If we know the predictions are unreliable, don't even bother fetching them.
      if Screens.Config.State.mode_disabled?(primary_route_for_section.type) do
        %{type: :no_data_section, route: primary_route_for_section}
      else
        section_departures =
          case fetch_section_departures_fn.(section) do
            {:ok, section_departures} -> section_departures
            _ -> []
          end

        section_alert = get_section_alert(params, fetch_alerts_fn, now)

        %{
          departures: section_departures,
          alert: section_alert,
          headway: headway,
          stop_ids: stop_ids,
          routes: routes
        }
      end
    end)
    |> Enum.map(fn {:ok, data} -> data end)
  end

  # Alert will only have a value for sections that are configured for a station's ID
<<<<<<< HEAD
  defp get_section_route_from_alert(
         ["place-" <> _ = stop_id],
         %Alert{informed_entities: informed_entities}
       ) do
    informed_entities
    |> Enum.find_value("", fn
=======
  defp get_section_route_from_alert(["place-" <> _ = stop_id], %Alert{
         informed_entities: informed_entities
       }) do
    Enum.find_value(informed_entities, "", fn
      %{route: "Green" <> _, stop: ^stop_id} -> "Green"
>>>>>>> e957c996
      %{route: route, stop: ^stop_id} -> route
      _ -> nil
    end)
  end

  defp get_section_route_from_alert(_, _), do: nil

  defp get_section_alert(
         %Params{
           stop_ids: stop_ids,
           route_ids: route_ids,
           direction_id: direction_id
         },
         fetch_alerts_fn,
         now
       ) do
    alert_fetch_params = [
      direction_id: direction_id,
      route_ids: route_ids,
      stop_ids: stop_ids,
      route_types: [:light_rail, :subway]
    ]

    alert_fetch_params
    |> fetch_alerts_fn.()
    |> Enum.filter(fn
      # Show a headway message only during shuttles and suspensions at temporary terminals.
      # https://www.notion.so/mbta-downtown-crossing/Departures-Widget-Specification-20da46cd70a44192a568e49ea47e09ac?pvs=4#e43086abaadd465ea8072502d6980d8d
      %Alert{effect: effect} = alert when effect in [:suspension, :shuttle] ->
        Alert.happening_now?(alert, now)

      _ ->
        false
    end)
    |> List.first()
  end

  defp get_headway_mode(_, _, nil, _), do: :inactive

  defp get_headway_mode(
         stop_ids,
         %Headway{headway_id: headway_id},
         section_alert,
         current_time
       ) do
    interpreted_alert = interpret_alert(section_alert, stop_ids)

    headway_mode? =
      temporary_terminal?(interpreted_alert) and
        not (branch_station?(stop_ids) and branch_alert?(interpreted_alert))

    if headway_mode? do
      time_ranges = SignsUiConfig.State.time_ranges(headway_id)
      current_time_period = Screens.Util.time_period(current_time)

      case time_ranges do
        %{^current_time_period => {lo, hi}} ->
          {:active, {lo, hi}, interpreted_alert.headsign}

        _ ->
          :inactive
      end
    else
      :inactive
    end
  end

  # NB: There aren't currently any DUPs at permanent terminals, so we assume all
  # terminals are temporary. In the future, we'll need to check that the boundary
  # isn't a normal terminal.
  defp temporary_terminal?(%{region: :boundary}), do: true
  defp temporary_terminal?(_), do: false

  defp branch_station?(stop_ids) do
    branch_stations = Application.get_env(:screens, :dup_headway_branch_stations)

    case stop_ids do
      [parent_station_id] -> parent_station_id in MapSet.new(branch_stations)
      _ -> false
    end
  end

  defp branch_alert?(%{headsign: headsign}) do
    branch_terminals = Application.get_env(:screens, :dup_headway_branch_terminals)
    headsign in MapSet.new(branch_terminals)
  end

  defp interpret_alert(alert, [parent_stop_id]) do
    informed_stop_ids = Enum.into(alert.informed_entities, MapSet.new(), & &1.stop)

    {region, headsign} =
      :screens
      |> Application.get_env(:dup_alert_headsign_matchers)
      |> Map.get(parent_stop_id)
      |> Enum.find_value({:inside, nil}, fn {informed, not_informed, headsign} ->
        if alert_region_match?(
             Util.to_set(informed),
             Util.to_set(not_informed),
             informed_stop_ids
           ),
           do: {:boundary, headsign},
           else: false
      end)

    %{
      region: region,
      headsign: headsign
    }
  end

  defp alert_region_match?(informed, not_informed, informed_stop_ids) do
    MapSet.subset?(informed, informed_stop_ids) and
      MapSet.disjoint?(not_informed, informed_stop_ids)
  end

  # If we are currently overnight, returns the first schedule of the day for each route_id and direction for each stop.
  # Otherwise, return an empty list.
  defp get_overnight_schedules_for_section(
         routes_with_live_departures,
         stop_ids,
         routes_serving_section,
         alert,
         now,
         fetch_schedules_fn
       )

  # No predictions AND no active alerts for the section
  defp get_overnight_schedules_for_section(
         routes_with_live_departures,
         stop_ids,
         [%{type: :bus} | _] = routes_serving_section,
         nil,
         now,
         fetch_schedules_fn
       ) do
    fetch_params = %{stop_ids: stop_ids}

    {today_schedules, tomorrow_schedules} =
      get_today_tomorrow_schedules(
        fetch_params,
        fetch_schedules_fn,
        Util.get_service_day_tomorrow(now)
      )

    # Get schedules for each route for all stop_ids in config
    routes_serving_section
    |> Enum.reject(&(&1.id in routes_with_live_departures))
    |> Enum.map(fn %{id: route_id} ->
      # If now is before any of today's schedules or after any of tomorrow's (should never happen but just in case),
      # we do not display overnight mode.

      last_schedule_today =
        Enum.find(
          today_schedules,
          struct(Schedule, departure_time: now),
          &(&1.route.id == route_id)
        )

      first_schedule_tomorrow =
        Enum.find(
          tomorrow_schedules,
          struct(Schedule, departure_time: now),
          &(&1.route.id == route_id)
        )

      if DateTime.compare(now, last_schedule_today.departure_time) == :gt and
           DateTime.compare(now, first_schedule_tomorrow.departure_time) == :lt do
        %Departure{schedule: first_schedule_tomorrow}
      end
    end)
    # Routes not in overnight mode will be nil. Can ignore those.
    |> Enum.reject(&is_nil/1)
    |> Enum.sort_by(fn %Departure{schedule: schedule} -> schedule.departure_time end)
  end

  defp get_overnight_schedules_for_section(_, _, _, _, _, _), do: []

  defp get_today_tomorrow_schedules(fetch_params, fetch_schedules_fn, tomorrow) do
    today =
      case fetch_schedules_fn.(fetch_params, nil) do
        {:ok, schedules} when schedules != [] ->
          # We want the last schedules of the current day.
          # Need to reverse the list of fetched schedules so that List.first/1 looks at the correct time of day.
          Enum.reverse(schedules)

        # fetch error or empty schedules
        _ ->
          []
      end

    tomorrow =
      case fetch_schedules_fn.(fetch_params, tomorrow) do
        {:ok, schedules} when schedules != [] ->
          schedules

        # fetch error or empty schedules
        _ ->
          []
      end

    {today, tomorrow}
  end

  defp get_routes_serving_section(
         %{route_ids: route_ids, stop_ids: stop_ids},
         create_station_with_routes_map_fn
       ) do
    routes =
      stop_ids
      |> Enum.flat_map(&create_station_with_routes_map_fn.(&1))
      |> Enum.uniq()

    if route_ids == [] do
      routes
    else
      Enum.filter(routes, &(&1.id in route_ids))
    end
  end

  defp get_route_pills_for_rotation(sections) do
    sections
    |> Enum.flat_map(fn %{routes: routes} ->
      Enum.map(routes, &Util.get_icon_from_route/1)
    end)
    |> Enum.uniq()
  end
end<|MERGE_RESOLUTION|>--- conflicted
+++ resolved
@@ -7,6 +7,7 @@
   alias Screens.Config.V2.Departures.{Headway, Query, Section}
   alias Screens.Config.V2.Departures.Query.Params
   alias Screens.Config.V2.Dup
+  alias Screens.Routes.Route
   alias Screens.Schedules.Schedule
   alias Screens.SignsUiConfig
   alias Screens.Util
@@ -223,20 +224,12 @@
   end
 
   # Alert will only have a value for sections that are configured for a station's ID
-<<<<<<< HEAD
   defp get_section_route_from_alert(
          ["place-" <> _ = stop_id],
          %Alert{informed_entities: informed_entities}
        ) do
-    informed_entities
-    |> Enum.find_value("", fn
-=======
-  defp get_section_route_from_alert(["place-" <> _ = stop_id], %Alert{
-         informed_entities: informed_entities
-       }) do
     Enum.find_value(informed_entities, "", fn
       %{route: "Green" <> _, stop: ^stop_id} -> "Green"
->>>>>>> e957c996
       %{route: route, stop: ^stop_id} -> route
       _ -> nil
     end)
@@ -459,7 +452,7 @@
   defp get_route_pills_for_rotation(sections) do
     sections
     |> Enum.flat_map(fn %{routes: routes} ->
-      Enum.map(routes, &Util.get_icon_from_route/1)
+      Enum.map(routes, &Route.get_icon_from_route/1)
     end)
     |> Enum.uniq()
   end
