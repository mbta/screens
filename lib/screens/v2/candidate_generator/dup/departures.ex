defmodule Screens.V2.CandidateGenerator.Dup.Departures do
  @moduledoc false

  require Logger

  alias Screens.Alerts.Alert
  alias Screens.Config.Screen
  alias Screens.Config.V2.Departures
  alias Screens.Config.V2.Departures.{Headway, Query, Section}
  alias Screens.Config.V2.Departures.Query.Params
  alias Screens.Config.V2.Dup
  alias Screens.Routes.Route
<<<<<<< HEAD
  alias Screens.Schedules.Schedule
=======
>>>>>>> 9e11a866
  alias Screens.SignsUiConfig
  alias Screens.Util
  alias Screens.V2.CandidateGenerator.Widgets
  alias Screens.V2.Departure
  alias Screens.V2.WidgetInstance.Departures, as: DeparturesWidget
  alias Screens.V2.WidgetInstance.{DeparturesNoData, OvernightDepartures}

  def departures_instances(
        %Screen{
          app_params: %Dup{
            primary_departures: %Departures{sections: primary_sections},
            secondary_departures: %Departures{sections: secondary_sections}
          }
        } = config,
        now,
        fetch_section_departures_fn \\ &Widgets.Departures.fetch_section_departures/1,
        fetch_alerts_fn \\ &Alert.fetch_or_empty_list/1,
        fetch_schedules_fn \\ &Screens.Schedules.Schedule.fetch/2,
<<<<<<< HEAD
        create_station_with_routes_map_fn \\ &Screens.Stops.Stop.create_station_with_routes_map/1,
        fetch_vehicles_fn \\ &Screens.Vehicles.Vehicle.by_route_and_direction/2
=======
        create_station_with_routes_map_fn \\ &Screens.Stops.Stop.create_station_with_routes_map/1
>>>>>>> 9e11a866
      ) do
    primary_departures_instances =
      primary_sections
      |> get_sections_data(
        fetch_section_departures_fn,
        fetch_alerts_fn,
        create_station_with_routes_map_fn,
        now
      )
      |> sections_data_to_departure_instances(
        config,
        [:main_content_zero, :main_content_one],
        now,
<<<<<<< HEAD
        fetch_schedules_fn,
        fetch_vehicles_fn
=======
        fetch_schedules_fn
>>>>>>> 9e11a866
      )

    secondary_sections =
      if secondary_sections == [] do
        primary_sections
      else
        secondary_sections
      end

    secondary_departures_instances =
      secondary_sections
      |> get_sections_data(
        fetch_section_departures_fn,
        fetch_alerts_fn,
        create_station_with_routes_map_fn,
        now
      )
      |> sections_data_to_departure_instances(
        config,
        [:main_content_two],
        now,
<<<<<<< HEAD
        fetch_schedules_fn,
        fetch_vehicles_fn
=======
        fetch_schedules_fn
>>>>>>> 9e11a866
      )

    widget_instances = primary_departures_instances ++ secondary_departures_instances

    # If every rotation is showing OvernightDepartures, we don't need to render any route pills.
    if Enum.all?(widget_instances, &is_struct(&1, OvernightDepartures)) do
      Enum.map(widget_instances, &%{&1 | routes: []})
    else
      widget_instances
    end
  end

  defp sections_data_to_departure_instances(
         sections_data,
         config,
         slot_ids,
         now,
<<<<<<< HEAD
         fetch_schedules_fn,
         fetch_vehicles_fn
=======
         fetch_schedules_fn
>>>>>>> 9e11a866
       ) do
    sections =
      Enum.map(
        sections_data,
        &get_departure_instance_for_section(
          &1,
          length(sections_data) == 1,
          now,
<<<<<<< HEAD
          fetch_schedules_fn,
          fetch_vehicles_fn
=======
          fetch_schedules_fn
>>>>>>> 9e11a866
        )
      )

    Enum.map(slot_ids, fn slot_id ->
      cond do
        Enum.all?(sections, &(&1.type == :no_data_section)) ->
          %DeparturesNoData{
            screen: config,
            slot_name: slot_id
          }

        Enum.all?(sections, &(&1.type == :overnight_section)) ->
          %OvernightDepartures{
            screen: config,
            slot_names: [slot_id],
            routes: get_route_pills_for_rotation(sections)
          }

        true ->
          %DeparturesWidget{
            screen: config,
            section_data: sections,
            slot_names: [slot_id]
          }
      end
    end)
  end

<<<<<<< HEAD
  defp get_departure_instance_for_section(%{type: :no_data_section} = section, _, _, _, _),
=======
  defp get_departure_instance_for_section(%{type: :no_data_section} = section, _, _, _),
>>>>>>> 9e11a866
    do: section

  defp get_departure_instance_for_section(
         %{
           departures: departures,
           alert: alert,
           headway: headway,
           stop_ids: stop_ids,
           routes: routes,
           params: params
         },
         is_only_section,
         now,
<<<<<<< HEAD
         fetch_schedules_fn,
         fetch_vehicles_fn
       ) do
    stops_with_live_departures =
      departures |> Enum.map(&{Departure.stop_id(&1), Departure.direction_id(&1)}) |> Enum.uniq()

    overnight_schedules_for_section =
      get_overnight_schedules_for_section(
        stops_with_live_departures,
=======
         fetch_schedules_fn
       ) do
    routes_with_live_departures =
      departures |> Enum.map(&{Departure.route_id(&1), Departure.direction_id(&1)}) |> Enum.uniq()

    overnight_schedules_for_section =
      get_overnight_schedules_for_section(
        routes_with_live_departures,
>>>>>>> 9e11a866
        params,
        routes,
        alert,
        now,
<<<<<<< HEAD
        fetch_schedules_fn,
        fetch_vehicles_fn
=======
        fetch_schedules_fn
>>>>>>> 9e11a866
      )

    headway_mode = get_headway_mode(stop_ids, headway, alert, now)

    cond do
      # All routes in section are overnight
      overnight_schedules_for_section != [] and departures == [] ->
        %{type: :overnight_section, routes: routes}

      # There are still predictions to show
      headway_mode == :inactive ->
        # Add overnight departures to the end.
        # This allows overnight departures to appear as we start to run out of predictions to show.
        departures = departures ++ overnight_schedules_for_section

        visible_departures =
          if is_only_section do
            Enum.take(departures, 4)
          else
            Enum.take(departures, 2)
          end

        if visible_departures == [] do
          %{type: :no_data_section, route: List.first(routes)}
        else
          %{type: :normal_section, rows: visible_departures}
        end

      # Headway mode
      true ->
        {:active, time_range, headsign} = headway_mode

        %{
          type: :headway_section,
          route: get_section_route_from_alert(stop_ids, alert),
          time_range: time_range,
          headsign: headsign
        }
    end
  end

  defp get_sections_data(
         sections,
         fetch_section_departures_fn,
         fetch_alerts_fn,
         create_station_with_routes_map_fn,
         now
       ) do
    sections
    |> Task.async_stream(fn %Section{
                              query: %Query{
                                params: %Params{stop_ids: stop_ids} = params
                              },
                              headway: headway,
                              bidirectional: is_bidirectional
                            } = section ->
      routes = get_routes_serving_section(params, create_station_with_routes_map_fn)
      # DUP sections will always show one mode.
      # For subway, each route will have its own section.
      # If the stop is served by two different subway/light rail routes, route_ids must be populated for each section
      # Otherwise, we only need the first route in the list of routes serving the stop.
      primary_route_for_section = List.first(routes)

      # If we know the predictions are unreliable, don't even bother fetching them.
      if Screens.Config.State.mode_disabled?(primary_route_for_section.type) do
        %{type: :no_data_section, route: primary_route_for_section}
      else
        section_departures =
          case fetch_section_departures_fn.(section) do
            {:ok, section_departures} ->
              # If the section is configured as bidirectional,
              # it needs to show one departure in each direction
              if is_bidirectional,
                do: get_bidirectional_departures(section_departures),
                else: section_departures

            _ ->
              []
          end

        section_alert = get_section_alert(params, fetch_alerts_fn, now)

        %{
          departures: section_departures,
          alert: section_alert,
          headway: headway,
          stop_ids: stop_ids,
          routes: routes,
          params: params
        }
      end
    end)
    |> Enum.map(fn {:ok, data} -> data end)
  end

  # Alert will only have a value for sections that are configured for a station's ID
  defp get_section_route_from_alert(
         ["place-" <> _ = stop_id],
         %Alert{informed_entities: informed_entities}
       ) do
    Enum.find_value(informed_entities, "", fn
      %{route: "Green" <> _, stop: ^stop_id} -> "Green"
      %{route: route, stop: ^stop_id} -> route
      _ -> nil
    end)
  end

  defp get_section_route_from_alert(_, _), do: nil

  defp get_bidirectional_departures(section_departures) do
    first_row = List.first(section_departures)
    first_direction_id = Departure.direction_id(first_row)

    second_row =
      Enum.find(section_departures, Enum.at(section_departures, 1), fn departure ->
        Departure.direction_id(departure) === 1 - first_direction_id
      end)

    [first_row] ++ [second_row]
  end

  defp get_section_alert(
         %Params{
           stop_ids: stop_ids,
           route_ids: route_ids,
           direction_id: direction_id
         },
         fetch_alerts_fn,
         now
       ) do
    alert_fetch_params = [
      direction_id: direction_id,
      route_ids: route_ids,
      stop_ids: stop_ids,
      route_types: [:light_rail, :subway]
    ]

    alert_fetch_params
    |> fetch_alerts_fn.()
    |> Enum.filter(fn
      # Show a headway message only during shuttles and suspensions at temporary terminals.
      # https://www.notion.so/mbta-downtown-crossing/Departures-Widget-Specification-20da46cd70a44192a568e49ea47e09ac?pvs=4#e43086abaadd465ea8072502d6980d8d
      %Alert{effect: effect} = alert when effect in [:suspension, :shuttle] ->
        Alert.happening_now?(alert, now)

      _ ->
        false
    end)
    |> List.first()
  end

  defp get_headway_mode(_, _, nil, _), do: :inactive

  defp get_headway_mode(
         stop_ids,
         %Headway{headway_id: headway_id},
         section_alert,
         current_time
       ) do
    interpreted_alert = interpret_alert(section_alert, stop_ids)

    headway_mode? =
      temporary_terminal?(interpreted_alert) and
        not (branch_station?(stop_ids) and branch_alert?(interpreted_alert))

    if headway_mode? do
      time_ranges = SignsUiConfig.State.time_ranges(headway_id)
      current_time_period = Screens.Util.time_period(current_time)

      case time_ranges do
        %{^current_time_period => {lo, hi}} ->
          {:active, {lo, hi}, interpreted_alert.headsign}

        _ ->
          :inactive
      end
    else
      :inactive
    end
  end

  # NB: There aren't currently any DUPs at permanent terminals, so we assume all
  # terminals are temporary. In the future, we'll need to check that the boundary
  # isn't a normal terminal.
  defp temporary_terminal?(%{region: :boundary}), do: true
  defp temporary_terminal?(_), do: false

  defp branch_station?(stop_ids) do
    branch_stations = Application.get_env(:screens, :dup_headway_branch_stations)

    case stop_ids do
      [parent_station_id] -> parent_station_id in MapSet.new(branch_stations)
      _ -> false
    end
  end

  defp branch_alert?(%{headsign: headsign}) do
    branch_terminals = Application.get_env(:screens, :dup_headway_branch_terminals)
    headsign in MapSet.new(branch_terminals)
  end

  defp interpret_alert(alert, [parent_stop_id]) do
    informed_stop_ids = Enum.into(alert.informed_entities, MapSet.new(), & &1.stop)

    {region, headsign} =
      :screens
      |> Application.get_env(:dup_alert_headsign_matchers)
      |> Map.get(parent_stop_id)
      |> Enum.find_value({:inside, nil}, fn {informed, not_informed, headsign} ->
        if alert_region_match?(
             Util.to_set(informed),
             Util.to_set(not_informed),
             informed_stop_ids
           ),
           do: {:boundary, headsign},
           else: false
      end)

    %{
      region: region,
      headsign: headsign
    }
  end

  defp alert_region_match?(informed, not_informed, informed_stop_ids) do
    MapSet.subset?(informed, informed_stop_ids) and
      MapSet.disjoint?(not_informed, informed_stop_ids)
  end

  # If we are currently overnight, returns the first schedule of the day for each route_id and direction for each stop.
  # Otherwise, return an empty list.
  defp get_overnight_schedules_for_section(
<<<<<<< HEAD
         stops_with_live_departures,
         stop_ids,
         routes_serving_section,
         alert,
         now,
         fetch_schedules_fn,
         fetch_vehicles_fn
=======
         routes_with_live_departures,
         params,
         routes_serving_section,
         alert,
         now,
         fetch_schedules_fn
>>>>>>> 9e11a866
       )

  # No predictions AND no active alerts for the section
  defp get_overnight_schedules_for_section(
<<<<<<< HEAD
         stops_with_live_departures,
=======
         routes_with_live_departures,
>>>>>>> 9e11a866
         params,
         routes,
         nil,
         now,
<<<<<<< HEAD
         fetch_schedules_fn,
         _
=======
         fetch_schedules_fn
>>>>>>> 9e11a866
       ) do
    {today_schedules, tomorrow_schedules} =
      get_today_tomorrow_schedules(
        Map.from_struct(params),
        fetch_schedules_fn,
        Util.get_service_day_tomorrow(now),
        Enum.map(routes, & &1.id)
      )

<<<<<<< HEAD
    # Get schedules for each stop_id in config
    today_schedules
    |> Enum.map(&{&1.stop.id, &1.direction_id})
    |> Enum.uniq()
    |> Enum.reject(&(&1 in stops_with_live_departures))
    |> Enum.map(fn {stop_id, direction_id} ->
=======
    # Get schedules for each route_id in config
    today_schedules
    |> Enum.map(&{&1.route.id, &1.direction_id})
    |> Enum.uniq()
    |> Enum.reject(&(&1 in routes_with_live_departures))
    |> Enum.map(fn {route_id, direction_id} ->
>>>>>>> 9e11a866
      # If now is before any of today's schedules or after any of tomorrow's (should never happen but just in case),
      # we do not display overnight mode.

      last_schedule_today =
<<<<<<< HEAD
        Enum.find(
          today_schedules,
          struct(Schedule, departure_time: now),
          &(&1.stop.id == stop_id and &1.direction_id == direction_id)
        )
=======
        Enum.find(today_schedules, &(&1.route.id == route_id and &1.direction_id == direction_id))
>>>>>>> 9e11a866

      first_schedule_tomorrow =
        Enum.find(
          tomorrow_schedules,
<<<<<<< HEAD
          struct(Schedule, departure_time: now),
          &(&1.stop.id == stop_id and &1.direction_id == direction_id)
        )

      if DateTime.compare(now, last_schedule_today.departure_time) == :gt and
           DateTime.compare(now, first_schedule_tomorrow.departure_time) == :lt do
        %Departure{schedule: first_schedule_tomorrow}
=======
          &(&1.route.id == route_id and &1.direction_id == direction_id)
        )

      cond do
        is_nil(last_schedule_today) or is_nil(first_schedule_tomorrow) ->
          nil

        DateTime.compare(now, first_schedule_tomorrow.departure_time) == :gt ->
          Logger.warn(
            "[get_overnight_schedules_for_section] now is after first_schedule_tomorrow."
          )

          nil

        DateTime.compare(now, last_schedule_today.departure_time) == :gt and
            DateTime.compare(now, first_schedule_tomorrow.departure_time) == :lt ->
          %Departure{schedule: first_schedule_tomorrow}

        true ->
          nil
>>>>>>> 9e11a866
      end
    end)
    # Routes not in overnight mode will be nil. Can ignore those.
    |> Enum.reject(&is_nil/1)
    |> Enum.sort_by(fn %Departure{schedule: schedule} -> schedule.departure_time end)
  end
<<<<<<< HEAD

  defp get_overnight_schedules_for_section(
         stops_with_live_departures,
         params,
         [%{type: type} | _] = routes,
         alert,
         now,
         fetch_schedules_fn,
         fetch_vehicles_fn
       )
       when type in [:subway, :light_rail] do
    informed_route = get_section_route_from_alert(params.stop_ids, alert)
    # If there are no vehicles operating on the route, assume we are overnight.
    if fetch_vehicles_fn.(informed_route.id, nil) == [] do
      get_overnight_schedules_for_section(
        stops_with_live_departures,
        params,
        routes,
        nil,
        now,
        fetch_schedules_fn,
        fetch_vehicles_fn
      )
    else
      []
    end
  end

  defp get_overnight_schedules_for_section(_, _, _, _, _, _, _), do: []

  defp get_today_tomorrow_schedules(
         fetch_params,
         fetch_schedules_fn,
         tomorrow,
         route_ids_serving_section
       ) do
    today =
      case fetch_schedules_fn.(fetch_params, nil) do
        {:ok, schedules} when schedules != [] ->
          # We want the last schedules of the current day.
          # Need to reverse the list of fetched schedules so that List.first/1 looks at the correct time of day.
          schedules
          |> Enum.reverse()
          |> Enum.filter(&(&1.route.id in route_ids_serving_section))
          |> Enum.uniq_by(fn %{route: %{id: route_id}, direction_id: direction_id} ->
            {route_id, direction_id}
          end)

        # fetch error or empty schedules
        _ ->
          []
      end

    tomorrow =
      case fetch_schedules_fn.(fetch_params, tomorrow) do
        {:ok, schedules} when schedules != [] ->
          schedules
          |> Enum.filter(&(&1.route.id in route_ids_serving_section))
          |> Enum.uniq_by(fn %{route: %{id: route_id}, direction_id: direction_id} ->
            {route_id, direction_id}
          end)

        # fetch error or empty schedules
        _ ->
          []
      end

=======

  defp get_overnight_schedules_for_section(_, _, _, _, _, _), do: []

  defp get_today_tomorrow_schedules(
         fetch_params,
         fetch_schedules_fn,
         tomorrow,
         route_ids_serving_section
       ) do
    today =
      case fetch_schedules_fn.(fetch_params, nil) do
        {:ok, schedules} when schedules != [] ->
          # We want the last schedules of the current day.
          # Need to reverse the list of fetched schedules so that List.first/1 looks at the correct time of day.
          schedules
          |> Enum.reverse()
          |> Enum.filter(&(&1.route.id in route_ids_serving_section))
          |> Enum.uniq_by(fn %{route: %{id: route_id}, direction_id: direction_id} ->
            {route_id, direction_id}
          end)

        # fetch error or empty schedules
        _ ->
          []
      end

    tomorrow =
      case fetch_schedules_fn.(fetch_params, tomorrow) do
        {:ok, schedules} when schedules != [] ->
          schedules
          |> Enum.filter(&(&1.route.id in route_ids_serving_section))
          |> Enum.uniq_by(fn %{route: %{id: route_id}, direction_id: direction_id} ->
            {route_id, direction_id}
          end)

        # fetch error or empty schedules
        _ ->
          []
      end

>>>>>>> 9e11a866
    {today, tomorrow}
  end

  defp get_routes_serving_section(
         %{route_ids: route_ids, stop_ids: stop_ids},
         create_station_with_routes_map_fn
       ) do
    routes =
      stop_ids
      |> Enum.flat_map(&create_station_with_routes_map_fn.(&1))
      |> Enum.uniq()

    if route_ids == [] do
      routes
    else
      Enum.filter(routes, &(&1.id in route_ids))
    end
  end

  defp get_route_pills_for_rotation(sections) do
    sections
    |> Enum.flat_map(fn %{routes: routes} ->
<<<<<<< HEAD
      Enum.map(routes, &Route.get_icon_from_route/1)
=======
      Enum.map(routes, &Route.get_icon_or_color_from_route/1)
>>>>>>> 9e11a866
    end)
    |> Enum.uniq()
  end
end<|MERGE_RESOLUTION|>--- conflicted
+++ resolved
@@ -10,10 +10,7 @@
   alias Screens.Config.V2.Departures.Query.Params
   alias Screens.Config.V2.Dup
   alias Screens.Routes.Route
-<<<<<<< HEAD
   alias Screens.Schedules.Schedule
-=======
->>>>>>> 9e11a866
   alias Screens.SignsUiConfig
   alias Screens.Util
   alias Screens.V2.CandidateGenerator.Widgets
@@ -32,12 +29,8 @@
         fetch_section_departures_fn \\ &Widgets.Departures.fetch_section_departures/1,
         fetch_alerts_fn \\ &Alert.fetch_or_empty_list/1,
         fetch_schedules_fn \\ &Screens.Schedules.Schedule.fetch/2,
-<<<<<<< HEAD
         create_station_with_routes_map_fn \\ &Screens.Stops.Stop.create_station_with_routes_map/1,
         fetch_vehicles_fn \\ &Screens.Vehicles.Vehicle.by_route_and_direction/2
-=======
-        create_station_with_routes_map_fn \\ &Screens.Stops.Stop.create_station_with_routes_map/1
->>>>>>> 9e11a866
       ) do
     primary_departures_instances =
       primary_sections
@@ -51,12 +44,8 @@
         config,
         [:main_content_zero, :main_content_one],
         now,
-<<<<<<< HEAD
         fetch_schedules_fn,
         fetch_vehicles_fn
-=======
-        fetch_schedules_fn
->>>>>>> 9e11a866
       )
 
     secondary_sections =
@@ -78,12 +67,8 @@
         config,
         [:main_content_two],
         now,
-<<<<<<< HEAD
         fetch_schedules_fn,
         fetch_vehicles_fn
-=======
-        fetch_schedules_fn
->>>>>>> 9e11a866
       )
 
     widget_instances = primary_departures_instances ++ secondary_departures_instances
@@ -101,12 +86,8 @@
          config,
          slot_ids,
          now,
-<<<<<<< HEAD
          fetch_schedules_fn,
          fetch_vehicles_fn
-=======
-         fetch_schedules_fn
->>>>>>> 9e11a866
        ) do
     sections =
       Enum.map(
@@ -115,12 +96,8 @@
           &1,
           length(sections_data) == 1,
           now,
-<<<<<<< HEAD
           fetch_schedules_fn,
           fetch_vehicles_fn
-=======
-          fetch_schedules_fn
->>>>>>> 9e11a866
         )
       )
 
@@ -149,11 +126,7 @@
     end)
   end
 
-<<<<<<< HEAD
   defp get_departure_instance_for_section(%{type: :no_data_section} = section, _, _, _, _),
-=======
-  defp get_departure_instance_for_section(%{type: :no_data_section} = section, _, _, _),
->>>>>>> 9e11a866
     do: section
 
   defp get_departure_instance_for_section(
@@ -167,18 +140,8 @@
          },
          is_only_section,
          now,
-<<<<<<< HEAD
          fetch_schedules_fn,
          fetch_vehicles_fn
-       ) do
-    stops_with_live_departures =
-      departures |> Enum.map(&{Departure.stop_id(&1), Departure.direction_id(&1)}) |> Enum.uniq()
-
-    overnight_schedules_for_section =
-      get_overnight_schedules_for_section(
-        stops_with_live_departures,
-=======
-         fetch_schedules_fn
        ) do
     routes_with_live_departures =
       departures |> Enum.map(&{Departure.route_id(&1), Departure.direction_id(&1)}) |> Enum.uniq()
@@ -186,17 +149,12 @@
     overnight_schedules_for_section =
       get_overnight_schedules_for_section(
         routes_with_live_departures,
->>>>>>> 9e11a866
         params,
         routes,
         alert,
         now,
-<<<<<<< HEAD
         fetch_schedules_fn,
         fetch_vehicles_fn
-=======
-        fetch_schedules_fn
->>>>>>> 9e11a866
       )
 
     headway_mode = get_headway_mode(stop_ids, headway, alert, now)
@@ -429,7 +387,6 @@
   # If we are currently overnight, returns the first schedule of the day for each route_id and direction for each stop.
   # Otherwise, return an empty list.
   defp get_overnight_schedules_for_section(
-<<<<<<< HEAD
          stops_with_live_departures,
          stop_ids,
          routes_serving_section,
@@ -437,33 +394,17 @@
          now,
          fetch_schedules_fn,
          fetch_vehicles_fn
-=======
-         routes_with_live_departures,
-         params,
-         routes_serving_section,
-         alert,
-         now,
-         fetch_schedules_fn
->>>>>>> 9e11a866
        )
 
   # No predictions AND no active alerts for the section
   defp get_overnight_schedules_for_section(
-<<<<<<< HEAD
-         stops_with_live_departures,
-=======
          routes_with_live_departures,
->>>>>>> 9e11a866
          params,
          routes,
          nil,
          now,
-<<<<<<< HEAD
          fetch_schedules_fn,
          _
-=======
-         fetch_schedules_fn
->>>>>>> 9e11a866
        ) do
     {today_schedules, tomorrow_schedules} =
       get_today_tomorrow_schedules(
@@ -473,47 +414,21 @@
         Enum.map(routes, & &1.id)
       )
 
-<<<<<<< HEAD
-    # Get schedules for each stop_id in config
-    today_schedules
-    |> Enum.map(&{&1.stop.id, &1.direction_id})
-    |> Enum.uniq()
-    |> Enum.reject(&(&1 in stops_with_live_departures))
-    |> Enum.map(fn {stop_id, direction_id} ->
-=======
     # Get schedules for each route_id in config
     today_schedules
     |> Enum.map(&{&1.route.id, &1.direction_id})
     |> Enum.uniq()
     |> Enum.reject(&(&1 in routes_with_live_departures))
     |> Enum.map(fn {route_id, direction_id} ->
->>>>>>> 9e11a866
       # If now is before any of today's schedules or after any of tomorrow's (should never happen but just in case),
       # we do not display overnight mode.
 
       last_schedule_today =
-<<<<<<< HEAD
-        Enum.find(
-          today_schedules,
-          struct(Schedule, departure_time: now),
-          &(&1.stop.id == stop_id and &1.direction_id == direction_id)
-        )
-=======
         Enum.find(today_schedules, &(&1.route.id == route_id and &1.direction_id == direction_id))
->>>>>>> 9e11a866
 
       first_schedule_tomorrow =
         Enum.find(
           tomorrow_schedules,
-<<<<<<< HEAD
-          struct(Schedule, departure_time: now),
-          &(&1.stop.id == stop_id and &1.direction_id == direction_id)
-        )
-
-      if DateTime.compare(now, last_schedule_today.departure_time) == :gt and
-           DateTime.compare(now, first_schedule_tomorrow.departure_time) == :lt do
-        %Departure{schedule: first_schedule_tomorrow}
-=======
           &(&1.route.id == route_id and &1.direction_id == direction_id)
         )
 
@@ -534,14 +449,12 @@
 
         true ->
           nil
->>>>>>> 9e11a866
       end
     end)
     # Routes not in overnight mode will be nil. Can ignore those.
     |> Enum.reject(&is_nil/1)
     |> Enum.sort_by(fn %Departure{schedule: schedule} -> schedule.departure_time end)
   end
-<<<<<<< HEAD
 
   defp get_overnight_schedules_for_section(
          stops_with_live_departures,
@@ -609,48 +522,6 @@
           []
       end
 
-=======
-
-  defp get_overnight_schedules_for_section(_, _, _, _, _, _), do: []
-
-  defp get_today_tomorrow_schedules(
-         fetch_params,
-         fetch_schedules_fn,
-         tomorrow,
-         route_ids_serving_section
-       ) do
-    today =
-      case fetch_schedules_fn.(fetch_params, nil) do
-        {:ok, schedules} when schedules != [] ->
-          # We want the last schedules of the current day.
-          # Need to reverse the list of fetched schedules so that List.first/1 looks at the correct time of day.
-          schedules
-          |> Enum.reverse()
-          |> Enum.filter(&(&1.route.id in route_ids_serving_section))
-          |> Enum.uniq_by(fn %{route: %{id: route_id}, direction_id: direction_id} ->
-            {route_id, direction_id}
-          end)
-
-        # fetch error or empty schedules
-        _ ->
-          []
-      end
-
-    tomorrow =
-      case fetch_schedules_fn.(fetch_params, tomorrow) do
-        {:ok, schedules} when schedules != [] ->
-          schedules
-          |> Enum.filter(&(&1.route.id in route_ids_serving_section))
-          |> Enum.uniq_by(fn %{route: %{id: route_id}, direction_id: direction_id} ->
-            {route_id, direction_id}
-          end)
-
-        # fetch error or empty schedules
-        _ ->
-          []
-      end
-
->>>>>>> 9e11a866
     {today, tomorrow}
   end
 
@@ -673,11 +544,7 @@
   defp get_route_pills_for_rotation(sections) do
     sections
     |> Enum.flat_map(fn %{routes: routes} ->
-<<<<<<< HEAD
-      Enum.map(routes, &Route.get_icon_from_route/1)
-=======
       Enum.map(routes, &Route.get_icon_or_color_from_route/1)
->>>>>>> 9e11a866
     end)
     |> Enum.uniq()
   end
