defmodule Screens.V2.CandidateGenerator.Dup.Alerts do
  @moduledoc """
  Functions to fetch alert data and convert it to alert widgets for DUP screens.
  """

  alias Screens.Alerts.Alert
  alias Screens.Config.Screen
  alias Screens.Config.V2.Alerts, as: AlertsConfig
  alias Screens.Config.V2.Dup
  alias Screens.LocationContext
  alias Screens.Routes.Route
  alias Screens.Stops.Stop
  alias Screens.V2.LocalizedAlert
  alias Screens.V2.WidgetInstance.{DupAlert, DupSpecialCaseAlert}

  require Logger

  @doc """
  Fetches alerts + related data from the API and transforms them to candidate
  widgets for a DUP screen.
  """
  def alert_instances(
        config,
        now \\ DateTime.utc_now(),
        fetch_stop_name_fn \\ &Stop.fetch_stop_name/1,
        fetch_alerts_fn \\ &Alert.fetch/1,
        fetch_location_context_fn \\ &Stop.fetch_location_context/3
      ) do
    # In this function:
    # - Fetch relevant alerts for all SUBWAY/LIGHT RAIL routes serving this stop
    # - Check for special cases. If there is one, just use that. Otherwise:
    # - Select one alert
    # - Create 3 candidate structs from the alert, one for each rotation
    %Screen{app_params: %Dup{alerts: %AlertsConfig{stop_id: stop_id}, header: header_config}} =
      config

    stop_name =
      case header_config do
        %{stop_id: stop_id} ->
          case fetch_stop_name_fn.(stop_id) do
            nil -> []
            stop_name -> stop_name
          end

        %{stop_name: stop_name} ->
          stop_name
      end

    with {:ok, location_context} <- fetch_location_context_fn.(Dup, stop_id, now),
         route_ids <- Route.route_ids(location_context.routes),
         {:ok, alerts} <- fetch_alerts_fn.(route_ids: route_ids) do
      alerts
<<<<<<< HEAD
      |> Enum.filter(&relevant_alert?(&1, config, location_context, now))
=======
      |> relevant_alerts(config, stop_sequences, subway_routes_at_stop, now)
>>>>>>> 210acd58
      |> alert_special_cases(config)
      |> create_alert_widgets(config, location_context, stop_name)
    else
      :error -> []
    end
  end

<<<<<<< HEAD
=======
  def relevant_alerts(
        alerts,
        %Screen{app_params: %Dup{primary_departures: %{sections: sections}}} = config,
        stop_sequences,
        subway_routes_at_stop,
        now
      ) do
    Enum.filter(alerts, fn alert ->
      dup_alert = %DupAlert{
        screen: config,
        alert: alert,
        stop_sequences: stop_sequences,
        subway_routes_at_stop: subway_routes_at_stop,
        primary_section_count: length(sections),
        rotation_index: :zero,
        stop_name: "A Station"
      }

      relevant_effect?(alert, config) and Alert.happening_now?(alert, now) and
        relevant_location?(dup_alert) and not directional_shuttle_or_suspension?(alert)
    end)
  end

  # WTC is a special bus-only case
  @spec get_route_type_filter(String.t()) :: list(atom())
  defp get_route_type_filter("place-wtcst"), do: [:bus]
  defp get_route_type_filter(_stop_id), do: [:light_rail, :subway]

>>>>>>> 210acd58
  @doc """
  Chooses the most "important" alert to show on a DUP screen when there are several.

  This function assumes we've already filtered to alerts with relevant effects only.

  When there are multiple relevant alerts, we prioritize first by
  effect (shuttle with highest priority, down to delay with lowest priority),
  then by severity descending, then by alert ID descending.
  """
  @spec choose_alert(list(Alert.t())) :: Alert.t() | nil
  def choose_alert([]), do: nil
  def choose_alert([alert]), do: alert

  def choose_alert(alerts) do
    alerts
    |> Enum.min_by(&{effect_key(&1.effect), -&1.severity, -String.to_integer(&1.id)})
    |> tap(fn alert ->
      alert_ids = Enum.map_join(alerts, ",", & &1.id)
      Logger.info("[dup alert selected] selected_id=#{alert.id} all_relevant_ids=#{alert_ids}")
    end)
  end

  defp create_alert_widgets({:special, widgets}, _, _, _), do: widgets

  defp create_alert_widgets(
         {:normal, alerts},
         %Screen{app_params: %Dup{primary_departures: %{sections: sections}}} = config,
         location_context,
         stop_name
       ) do
    alert = choose_alert(alerts)

    if is_nil(alert) do
      []
    else
      for rotation_index <- [:zero, :one, :two] do
        %DupAlert{
          screen: config,
          alert: alert,
          location_context: location_context,
          primary_section_count: length(sections),
          rotation_index: rotation_index,
          stop_name: stop_name
        }
      end
    end
  end

<<<<<<< HEAD
  @spec relevant_alert?(Alert.t(), Screen.t(), LocationContext.t(), DateTime.t()) :: boolean()
  defp relevant_alert?(alert, config, location_context, now) do
    relevant_effect?(alert, config) and Alert.happening_now?(alert, now) and
      relevant_location?(alert, location_context) and
      not directional_shuttle_or_suspension?(alert)
  end

=======
>>>>>>> 210acd58
  defp relevant_effect?(%{effect: :delay, severity: severity}, _) do
    severity >= 5
  end

  # WTC special case
  defp relevant_effect?(%{effect: effect}, %Screen{
         app_params: %Dup{alerts: %AlertsConfig{stop_id: "place-wtcst"}}
       }) do
    effect in [:detour]
  end

  defp relevant_effect?(%{effect: effect}, _) do
    effect in [:station_closure, :shuttle, :suspension]
  end

  @spec relevant_location?(Alert.t(), LocationContext.t()) :: boolean()
  defp relevant_location?(alert, location_context) do
    LocalizedAlert.location(%{alert: alert, location_context: location_context}) in [
      :inside,
      :boundary_upstream,
      :boundary_downstream
    ]
  end

  defp directional_shuttle_or_suspension?(alert) do
    directional =
      alert.effect in [:shuttle, :suspension] and
        Enum.any?(alert.informed_entities, &(&1.direction_id in 0..1))

    _ =
      if directional do
        Sentry.capture_message(
          "DUP logic encountered a directional shuttle or suspension alert. Discarding.",
          level: "warning",
          extra: %{alert_id: alert.id, alert_effect: alert.effect}
        )
      end

    directional
  end

  # If this is a special case, this function returns the widgets that should be used for it.
  # Otherwise, returns the alerts unchanged.
  @spec alert_special_cases(list(Alert.t()), Screens.Config.Screen.t()) ::
          {:normal, list(Alert.t())} | {:special, list(Screens.V2.WidgetInstance.t())}
  defp alert_special_cases([], _), do: {:normal, []}

  defp alert_special_cases(
         alerts,
         %Screen{app_params: %Dup{alerts: %AlertsConfig{stop_id: stop_id}}}
       ) do
    case stop_id do
      "place-kencl" -> kenmore_special_case(alerts)
      "place-wtcst" -> wtc_special_case(alerts)
      _ -> {:normal, alerts}
    end
  end

  # In the case where Kenmore has 2 or more boundary shuttles / suspensions to the west,
  # don't only select 1 alert; instead look at all alerts and make custom text
  @spec kenmore_special_case(list(Alert.t())) :: {:special, list(Screens.V2.WidgetInstance.t())}
  defp kenmore_special_case(alerts) do
    branches =
      alerts
      |> Enum.filter(fn a -> a.effect === :shuttle end)
      |> Enum.flat_map(
        &get_branches_if_entity_matches_stop(&1, [
          %{branch: "b", stop: "70149"},
          %{branch: "c", stop: "70211"},
          %{branch: "d", stop: "70187"}
        ])
      )
      |> Enum.sort()
      |> Enum.uniq()

    if length(branches) > 1 do
      alert_ids = Enum.map(alerts, fn a -> a.id end)

      {:special,
       [
         %DupSpecialCaseAlert{
           alert_ids: alert_ids,
           widget_type: :partial_alert,
           slot_names: [:bottom_pane_zero],
           branches: branches,
           special_case: :kenmore_westbound_shuttles
         },
         %DupSpecialCaseAlert{
           alert_ids: alert_ids,
           widget_type: :takeover_alert,
           slot_names: [:full_rotation_one],
           branches: branches,
           special_case: :kenmore_westbound_shuttles
         },
         %DupSpecialCaseAlert{
           alert_ids: alert_ids,
           widget_type: :partial_alert,
           slot_names: [:bottom_pane_two],
           branches: branches,
           special_case: :kenmore_westbound_shuttles
         }
       ]}
    else
      {:normal, alerts}
    end
  end

  # In the case where we're at WTC and there's a detour affecting routes SL1/2/3, make custom text
  # Ignore all other SL alerts
  @spec wtc_special_case(list(Alert.t())) :: {:special, list(Screens.V2.WidgetInstance.t())}
  defp wtc_special_case(alerts) do
    alert = choose_alert(alerts)

    detoured_routes =
      alert
      |> Map.get(:informed_entities)
      |> Enum.map(fn entity -> if entity.stop === "place-wtcst", do: entity.route end)
      |> Enum.filter(& &1)
      |> Enum.sort()

    if detoured_routes === ["741", "742", "743", "746"] do
      {:special,
       for rotation_index <- [:full_rotation_zero, :full_rotation_one, :full_rotation_two] do
         %DupSpecialCaseAlert{
           alert_ids: [alert.id],
           widget_type: :takeover_alert,
           slot_names: [rotation_index],
           special_case: :wtc_detour
         }
       end}
    else
      {:normal, []}
    end
  end

  # Given an alert, see if its informed entities match a list of stops-of-interest (called stop_matchers here).
  # If a stop matcher is found, the branch is added the the returned list.
  @spec get_branches_if_entity_matches_stop(
          Alert.t(),
          list(%{branch: String.t(), stop: String.t()})
        ) ::
          [String.t()]
  defp get_branches_if_entity_matches_stop(%{informed_entities: informed_entities}, stop_matchers) do
    stop_matchers
    |> Enum.filter(fn stop ->
      Enum.any?(informed_entities, fn e ->
        stop.stop === e.stop
      end)
    end)
    |> Enum.map(&Map.get(&1, :branch))
  end

  for {effect, key} <- Enum.with_index([:shuttle, :suspension, :station_closure, :detour, :delay]) do
    defp effect_key(unquote(effect)), do: unquote(key)
  end
end<|MERGE_RESOLUTION|>--- conflicted
+++ resolved
@@ -50,11 +50,7 @@
          route_ids <- Route.route_ids(location_context.routes),
          {:ok, alerts} <- fetch_alerts_fn.(route_ids: route_ids) do
       alerts
-<<<<<<< HEAD
-      |> Enum.filter(&relevant_alert?(&1, config, location_context, now))
-=======
-      |> relevant_alerts(config, stop_sequences, subway_routes_at_stop, now)
->>>>>>> 210acd58
+      |> relevant_alerts(config, location_context, now)
       |> alert_special_cases(config)
       |> create_alert_widgets(config, location_context, stop_name)
     else
@@ -62,37 +58,14 @@
     end
   end
 
-<<<<<<< HEAD
-=======
-  def relevant_alerts(
-        alerts,
-        %Screen{app_params: %Dup{primary_departures: %{sections: sections}}} = config,
-        stop_sequences,
-        subway_routes_at_stop,
-        now
-      ) do
+  def relevant_alerts(alerts, config, location_context, now) do
     Enum.filter(alerts, fn alert ->
-      dup_alert = %DupAlert{
-        screen: config,
-        alert: alert,
-        stop_sequences: stop_sequences,
-        subway_routes_at_stop: subway_routes_at_stop,
-        primary_section_count: length(sections),
-        rotation_index: :zero,
-        stop_name: "A Station"
-      }
-
       relevant_effect?(alert, config) and Alert.happening_now?(alert, now) and
-        relevant_location?(dup_alert) and not directional_shuttle_or_suspension?(alert)
+        relevant_location?(alert, location_context) and
+        not directional_shuttle_or_suspension?(alert)
     end)
   end
 
-  # WTC is a special bus-only case
-  @spec get_route_type_filter(String.t()) :: list(atom())
-  defp get_route_type_filter("place-wtcst"), do: [:bus]
-  defp get_route_type_filter(_stop_id), do: [:light_rail, :subway]
-
->>>>>>> 210acd58
   @doc """
   Chooses the most "important" alert to show on a DUP screen when there are several.
 
@@ -141,16 +114,6 @@
     end
   end
 
-<<<<<<< HEAD
-  @spec relevant_alert?(Alert.t(), Screen.t(), LocationContext.t(), DateTime.t()) :: boolean()
-  defp relevant_alert?(alert, config, location_context, now) do
-    relevant_effect?(alert, config) and Alert.happening_now?(alert, now) and
-      relevant_location?(alert, location_context) and
-      not directional_shuttle_or_suspension?(alert)
-  end
-
-=======
->>>>>>> 210acd58
   defp relevant_effect?(%{effect: :delay, severity: severity}, _) do
     severity >= 5
   end
