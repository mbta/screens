defmodule Screens.V2.CandidateGenerator.PreFare do
  @moduledoc false

  alias Screens.Config.Screen
  alias Screens.Config.V2.Header.CurrentStopName
  alias Screens.Config.V2.PreFare
  alias Screens.V2.CandidateGenerator
  alias Screens.V2.CandidateGenerator.Widgets
  alias Screens.V2.Template.Builder
  alias Screens.V2.WidgetInstance.{NormalHeader, Placeholder}

  @behaviour CandidateGenerator

  @impl CandidateGenerator
  def screen_template do
    {:screen,
     %{
       screen_normal: [
         :header,
         {:body,
          %{
            body_normal: [
              {:body_left,
               %{
                 body_left_normal: [:main_content_left],
                 body_left_takeover: [:full_body_left]
               }},
              {:body_right,
               %{
                 body_right_normal: [
                   Builder.with_paging(
                     {:upper_right,
                      %{
                        one_large: [:large],
                        two_medium: [:medium_left, :medium_right]
                      }},
                     2
                   ),
                   :lower_right
                 ],
                 body_right_takeover: [:full_body_right]
               }}
            ],
            body_takeover: [:full_body]
          }}
       ],
       screen_takeover: [:full_screen]
     }}
    |> Builder.build_template()
  end

  @impl CandidateGenerator
  def candidate_instances(
        config,
        now \\ DateTime.utc_now(),
        elevator_status_instances_fn \\ &Widgets.ElevatorClosures.elevator_status_instances/2,
        line_map_instances_fn \\ &Widgets.FullLineMap.line_map_instances/1
      ) do
    [
<<<<<<< HEAD
      fn -> elevator_status_instances_fn.(config, now) end,
      fn -> line_map_instances_fn.(config) end,
=======
      fn -> header_instances(config, now) end,
      fn -> elevator_status_instances_fn.(config, now) end,
>>>>>>> d38b61fe
      fn -> placeholder_instances() end
    ]
    |> Task.async_stream(& &1.(), ordered: false, timeout: :infinity)
    |> Enum.flat_map(fn {:ok, instances} -> instances end)
  end

  defp header_instances(config, now) do
    %Screen{app_params: %PreFare{header: %CurrentStopName{stop_name: stop_name}}} = config

    [%NormalHeader{screen: config, text: stop_name, time: now}]
  end

  defp placeholder_instances do
    [
      %Placeholder{color: :red, slot_names: [:main_content_left]},
      %Placeholder{color: :red, slot_names: [:upper_right]},
      %Placeholder{color: :red, slot_names: [:large]},
      %Placeholder{color: :red, slot_names: [:medium_left]},
      %Placeholder{color: :red, slot_names: [:medium_right]},
      %Placeholder{color: :black, slot_names: [:lower_right]},
      %Placeholder{color: :gray, slot_names: [:full_screen]},
      %Placeholder{color: :blue, slot_names: [:full_body]},
      %Placeholder{color: :orange, slot_names: [:full_body_left]},
      %Placeholder{color: :orange, slot_names: [:full_body_right]}
    ]
  end
end<|MERGE_RESOLUTION|>--- conflicted
+++ resolved
@@ -57,13 +57,9 @@
         line_map_instances_fn \\ &Widgets.FullLineMap.line_map_instances/1
       ) do
     [
-<<<<<<< HEAD
+      fn -> header_instances(config, now) end,
       fn -> elevator_status_instances_fn.(config, now) end,
       fn -> line_map_instances_fn.(config) end,
-=======
-      fn -> header_instances(config, now) end,
-      fn -> elevator_status_instances_fn.(config, now) end,
->>>>>>> d38b61fe
       fn -> placeholder_instances() end
     ]
     |> Task.async_stream(& &1.(), ordered: false, timeout: :infinity)
