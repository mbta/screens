--- conflicted
+++ resolved
@@ -54,22 +54,15 @@
         config,
         now \\ DateTime.utc_now(),
         elevator_status_instances_fn \\ &Widgets.ElevatorClosures.elevator_status_instances/2,
-<<<<<<< HEAD
-        full_line_map_instances_fn \\ &Widgets.FullLineMap.full_line_map_instances/1
-=======
+        full_line_map_instances_fn \\ &Widgets.FullLineMap.full_line_map_instances/1,
         evergreen_content_instances_fn \\ &Widgets.Evergreen.evergreen_content_instances/1
->>>>>>> db699203
       ) do
     [
       fn -> elevator_status_instances_fn.(config, now) end,
-<<<<<<< HEAD
       fn -> full_line_map_instances_fn.(config) end,
-      fn -> placeholder_instances() end
-=======
+      fn -> evergreen_content_instances_fn.(config) end,
       fn -> placeholder_instances() end,
-      fn -> evergreen_content_instances_fn.(config) end,
       fn -> header_instances(config, now) end
->>>>>>> db699203
     ]
     |> Task.async_stream(& &1.(), ordered: false, timeout: :infinity)
     |> Enum.flat_map(fn {:ok, instances} -> instances end)
