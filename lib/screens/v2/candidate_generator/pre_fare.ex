defmodule Screens.V2.CandidateGenerator.PreFare do
  @moduledoc false

  alias Screens.Config.Screen
  alias Screens.Config.V2.Header.CurrentStopId
  alias Screens.Config.V2.PreFare
  alias Screens.Stops.Stop
  alias Screens.V2.CandidateGenerator
  alias Screens.V2.CandidateGenerator.Widgets
  alias Screens.V2.Template.Builder
  alias Screens.V2.WidgetInstance.{NormalHeader, Placeholder}

  @behaviour CandidateGenerator

  @impl CandidateGenerator
  def screen_template do
    {:screen,
     %{
       screen_normal: [
         :header,
         {:body,
          %{
            body_normal: [
              {:body_left,
               %{
                 body_left_normal: [:main_content_left],
                 body_left_takeover: [:full_body_left]
               }},
              {:body_right,
               %{
                 body_right_normal: [
                   Builder.with_paging(
                     {:upper_right,
                      %{
                        one_large: [:large],
                        two_medium: [:medium_left, :medium_right]
                      }},
                     4
                   ),
                   :lower_right
                 ],
                 body_right_takeover: [:full_body_right]
               }}
            ],
            body_takeover: [:full_body]
          }}
       ],
       screen_takeover: [:full_screen]
     }}
    |> Builder.build_template()
  end

  @impl CandidateGenerator
  def candidate_instances(
        config,
        now \\ DateTime.utc_now(),
<<<<<<< HEAD
        elevator_status_instances_fn \\ &Widgets.ElevatorClosures.elevator_status_instances/2,
        full_line_map_instances_fn \\ &Widgets.FullLineMap.full_line_map_instances/1,
        evergreen_content_instances_fn \\ &Widgets.Evergreen.evergreen_content_instances/1
      ) do
    [
      fn -> elevator_status_instances_fn.(config, now) end,
      fn -> full_line_map_instances_fn.(config) end,
      fn -> evergreen_content_instances_fn.(config) end,
      fn -> placeholder_instances() end,
      fn -> header_instances(config, now) end
=======
        subway_status_instance_fn \\ &Widgets.SubwayStatus.subway_status_instances/1,
        reconstructed_alert_instances_fn \\ &Widgets.ReconstructedAlert.reconstructed_alert_instances/1,
        elevator_status_instance_fn \\ &Widgets.ElevatorClosures.elevator_status_instances/2,
        evergreen_content_instances_fn \\ &Widgets.Evergreen.evergreen_content_instances/1
      ) do
    [
      fn -> header_instances(config, now) end,
      fn -> subway_status_instance_fn.(config) end,
      fn -> reconstructed_alert_instances_fn.(config) end,
      fn -> elevator_status_instance_fn.(config, now) end,
      fn -> evergreen_content_instances_fn.(config) end,
      fn -> placeholder_instances() end
>>>>>>> 1d59b069
    ]
    |> Task.async_stream(& &1.(), ordered: false, timeout: :infinity)
    |> Enum.flat_map(fn {:ok, instances} -> instances end)
  end

  defp header_instances(config, now) do
    %Screen{app_params: %PreFare{header: %CurrentStopId{stop_id: stop_id}}} = config

    stop_name = Stop.fetch_stop_name(stop_id)

    [%NormalHeader{screen: config, text: stop_name, time: now}]
  end

  defp placeholder_instances do
    [
      %Placeholder{color: :red, slot_names: [:main_content_left]},
      %Placeholder{color: :red, slot_names: [:upper_right]},
      %Placeholder{color: :red, slot_names: [:large]},
      %Placeholder{color: :red, slot_names: [:medium_left]},
      %Placeholder{color: :red, slot_names: [:medium_right]},
      %Placeholder{color: :black, slot_names: [:lower_right]},
      %Placeholder{color: :gray, slot_names: [:full_screen]},
      %Placeholder{color: :blue, slot_names: [:full_body]},
      %Placeholder{color: :orange, slot_names: [:full_body_left]},
      %Placeholder{color: :orange, slot_names: [:full_body_right]}
    ]
  end
end<|MERGE_RESOLUTION|>--- conflicted
+++ resolved
@@ -54,21 +54,10 @@
   def candidate_instances(
         config,
         now \\ DateTime.utc_now(),
-<<<<<<< HEAD
-        elevator_status_instances_fn \\ &Widgets.ElevatorClosures.elevator_status_instances/2,
-        full_line_map_instances_fn \\ &Widgets.FullLineMap.full_line_map_instances/1,
-        evergreen_content_instances_fn \\ &Widgets.Evergreen.evergreen_content_instances/1
-      ) do
-    [
-      fn -> elevator_status_instances_fn.(config, now) end,
-      fn -> full_line_map_instances_fn.(config) end,
-      fn -> evergreen_content_instances_fn.(config) end,
-      fn -> placeholder_instances() end,
-      fn -> header_instances(config, now) end
-=======
         subway_status_instance_fn \\ &Widgets.SubwayStatus.subway_status_instances/1,
         reconstructed_alert_instances_fn \\ &Widgets.ReconstructedAlert.reconstructed_alert_instances/1,
         elevator_status_instance_fn \\ &Widgets.ElevatorClosures.elevator_status_instances/2,
+        full_line_map_instances_fn \\ &Widgets.FullLineMap.full_line_map_instances/1,
         evergreen_content_instances_fn \\ &Widgets.Evergreen.evergreen_content_instances/1
       ) do
     [
@@ -76,9 +65,9 @@
       fn -> subway_status_instance_fn.(config) end,
       fn -> reconstructed_alert_instances_fn.(config) end,
       fn -> elevator_status_instance_fn.(config, now) end,
+      fn -> full_line_map_instances_fn.(config) end,
       fn -> evergreen_content_instances_fn.(config) end,
       fn -> placeholder_instances() end
->>>>>>> 1d59b069
     ]
     |> Task.async_stream(& &1.(), ordered: false, timeout: :infinity)
     |> Enum.flat_map(fn {:ok, instances} -> instances end)
