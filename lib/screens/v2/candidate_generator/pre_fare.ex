defmodule Screens.V2.CandidateGenerator.PreFare do
  @moduledoc false

  alias Screens.Config.Screen
  alias Screens.Config.V2.Header.CurrentStopName
  alias Screens.Config.V2.PreFare
  alias Screens.V2.CandidateGenerator
  alias Screens.V2.CandidateGenerator.Widgets
  alias Screens.V2.Template.Builder
  alias Screens.V2.WidgetInstance.{NormalHeader, Placeholder}

  @behaviour CandidateGenerator

  @impl CandidateGenerator
  def screen_template do
    {:screen,
     %{
       screen_normal: [
         :header,
         {:body,
          %{
            body_normal: [
              {:body_left,
               %{
                 body_left_normal: [:main_content_left],
                 body_left_takeover: [:full_body_left]
               }},
              {:body_right,
               %{
                 body_right_normal: [
                   Builder.with_paging(
                     {:upper_right,
                      %{
                        one_large: [:large],
                        two_medium: [:medium_left, :medium_right]
                      }},
                     2
                   ),
                   :lower_right
                 ],
                 body_right_takeover: [:full_body_right]
               }}
            ],
            body_takeover: [:full_body]
          }}
       ],
       screen_takeover: [:full_screen]
     }}
    |> Builder.build_template()
  end

  @impl CandidateGenerator
  def candidate_instances(
        config,
        now \\ DateTime.utc_now(),
        elevator_status_instances_fn \\ &Widgets.ElevatorClosures.elevator_status_instances/2,
        evergreen_content_instances_fn \\ &Widgets.Evergreen.evergreen_content_instances/1
      ) do
    [
<<<<<<< HEAD
      fn -> elevator_status_instances_fn.(config, now) end,
      fn -> placeholder_instances() end,
      fn -> evergreen_content_instances_fn.(config) end
=======
      fn -> header_instances(config, now) end,
      fn -> elevator_status_instances_fn.(config, now) end,
      fn -> placeholder_instances() end
>>>>>>> d31fce6c
    ]
    |> Task.async_stream(& &1.(), ordered: false, timeout: :infinity)
    |> Enum.flat_map(fn {:ok, instances} -> instances end)
  end

  defp header_instances(config, now) do
    %Screen{app_params: %PreFare{header: %CurrentStopName{stop_name: stop_name}}} = config

    [%NormalHeader{screen: config, text: stop_name, time: now}]
  end

  defp placeholder_instances do
    [
      %Placeholder{color: :red, slot_names: [:main_content_left]},
      %Placeholder{color: :red, slot_names: [:large]},
      %Placeholder{color: :red, slot_names: [:medium_left]},
      %Placeholder{color: :red, slot_names: [:medium_right]},
      %Placeholder{color: :black, slot_names: [:lower_right]},
      %Placeholder{color: :gray, slot_names: [:full_screen]},
      %Placeholder{color: :blue, slot_names: [:full_body]},
      %Placeholder{color: :orange, slot_names: [:full_body_left]},
      %Placeholder{color: :orange, slot_names: [:full_body_right]}
    ]
  end
end<|MERGE_RESOLUTION|>--- conflicted
+++ resolved
@@ -57,15 +57,10 @@
         evergreen_content_instances_fn \\ &Widgets.Evergreen.evergreen_content_instances/1
       ) do
     [
-<<<<<<< HEAD
       fn -> elevator_status_instances_fn.(config, now) end,
       fn -> placeholder_instances() end,
-      fn -> evergreen_content_instances_fn.(config) end
-=======
-      fn -> header_instances(config, now) end,
-      fn -> elevator_status_instances_fn.(config, now) end,
-      fn -> placeholder_instances() end
->>>>>>> d31fce6c
+      fn -> evergreen_content_instances_fn.(config) end,
+      fn -> header_instances(config, now) end
     ]
     |> Task.async_stream(& &1.(), ordered: false, timeout: :infinity)
     |> Enum.flat_map(fn {:ok, instances} -> instances end)
