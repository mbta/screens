--- conflicted
+++ resolved
@@ -75,10 +75,6 @@
 
   defp placeholder_instances do
     [
-<<<<<<< HEAD
-=======
-      %Placeholder{color: :green, slot_names: [:header]},
->>>>>>> 4b4502f7
       %Placeholder{color: :red, slot_names: [:main_content_left]},
       %Placeholder{color: :red, slot_names: [:large]},
       %Placeholder{color: :red, slot_names: [:medium_left]},
