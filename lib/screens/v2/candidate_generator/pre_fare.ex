defmodule Screens.V2.CandidateGenerator.PreFare do
  @moduledoc false

  alias Screens.Config.Screen
  alias Screens.Config.V2.Header.CurrentStopId
  alias Screens.Config.V2.PreFare
  alias Screens.V2.CandidateGenerator
  alias Screens.V2.CandidateGenerator.Widgets
  alias Screens.V2.Template.Builder
  alias Screens.V2.WidgetInstance.{NormalHeader, Placeholder}

  @behaviour CandidateGenerator

  @impl CandidateGenerator
  def screen_template do
    {:screen,
     %{
       screen_normal: [
         :header,
         {:body,
          %{
            body_normal: [
              {:body_left,
               %{
                 body_left_normal: [:main_content_left],
                 body_left_takeover: [:full_body_left]
               }},
              {:body_right,
               %{
                 body_right_normal: [
                   Builder.with_paging(
                     {:upper_right,
                      %{
                        one_large: [:large],
                        two_medium: [:medium_left, :medium_right]
                      }},
                     4
                   ),
                   :lower_right
                 ],
                 body_right_takeover: [:full_body_right]
               }}
            ],
            body_takeover: [:full_body]
          }}
       ],
       screen_takeover: [:full_screen]
     }}
    |> Builder.build_template()
  end

  @impl CandidateGenerator
  def candidate_instances(
        config,
        now \\ DateTime.utc_now(),
<<<<<<< HEAD
        subway_status_instance_fn \\ &Widgets.SubwayStatus.subway_status_instances/1,
        reconstructed_alert_instances_fn \\ &Widgets.ReconstructedAlert.reconstructed_alert_instances/1,
        elevator_status_instances_fn \\ &Widgets.ElevatorClosures.elevator_status_instances/2
      ) do
    [
      fn -> header_instances(config, now) end,
      fn -> subway_status_instance_fn.(config) end,
      fn -> reconstructed_alert_instances_fn.(config) end,
=======
        elevator_status_instances_fn \\ &Widgets.ElevatorClosures.elevator_status_instances/2,
        evergreen_content_instances_fn \\ &Widgets.Evergreen.evergreen_content_instances/1
      ) do
    [
>>>>>>> 5c3b35a9
      fn -> elevator_status_instances_fn.(config, now) end,
      fn -> placeholder_instances() end,
      fn -> evergreen_content_instances_fn.(config) end,
      fn -> header_instances(config, now) end
    ]
    |> Task.async_stream(& &1.(), ordered: false, timeout: :infinity)
    |> Enum.flat_map(fn {:ok, instances} -> instances end)
  end

  defp header_instances(config, now) do
    %Screen{app_params: %PreFare{header: %CurrentStopId{stop_id: stop_id}}} = config

    stop_name = Screens.V2.CandidateGenerator.BusShelter.fetch_stop_name(stop_id)

    [%NormalHeader{screen: config, text: stop_name, time: now}]
  end

  defp placeholder_instances do
    [
      %Placeholder{color: :red, slot_names: [:main_content_left]},
      %Placeholder{color: :red, slot_names: [:upper_right]},
      %Placeholder{color: :red, slot_names: [:large]},
      %Placeholder{color: :red, slot_names: [:medium_left]},
      %Placeholder{color: :red, slot_names: [:medium_right]},
      %Placeholder{color: :black, slot_names: [:lower_right]},
      %Placeholder{color: :gray, slot_names: [:full_screen]},
      %Placeholder{color: :blue, slot_names: [:full_body]},
      %Placeholder{color: :orange, slot_names: [:full_body_left]},
      %Placeholder{color: :orange, slot_names: [:full_body_right]}
    ]
  end
end<|MERGE_RESOLUTION|>--- conflicted
+++ resolved
@@ -53,25 +53,18 @@
   def candidate_instances(
         config,
         now \\ DateTime.utc_now(),
-<<<<<<< HEAD
         subway_status_instance_fn \\ &Widgets.SubwayStatus.subway_status_instances/1,
         reconstructed_alert_instances_fn \\ &Widgets.ReconstructedAlert.reconstructed_alert_instances/1,
-        elevator_status_instances_fn \\ &Widgets.ElevatorClosures.elevator_status_instances/2
+        elevator_status_instance_fn \\ &Widgets.ElevatorClosures.elevator_status_instances/2,
+        evergreen_content_instances_fn \\ &Widgets.Evergreen.evergreen_content_instances/1
       ) do
     [
       fn -> header_instances(config, now) end,
       fn -> subway_status_instance_fn.(config) end,
       fn -> reconstructed_alert_instances_fn.(config) end,
-=======
-        elevator_status_instances_fn \\ &Widgets.ElevatorClosures.elevator_status_instances/2,
-        evergreen_content_instances_fn \\ &Widgets.Evergreen.evergreen_content_instances/1
-      ) do
-    [
->>>>>>> 5c3b35a9
-      fn -> elevator_status_instances_fn.(config, now) end,
+      fn -> elevator_status_instance_fn.(config, now) end,
+      fn -> evergreen_content_instances_fn.(config) end,
       fn -> placeholder_instances() end,
-      fn -> evergreen_content_instances_fn.(config) end,
-      fn -> header_instances(config, now) end
     ]
     |> Task.async_stream(& &1.(), ordered: false, timeout: :infinity)
     |> Enum.flat_map(fn {:ok, instances} -> instances end)
