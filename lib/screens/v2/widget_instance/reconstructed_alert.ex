--- conflicted
+++ resolved
@@ -99,13 +99,8 @@
     "Red" => ["Ashmont/Braintree", "Alewife"],
     "Green-B" => ["Boston College", "Government Center"],
     "Green-C" => ["Cleveland Circle", "Government Center"],
-<<<<<<< HEAD
-    "Green-D" => ["Riverside", "North Station"],
+    "Green-D" => ["Riverside", "North Station & North"],
     "Green-E" => ["Heath Street", "Medford/Tufts"]
-=======
-    "Green-D" => ["Riverside", "North Station & North"],
-    "Green-E" => ["Heath Street", "Union Square"]
->>>>>>> 6e426cef
   }
 
   @headsign_svg_map %{
