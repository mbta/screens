--- conflicted
+++ resolved
@@ -1219,13 +1219,8 @@
 
   def valid_candidate?(%__MODULE__{} = t) do
     # Suppress GL Surge alerts at Government Center.
-<<<<<<< HEAD
-    test_surge_alerts = ["143269", "143277"]
-    prod_surge_alerts = ["535276", "536905"]
-=======
     test_surge_alerts = ["155040"]
     prod_surge_alerts = ["544008", "546499", "547600", "547613", "549803"]
->>>>>>> 59cfee25
 
     suppressed =
       t.alert.id in (test_surge_alerts ++ prod_surge_alerts) and
