--- conflicted
+++ resolved
@@ -50,11 +50,7 @@
     power_problem: "a power issue",
     signal_problem: "a signal problem",
     snow: "snow conditions",
-<<<<<<< HEAD
     special_event: "a special event",
-=======
-    special_event: "special event",
->>>>>>> 416aa4cb
     switch_problem: "a switch problem",
     track_problem: "a track problem",
     traffic: "traffic",
@@ -119,10 +115,7 @@
 
     %{
       issue: FreeTextLine.to_json(issue),
-<<<<<<< HEAD
       remedy: "Please seek an alternate route",
-=======
->>>>>>> 416aa4cb
       location: location_text,
       cause: cause_text,
       routes: get_route_pills(affected_routes),
@@ -155,10 +148,7 @@
 
     %{
       issue: FreeTextLine.to_json(issue),
-<<<<<<< HEAD
       remedy: "Use shuttle bus",
-=======
->>>>>>> 416aa4cb
       location: location_text,
       cause: cause_text,
       routes: get_route_pills(affected_routes),
@@ -177,10 +167,7 @@
 
     %{
       issue: "Station Closed",
-<<<<<<< HEAD
       remedy: "Please seek an alternate route",
-=======
->>>>>>> 416aa4cb
       location: "",
       cause: cause_text,
       routes: get_route_pills(affected_routes),
@@ -203,10 +190,7 @@
 
     %{
       issue: "No trains",
-<<<<<<< HEAD
       remedy: "Please seek an alternate route",
-=======
->>>>>>> 416aa4cb
       location: "",
       cause: cause_text,
       routes: get_route_pills(affected_routes),
@@ -223,10 +207,7 @@
 
     %{
       issue: "No trains",
-<<<<<<< HEAD
       remedy: "Use shuttle bus",
-=======
->>>>>>> 416aa4cb
       location: "",
       cause: cause_text,
       routes: get_route_pills(affected_routes),
@@ -247,20 +228,13 @@
 
     line =
       case affected_routes do
-<<<<<<< HEAD
         ["Green-" <> branch | _] -> "Green Line #{branch} branch"
-=======
-        ["Green-" <> branch | _] -> "Green Line #{branch}"
->>>>>>> 416aa4cb
         [affected_line | _] -> "#{affected_line} line"
       end
 
     %{
       issue: "#{line} platform closed",
-<<<<<<< HEAD
       remedy: "Please seek an alternate route",
-=======
->>>>>>> 416aa4cb
       location: "",
       cause: cause_text,
       routes: get_route_pills(affected_routes),
@@ -281,10 +255,7 @@
 
     %{
       issue: header,
-<<<<<<< HEAD
       remedy: "",
-=======
->>>>>>> 416aa4cb
       location: "",
       cause: "",
       routes: get_route_pills(affected_routes),
@@ -313,10 +284,7 @@
 
     %{
       issue: "Trains may be delayed #{duration_text}",
-<<<<<<< HEAD
       remedy: "",
-=======
->>>>>>> 416aa4cb
       location: "",
       cause: cause_text,
       routes: get_route_pills(affected_routes),
@@ -345,10 +313,7 @@
     if length(affected_routes) > 1 do
       %{
         issue: header,
-<<<<<<< HEAD
         remedy: "Please seek an alternate route",
-=======
->>>>>>> 416aa4cb
         location: "",
         cause: "",
         routes: get_route_pills(affected_routes),
@@ -368,10 +333,7 @@
 
       %{
         issue: issue,
-<<<<<<< HEAD
         remedy: "Please seek an alternate route",
-=======
->>>>>>> 416aa4cb
         location: "",
         cause: cause_text,
         routes: get_route_pills(affected_routes),
@@ -393,10 +355,7 @@
     if length(affected_routes) > 1 do
       %{
         issue: header,
-<<<<<<< HEAD
         remedy: "Use shuttle bus",
-=======
->>>>>>> 416aa4cb
         location: "",
         cause: "",
         routes: get_route_pills(affected_routes),
@@ -416,10 +375,7 @@
 
       %{
         issue: issue,
-<<<<<<< HEAD
         remedy: "Use shuttle bus",
-=======
->>>>>>> 416aa4cb
         location: "",
         cause: cause_text,
         routes: get_route_pills(affected_routes),
@@ -443,10 +399,7 @@
 
     %{
       issue: header,
-<<<<<<< HEAD
       remedy: "",
-=======
->>>>>>> 416aa4cb
       location: "",
       cause: "",
       routes: get_route_pills(affected_routes),
@@ -468,10 +421,7 @@
     if length(affected_routes) > 1 do
       %{
         issue: header,
-<<<<<<< HEAD
         remedy: "",
-=======
->>>>>>> 416aa4cb
         location: "",
         cause: "",
         routes: get_route_pills(affected_routes),
@@ -498,10 +448,7 @@
 
       %{
         issue: issue,
-<<<<<<< HEAD
         remedy: "",
-=======
->>>>>>> 416aa4cb
         location: "",
         cause: cause_text,
         routes: get_route_pills(affected_routes),
@@ -523,10 +470,7 @@
     if length(affected_routes) > 1 do
       %{
         issue: header,
-<<<<<<< HEAD
         remedy: "Please seek an alternate route",
-=======
->>>>>>> 416aa4cb
         location: "",
         cause: "",
         routes: get_route_pills(affected_routes),
@@ -547,10 +491,7 @@
 
       %{
         issue: issue,
-<<<<<<< HEAD
         remedy: "Please seek an alternate route",
-=======
->>>>>>> 416aa4cb
         location: location_text,
         cause: cause_text,
         routes: get_route_pills(affected_routes),
@@ -570,10 +511,7 @@
     if length(affected_routes) > 1 do
       %{
         issue: header,
-<<<<<<< HEAD
         remedy: "Use shuttle bus",
-=======
->>>>>>> 416aa4cb
         location: "",
         cause: "",
         routes: get_route_pills(affected_routes),
@@ -594,10 +532,7 @@
 
       %{
         issue: issue,
-<<<<<<< HEAD
         remedy: "Use shuttle bus",
-=======
->>>>>>> 416aa4cb
         location: location_text,
         cause: cause_text,
         routes: get_route_pills(affected_routes),
@@ -622,10 +557,7 @@
 
     %{
       issue: "Trains will bypass #{station}",
-<<<<<<< HEAD
       remedy: "Please seek an alternate route",
-=======
->>>>>>> 416aa4cb
       location: "",
       cause: cause_text,
       routes: get_route_pills(affected_routes),
@@ -639,10 +571,7 @@
 
     %{
       issue: header,
-<<<<<<< HEAD
       remedy: "",
-=======
->>>>>>> 416aa4cb
       location: "",
       cause: "",
       routes: get_route_pills(affected_routes),
@@ -695,7 +624,6 @@
   def serialize(%__MODULE__{} = t) do
     case BaseAlert.location(t) do
       :inside ->
-<<<<<<< HEAD
         t |> serialize_inside_alert() |> Map.put(:region, :inside)
 
       location when location in [:boundary_upstream, :boundary_downstream] ->
@@ -703,15 +631,6 @@
 
       location when location in [:downstream, :upstream] ->
         t |> serialize_outside_alert() |> Map.put(:region, :outside)
-=======
-        serialize_inside_alert(t)
-
-      location when location in [:boundary_upstream, :boundary_downstream] ->
-        serialize_boundary_alert(t)
-
-      location when location in [:downstream, :upstream] ->
-        serialize_outside_alert(t)
->>>>>>> 416aa4cb
     end
   end
 
@@ -729,15 +648,9 @@
     def slot_names(t), do: ReconstructedAlert.slot_names(t)
     def widget_type(_instance), do: :reconstructed_alert
     def valid_candidate?(_instance), do: true
-<<<<<<< HEAD
     def audio_serialize(t), do: ReconstructedAlert.serialize(t)
-    def audio_sort_key(_instance), do: 0
+    def audio_sort_key(_instance), do: [0]
     def audio_valid_candidate?(_instance), do: true
-=======
-    def audio_serialize(_instance), do: %{}
-    def audio_sort_key(_instance), do: [0]
-    def audio_valid_candidate?(_instance), do: false
->>>>>>> 416aa4cb
     def audio_view(_instance), do: ScreensWeb.V2.Audio.ReconstructedAlertView
   end
 end