--- conflicted
+++ resolved
@@ -139,51 +139,27 @@
   # Compile-time code converts each table row to `do_alert_layout` function clauses.
   # TotalSections refers to the number of sections in `primary_departures` of DUP configs.
   alert_layout_table = """
-<<<<<<< HEAD
-  # INPUTS                                                       || OUTPUTS
-  # Effect          Location            AffectedLines TotalLines || LayoutZero  LayoutOne
-    station_closure inside              1             1             full_screen full_screen
-    station_closure inside              1             2             partial     full_screen
-    station_closure inside              2             2             full_screen full_screen
+  # INPUTS                                                          || OUTPUTS
+  # Effect          Location            AffectedLines TotalSections || LayoutZero  LayoutOne
+    station_closure inside              1             1                full_screen full_screen
+    station_closure inside              1             2                partial     full_screen
+    station_closure inside              2             2                full_screen full_screen
   # "Boundary" location is not possible for station closures.
-    shuttle         inside              1             1             full_screen full_screen
-    shuttle         inside              1             2             partial     full_screen
-    shuttle         inside              2             2             full_screen full_screen
-    shuttle         boundary_upstream   1             1             partial     full_screen
-    shuttle         boundary_downstream 1             1             partial     full_screen
-    shuttle         boundary_upstream   1             2             partial     full_screen
-    shuttle         boundary_downstream 1             2             partial     full_screen
-    suspension      inside              1             1             full_screen full_screen
-    suspension      inside              1             2             partial     full_screen
-    suspension      inside              2             2             full_screen full_screen
-    suspension      boundary_upstream   1             1             partial     full_screen
-    suspension      boundary_downstream 1             1             partial     full_screen
-    suspension      boundary_upstream   1             2             partial     full_screen
-    suspension      boundary_downstream 1             2             partial     full_screen
+    shuttle         inside              1             1                full_screen full_screen
+    shuttle         inside              1             2                partial     full_screen
+    shuttle         inside              2             2                full_screen full_screen
+    shuttle         boundary_upstream   1             1                partial     full_screen
+    shuttle         boundary_downstream 1             1                partial     full_screen
+    shuttle         boundary_upstream   1             2                partial     full_screen
+    shuttle         boundary_downstream 1             2                partial     full_screen
+    suspension      inside              1             1                full_screen full_screen
+    suspension      inside              1             2                partial     full_screen
+    suspension      inside              2             2                full_screen full_screen
+    suspension      boundary_upstream   1             1                partial     full_screen
+    suspension      boundary_downstream 1             1                partial     full_screen
+    suspension      boundary_upstream   1             2                partial     full_screen
+    suspension      boundary_downstream 1             2                partial     full_screen
   # Other cases are handled separately, see `alert_layout_special_case` below.
-=======
-  # INPUTS                                                          || OUTPUTS
-  # Effect          Location            AffectedLines TotalSections || LayoutZero  LayoutOne   LayoutTwo
-    station_closure inside              1             1                full_screen full_screen partial
-    station_closure inside              1             2                partial     full_screen partial
-    station_closure inside              2             2                full_screen full_screen partial
-  # "Boundary" location is not possible for station closures.
-    shuttle         inside              1             1                full_screen full_screen partial
-    shuttle         inside              1             2                partial     full_screen partial
-    shuttle         inside              2             2                full_screen full_screen partial
-    shuttle         boundary_upstream   1             1                partial     full_screen partial
-    shuttle         boundary_downstream 1             1                partial     full_screen partial
-    shuttle         boundary_upstream   1             2                partial     full_screen partial
-    shuttle         boundary_downstream 1             2                partial     full_screen partial
-    suspension      inside              1             1                full_screen full_screen partial
-    suspension      inside              1             2                partial     full_screen partial
-    suspension      inside              2             2                full_screen full_screen partial
-    suspension      boundary_upstream   1             1                partial     full_screen partial
-    suspension      boundary_downstream 1             1                partial     full_screen partial
-    suspension      boundary_upstream   1             2                partial     full_screen partial
-    suspension      boundary_downstream 1             2                partial     full_screen partial
-  # Delay alerts are handled separately, see `defp do_alert_layout({:delay, ...` below.
->>>>>>> 9c16dda1
   """
 
   parameters_to_layout =
@@ -191,20 +167,8 @@
     |> String.split("\n", trim: true)
     |> Enum.reject(&String.starts_with?(&1, "#"))
     |> Enum.flat_map(fn line ->
-<<<<<<< HEAD
-      [effect, location, affected_line_count, total_line_count, layout_zero, layout_one] =
+      [effect, location, affected_line_count, total_section_count, layout_zero, layout_one] =
         String.split(line, ~r/\s+/, trim: true)
-=======
-      [
-        effect,
-        location,
-        affected_line_count,
-        total_section_count,
-        layout_zero,
-        layout_one,
-        layout_two
-      ] = String.split(line, ~r/\s+/, trim: true)
->>>>>>> 9c16dda1
 
       # Convert strings to appropriate types
       [effect, location, layout_zero, layout_one] =
@@ -236,16 +200,6 @@
     defp do_alert_layout(unquote(parameters_ast)), do: unquote(layout)
   end
 
-<<<<<<< HEAD
-=======
-  # Delays always use partial alerts on all 3 rotations of the screen.
-  defp do_alert_layout(
-         {:delay, _location, _affected_line_count, _total_section_count, _rotation_index}
-       ) do
-    :partial
-  end
-
->>>>>>> 9c16dda1
   # If matching inputs aren't found in the table, we assume the alert isn't relevant and do not render it.
   defp do_alert_layout(_parameters), do: :no_render
 
