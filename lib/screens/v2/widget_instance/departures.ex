defmodule Screens.V2.WidgetInstance.Departures do
  @moduledoc false

  alias Screens.Alerts.Alert
  alias Screens.Config.Screen
  alias Screens.Config.V2.FreeTextLine
  alias Screens.Util
  alias Screens.V2.Departure
  alias Screens.V2.WidgetInstance.Departures
  alias Screens.V2.WidgetInstance.Serializer.RoutePill

  defstruct screen: nil,
            section_data: [],
            slot_names: []

  @type section :: %{
          type: :normal_section,
          rows: list(Departure.t() | notice())
        }

  @type notice_section :: %{
          type: :notice_section,
          text: FreeTextLine.t()
        }

  @type headway_section :: %{
          type: :headway_section,
          pill: :red | :orange | :green | :blue
        }

  @type notice :: %{
          text: FreeTextLine.t()
        }

  @type t :: %__MODULE__{
          screen: Screen.t(),
          section_data: list(section | notice_section | headway_section()),
          slot_names: list(atom())
        }

  # The maximum number of departures to send back to the client.
  # ("Departures" here can be either an actual departure, or a "notice row")
  @max_departures 15

  defimpl Screens.V2.WidgetInstance do
    def priority(_instance), do: [2]

    def serialize(%Departures{section_data: section_data, screen: screen}) do
      %{
        sections:
          Enum.map(
            section_data,
            &Departures.serialize_section(&1, screen, length(section_data) == 1)
          )
      }
    end

    def slot_names(%Departures{slot_names: slot_names}) when length(slot_names) > 0,
      do: slot_names

    def slot_names(_instance), do: [:main_content]

    def widget_type(_instance), do: :departures

    def valid_candidate?(_instance), do: true

    def audio_serialize(%Departures{section_data: section_data, screen: screen}) do
      %{sections: Enum.map(section_data, &Departures.audio_serialize_section(&1, screen))}
    end

    def audio_sort_key(_instance), do: [1]

    def audio_valid_candidate?(_instance), do: true

    def audio_view(_instance), do: ScreensWeb.V2.Audio.DeparturesView
  end

  def serialize_section(section, screen, is_only_section \\ false)

  def serialize_section(%{type: :notice_section, text: text}, _screen, _) do
    %{type: :notice_section, text: text}
  end

<<<<<<< HEAD
=======
  def serialize_section(%{type: :no_data_section, route: route}, _screen, _) do
    icon =
      case route do
        %{type: :rail} -> :cr
        %{short_name: "SL" <> _} -> :silver
        %{type: :bus} -> :bus
        %{id: id} -> Util.get_color_for_route(id)
        _ -> ""
      end

    text = %FreeTextLine{
      icon: icon,
      text: ["Updates unavailable"]
    }

    %{type: :no_data_section, text: FreeTextLine.to_json(text)}
  end

>>>>>>> 59974203
  def serialize_section(
        %{type: :headway_section, pill: pill, time_range: {lo, hi}, headsign: headsign},
        _screen,
        is_only_section
      ) do
    text =
      if is_only_section do
        %FreeTextLine{
          icon: "subway-negative-black",
          text: [
            %{
              color: pill,
              text: "#{String.capitalize("#{pill}")} Line"
            },
            %{special: :break},
            "#{headsign} trains every",
            %{format: :bold, text: "#{lo}-#{hi}"},
            "minutes"
          ]
        }
      else
        %FreeTextLine{
          icon: pill,
          text: ["every", %{format: :bold, text: "#{lo}-#{hi}"}, "minutes"]
        }
      end

    %{type: :headway_section, text: FreeTextLine.to_json(text)}
  end

  def serialize_section(%{type: :normal_section, rows: departures}, screen, _) do
    rows =
      departures
      |> Enum.take(@max_departures)
      |> group_consecutive_departures(screen)
      |> Enum.map(&serialize_row(&1, screen))

    %{type: :normal_section, rows: rows}
  end

  def serialize_section(%{type: :overnight_section, routes: routes}, _, _) do
    route_pill =
      routes
      |> Enum.map(fn
        %{type: :rail} -> :cr
        %{short_name: "SL" <> _} -> :silver
        %{type: :bus} -> :bus
        %{id: id} -> Util.get_color_for_route(id)
        _ -> nil
      end)
      |> List.first()

    text = %FreeTextLine{
      icon: route_pill,
      text: ["Services resumes in the morning"]
    }

    %{type: :overnight_section, text: FreeTextLine.to_json(text)}
  end

  def audio_serialize_section(%{type: :notice_section, text: text}, _screen) do
    %{type: :notice_section, text: FreeTextLine.to_plaintext(text)}
  end

  def audio_serialize_section(%{type: :normal_section, rows: departures}, screen) do
    serialized_departure_groups =
      departures
      |> group_all_departures(2)
      |> Enum.map(&audio_serialize_departure_group(&1, screen))

    %{
      type: :normal_section,
      departure_groups: serialized_departure_groups
    }
  end

  defp audio_serialize_departure_group({:notice, %{text: text}}, _) do
    {:notice, FreeTextLine.to_plaintext(text)}
  end

  defp audio_serialize_departure_group({:normal, departures}, screen) do
    {:normal, serialize_row(departures, screen, &RoutePill.serialize_for_audio_departure/4)}
  end

  @doc """
  Groups consecutive departures that have the same route and headsign.
  `notice` rows are never grouped.
  """
  @spec group_consecutive_departures(list(Departure.t() | notice), Screen.t()) ::
          list(list(Departure.t() | notice))
  def group_consecutive_departures(departures, screen)

  def group_consecutive_departures(departures, %Screen{app_id: :dup_v2}) do
    departures
    |> Enum.chunk_by(fn
      _ ->
        make_ref()
    end)
  end

  def group_consecutive_departures(departures, _screen) do
    departures
    |> Enum.chunk_by(fn
      %{text: %FreeTextLine{}} ->
        make_ref()

      d ->
        {Departure.route_id(d), Departure.headsign(d)}
    end)
  end

  @doc """
  Groups all departures of the same route and headsign, limiting each group to `max_entries_per_group` entries.
  `notice` rows are never grouped.

  The list is ordered by the occurrence of the _first_ departure of each group--later departures can "leap frog"
  ahead of other ones of a different route/headsign if there's an earlier departure of the same route/headsign.
  """
  @spec group_all_departures(list(Departure.t() | notice), integer) ::
          list(
            {:normal, list(Departure.t())}
            | {:notice, notice}
          )
  def group_all_departures(departures, max_entries_per_group) do
    departures
    |> Util.group_by_with_order(fn
      %{text: %FreeTextLine{}} -> make_ref()
      d -> {Departure.route_id(d), Departure.headsign(d)}
    end)
    |> Enum.map(fn
      {ref, [notice]} when is_reference(ref) ->
        {:notice, notice}

      {_key, departure_group} ->
        {:normal, Enum.take(departure_group, max_entries_per_group)}
    end)
  end

  defp serialize_row(
         departures_or_notice,
         screen,
         route_pill_serializer \\ &RoutePill.serialize_for_departure/4
       )

  defp serialize_row([%Departure{} | _] = departures, screen, route_pill_serializer) do
    departure_id_string =
      departures
      |> Enum.map(&Departure.id/1)
      |> Enum.sort()
      |> Enum.join("")

    row_id = :md5 |> :crypto.hash(departure_id_string) |> Base.encode64()

    %{
      id: row_id,
      type: :departure_row,
      route: serialize_route(departures, route_pill_serializer),
      headsign: serialize_headsign(departures, screen),
      times_with_crowding: serialize_times_with_crowding(departures, screen),
      inline_alerts: serialize_inline_alerts(departures)
    }
  end

  defp serialize_row([%{text: %FreeTextLine{} = text}], _screen, _pill_serializer) do
    %{
      type: :notice_row,
      text: FreeTextLine.to_json(text)
    }
  end

  def serialize_route([first_departure | _], route_pill_serializer) do
    route_id = Departure.route_id(first_departure)
    route_name = Departure.route_name(first_departure)
    route_type = Departure.route_type(first_departure)
    track_number = Departure.track_number(first_departure)

    route_pill_serializer.(route_id, route_name, route_type, track_number)
  end

  def serialize_headsign([first_departure | _], %Screen{app_id: :dup_v2}) do
    headsign = Departure.headsign(first_departure)
    headsign_replacements = Application.get_env(:screens, :dup_headsign_replacements)

    %{headsign: Map.get(headsign_replacements, headsign, headsign)}
  end

  def serialize_headsign([first_departure | _], _) do
    headsign = Departure.headsign(first_departure)

    via_pattern = ~r/(.+) (via .+)/
    paren_pattern = ~r/(.+) (\(.+)/

    [headsign, variation] =
      cond do
        String.match?(headsign, via_pattern) ->
          Regex.run(via_pattern, headsign, capture: :all_but_first)

        String.match?(headsign, paren_pattern) ->
          Regex.run(paren_pattern, headsign, capture: :all_but_first)

        true ->
          [headsign, nil]
      end

    %{headsign: headsign, variation: variation}
  end

  def serialize_times_with_crowding(departures, screen, now \\ DateTime.utc_now()) do
    Enum.map(departures, &serialize_time_with_crowding(&1, screen, now))
  end

  defp serialize_time_with_crowding(departure, screen, now) do
    serialized_time =
      case Departure.route_type(departure) do
        :rail -> serialize_time_with_schedule(departure, screen, now)
        _ -> serialize_time(departure, screen, now)
      end

    crowding =
      if crowding_compatible?(serialized_time, screen) do
        serialize_crowding(departure)
      else
        nil
      end

    Map.merge(serialized_time, %{
      id: Departure.id(departure),
      crowding: crowding
    })
  end

  # Timestamps represent a time further in the future (except for CR, which doesn't have crowding)
  # and can't physically fit on the same row as crowding icons.
  # All other time representations are compatible.
  defp crowding_compatible?(serialized_time, screen)
  defp crowding_compatible?(%{time: %{type: :timestamp}}, _), do: false
  defp crowding_compatible?(_, %Screen{app_id: :dup_v2}), do: false
  defp crowding_compatible?(_, _), do: true

  # credo:disable-for-next-line Credo.Check.Refactor.CyclomaticComplexity
  defp serialize_time(departure, %Screen{app_id: app_id}, now)
       when app_id in [:bus_eink_v2, :gl_eink_v2] do
    departure_time = Departure.time(departure)

    second_diff = DateTime.diff(departure_time, now)
    minute_diff = round(second_diff / 60)

    time =
      cond do
        second_diff < 60 ->
          %{type: :text, text: "Now"}

        minute_diff < 60 ->
          %{type: :minutes, minutes: minute_diff}

        true ->
          serialize_timestamp(departure_time)
      end

    %{time: time}
  end

  defp serialize_time(departure, _screen, now) do
    departure_time = Departure.time(departure)
    vehicle_status = Departure.vehicle_status(departure)
    stop_type = Departure.stop_type(departure)
    route_type = Departure.route_type(departure)

    second_diff = DateTime.diff(departure_time, now)
    minute_diff = round(second_diff / 60)

    time =
      cond do
        vehicle_status == :stopped_at and second_diff < 90 ->
          %{type: :text, text: "BRD"}

        second_diff < 30 and stop_type == :first_stop ->
          %{type: :text, text: "BRD"}

        second_diff < 30 ->
          %{type: :text, text: "ARR"}

        minute_diff < 60 and route_type not in [:rail, :ferry] ->
          %{type: :minutes, minutes: minute_diff}

        true ->
          serialize_timestamp(departure_time)
      end

    %{time: time}
  end

  defp serialize_time_with_schedule(departure, screen, now) do
    %{time: serialized_time} = serialize_time(departure, screen, now)

    scheduled_time = Departure.scheduled_time(departure)

    if is_nil(scheduled_time) do
      %{time: serialized_time}
    else
      serialized_scheduled_time = serialize_timestamp(scheduled_time)

      case serialized_time do
        %{type: :text} ->
          %{time: serialized_time}

        ^serialized_scheduled_time ->
          %{time: serialized_time}

        _ ->
          %{time: serialized_time, scheduled_time: serialized_scheduled_time}
      end
    end
  end

  defp serialize_timestamp(departure_time) do
    {:ok, local_time} = DateTime.shift_zone(departure_time, "America/New_York")
    hour = 1 + Integer.mod(local_time.hour - 1, 12)
    minute = local_time.minute
    am_pm = if local_time.hour >= 12, do: :pm, else: :am
    %{type: :timestamp, hour: hour, minute: minute, am_pm: am_pm}
  end

  defp serialize_crowding(departure) do
    Departure.crowding_level(departure)
  end

  def serialize_inline_alerts([first_departure | _]) do
    first_departure
    |> Departure.alerts()
    |> Enum.filter(&alert_is_inline?/1)
    |> Enum.map(&serialize_inline_alert/1)
  end

  defp alert_is_inline?(%{effect: :delay}), do: false
  defp alert_is_inline?(_), do: false

  defp serialize_inline_alert(%{id: id, effect: :delay, severity: severity}) do
    {delay_description, delay_minutes} = Alert.interpret_severity(severity)

    delay_description_text =
      case delay_description do
        :up_to -> "Delays up to"
        :more_than -> "Delays more than"
      end

    delay_text = [delay_description_text, %{format: :bold, text: "#{delay_minutes}m"}]
    %{id: id, icon: :clock, text: delay_text, color: :black}
  end
end<|MERGE_RESOLUTION|>--- conflicted
+++ resolved
@@ -81,8 +81,6 @@
     %{type: :notice_section, text: text}
   end
 
-<<<<<<< HEAD
-=======
   def serialize_section(%{type: :no_data_section, route: route}, _screen, _) do
     icon =
       case route do
@@ -101,7 +99,6 @@
     %{type: :no_data_section, text: FreeTextLine.to_json(text)}
   end
 
->>>>>>> 59974203
   def serialize_section(
         %{type: :headway_section, pill: pill, time_range: {lo, hi}, headsign: headsign},
         _screen,
