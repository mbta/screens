defmodule Screens.V2.WidgetInstance.Departures do
  @moduledoc false

  alias Screens.Alerts.Alert
  alias Screens.Config.Screen
  alias Screens.Config.V2.FreeTextLine
  alias Screens.Routes.Route
  alias Screens.Util
  alias Screens.V2.Departure
  alias Screens.V2.WidgetInstance.Departures
  alias Screens.V2.WidgetInstance.Serializer.RoutePill

  defstruct screen: nil,
            section_data: [],
            slot_names: []

  @type section :: %{
          type: :normal_section,
          rows: list(Departure.t() | notice())
        }

  @type notice_section :: %{
          type: :notice_section,
          text: FreeTextLine.t()
        }

  @type headway_section :: %{
          type: :headway_section,
          pill: :red | :orange | :green | :blue
        }

  @type notice :: %{
          text: FreeTextLine.t()
        }

  @type t :: %__MODULE__{
          screen: Screen.t(),
          section_data: list(section | notice_section | headway_section()),
          slot_names: list(atom())
        }

  # The maximum number of departures to send back to the client.
  # ("Departures" here can be either an actual departure, or a "notice row")
  @max_departures 15

  defimpl Screens.V2.WidgetInstance do
    def priority(_instance), do: [2]

    def serialize(%Departures{section_data: section_data, screen: screen}) do
      %{
        sections:
          Enum.map(
            section_data,
            &Departures.serialize_section(&1, screen, length(section_data) == 1)
          )
      }
    end

    def slot_names(%Departures{slot_names: slot_names}) when length(slot_names) > 0,
      do: slot_names

    def slot_names(_instance), do: [:main_content]

    def widget_type(_instance), do: :departures

    def valid_candidate?(_instance), do: true

    def audio_serialize(%Departures{section_data: section_data, screen: screen}) do
      %{sections: Enum.map(section_data, &Departures.audio_serialize_section(&1, screen))}
    end

    def audio_sort_key(_instance), do: [1]

    def audio_valid_candidate?(_instance), do: true

    def audio_view(_instance), do: ScreensWeb.V2.Audio.DeparturesView
  end

  def serialize_section(section, screen, is_only_section \\ false)

  def serialize_section(%{type: :notice_section, text: text}, _screen, _) do
    %{type: :notice_section, text: text}
  end

  def serialize_section(%{type: :no_data_section, route: route}, _screen, _) do
    text = %FreeTextLine{
<<<<<<< HEAD
      icon: Route.get_icon_from_route(route),
=======
      icon: Route.get_icon_or_color_from_route(route),
>>>>>>> 9e11a866
      text: ["Updates unavailable"]
    }

    %{type: :no_data_section, text: FreeTextLine.to_json(text)}
  end

  def serialize_section(
        %{type: :headway_section, route: route, time_range: {lo, hi}, headsign: headsign},
        _screen,
        is_only_section
      ) do
    pill_color = Route.get_color_for_route(route)

    text =
      if is_only_section do
        %FreeTextLine{
          icon: "subway-negative-black",
          text: [
            %{
              color: pill_color,
              text: "#{String.upcase(route)} LINE"
            },
            %{special: :break},
            "#{headsign} trains every",
            %{format: :bold, text: "#{lo}-#{hi}"},
            "minutes"
          ]
        }
      else
        %FreeTextLine{
          icon: pill_color,
          text: ["every", %{format: :bold, text: "#{lo}-#{hi}"}, "minutes"]
        }
      end

    %{type: :headway_section, text: FreeTextLine.to_json(text)}
  end

  def serialize_section(%{type: :normal_section, rows: departures}, screen, _) do
    rows =
      departures
      |> Enum.take(@max_departures)
      |> group_consecutive_departures(screen)
      |> Enum.map(&serialize_row(&1, screen))

    %{type: :normal_section, rows: rows}
  end

  def serialize_section(%{type: :overnight_section, routes: routes}, _, _) do
    route_pill =
      routes
<<<<<<< HEAD
      |> Enum.map(&Route.get_icon_from_route/1)
=======
      |> Enum.map(&Route.get_icon_or_color_from_route/1)
>>>>>>> 9e11a866
      |> List.first()

    text = %FreeTextLine{
      icon: route_pill,
<<<<<<< HEAD
      text: ["Services resumes in the morning"]
=======
      text: ["Service resumes in the morning"]
>>>>>>> 9e11a866
    }

    %{type: :overnight_section, text: FreeTextLine.to_json(text)}
  end

  def audio_serialize_section(%{type: :notice_section, text: text}, _screen) do
    %{type: :notice_section, text: FreeTextLine.to_plaintext(text)}
  end

  def audio_serialize_section(%{type: :normal_section, rows: departures}, screen) do
    serialized_departure_groups =
      departures
      |> group_all_departures(2)
      |> Enum.map(&audio_serialize_departure_group(&1, screen))

    %{
      type: :normal_section,
      departure_groups: serialized_departure_groups
    }
  end

  defp audio_serialize_departure_group({:notice, %{text: text}}, _) do
    {:notice, FreeTextLine.to_plaintext(text)}
  end

  defp audio_serialize_departure_group({:normal, departures}, screen) do
    {:normal, serialize_row(departures, screen, &RoutePill.serialize_for_audio_departure/4)}
  end

  @doc """
  Groups consecutive departures that have the same route and headsign.
  `notice` rows are never grouped.
  """
  @spec group_consecutive_departures(list(Departure.t() | notice), Screen.t()) ::
          list(list(Departure.t() | notice))
  def group_consecutive_departures(departures, screen)

  def group_consecutive_departures(departures, %Screen{app_id: :dup_v2}) do
    departures
    |> Enum.chunk_by(fn
      _ ->
        make_ref()
    end)
  end

  def group_consecutive_departures(departures, _screen) do
    departures
    |> Enum.chunk_by(fn
      %{text: %FreeTextLine{}} ->
        make_ref()

      d ->
        {Departure.route_id(d), Departure.headsign(d)}
    end)
  end

  @doc """
  Groups all departures of the same route and headsign, limiting each group to `max_entries_per_group` entries.
  `notice` rows are never grouped.

  The list is ordered by the occurrence of the _first_ departure of each group--later departures can "leap frog"
  ahead of other ones of a different route/headsign if there's an earlier departure of the same route/headsign.
  """
  @spec group_all_departures(list(Departure.t() | notice), integer) ::
          list(
            {:normal, list(Departure.t())}
            | {:notice, notice}
          )
  def group_all_departures(departures, max_entries_per_group) do
    departures
    |> Util.group_by_with_order(fn
      %{text: %FreeTextLine{}} -> make_ref()
      d -> {Departure.route_id(d), Departure.headsign(d)}
    end)
    |> Enum.map(fn
      {ref, [notice]} when is_reference(ref) ->
        {:notice, notice}

      {_key, departure_group} ->
        {:normal, Enum.take(departure_group, max_entries_per_group)}
    end)
  end

  defp serialize_row(
         departures_or_notice,
         screen,
         route_pill_serializer \\ &RoutePill.serialize_for_departure/4
       )

  defp serialize_row([%Departure{} | _] = departures, screen, route_pill_serializer) do
    departure_id_string =
      departures
      |> Enum.map(&Departure.id/1)
      |> Enum.sort()
      |> Enum.join("")

    row_id = :md5 |> :crypto.hash(departure_id_string) |> Base.encode64()

    %{
      id: row_id,
      type: :departure_row,
      route: serialize_route(departures, route_pill_serializer),
      headsign: serialize_headsign(departures, screen),
      times_with_crowding: serialize_times_with_crowding(departures, screen),
      inline_alerts: serialize_inline_alerts(departures)
    }
  end

  defp serialize_row([%{text: %FreeTextLine{} = text}], _screen, _pill_serializer) do
    %{
      type: :notice_row,
      text: FreeTextLine.to_json(text)
    }
  end

  def serialize_route([first_departure | _], route_pill_serializer) do
    route_id = Departure.route_id(first_departure)
    route_name = Departure.route_name(first_departure)
    route_type = Departure.route_type(first_departure)
    track_number = Departure.track_number(first_departure)

    route_pill_serializer.(route_id, route_name, route_type, track_number)
  end

  def serialize_headsign([first_departure | _], %Screen{app_id: :dup_v2}) do
    headsign = Departure.headsign(first_departure)
    headsign_replacements = Application.get_env(:screens, :dup_headsign_replacements)

    %{headsign: Map.get(headsign_replacements, headsign, headsign)}
  end

  def serialize_headsign([first_departure | _], _) do
    headsign = Departure.headsign(first_departure)

    via_pattern = ~r/(.+) (via .+)/
    paren_pattern = ~r/(.+) (\(.+)/

    [headsign, variation] =
      cond do
        String.match?(headsign, via_pattern) ->
          Regex.run(via_pattern, headsign, capture: :all_but_first)

        String.match?(headsign, paren_pattern) ->
          Regex.run(paren_pattern, headsign, capture: :all_but_first)

        true ->
          [headsign, nil]
      end

    %{headsign: headsign, variation: variation}
  end

  def serialize_times_with_crowding(departures, screen, now \\ DateTime.utc_now()) do
    Enum.map(departures, &serialize_time_with_crowding(&1, screen, now))
  end

  defp serialize_time_with_crowding(departure, screen, now) do
    serialized_time =
      case Departure.route_type(departure) do
        :rail -> serialize_time_with_schedule(departure, screen, now)
        _ -> serialize_time(departure, screen, now)
      end

    crowding =
      if crowding_compatible?(serialized_time, screen) do
        serialize_crowding(departure)
      else
        nil
      end

    Map.merge(serialized_time, %{
      id: Departure.id(departure),
      crowding: crowding
    })
  end

  # Timestamps represent a time further in the future (except for CR, which doesn't have crowding)
  # and can't physically fit on the same row as crowding icons.
  # All other time representations are compatible.
  defp crowding_compatible?(serialized_time, screen)
  defp crowding_compatible?(%{time: %{type: :timestamp}}, _), do: false
  defp crowding_compatible?(_, %Screen{app_id: :dup_v2}), do: false
  defp crowding_compatible?(_, _), do: true

  # credo:disable-for-next-line Credo.Check.Refactor.CyclomaticComplexity
  defp serialize_time(departure, %Screen{app_id: app_id}, now)
       when app_id in [:bus_eink_v2, :gl_eink_v2] do
    departure_time = Departure.time(departure)

    second_diff = DateTime.diff(departure_time, now)
    minute_diff = round(second_diff / 60)

    time =
      cond do
        second_diff < 60 ->
          %{type: :text, text: "Now"}

        minute_diff < 60 ->
          %{type: :minutes, minutes: minute_diff}

        true ->
          serialize_timestamp(departure_time, now)
      end

    %{time: time}
  end

  defp serialize_time(departure, _screen, now) do
    departure_time = Departure.time(departure)
    vehicle_status = Departure.vehicle_status(departure)
    stop_type = Departure.stop_type(departure)
    route_type = Departure.route_type(departure)

    second_diff = DateTime.diff(departure_time, now)
    minute_diff = round(second_diff / 60)

    time =
      cond do
        vehicle_status == :stopped_at and second_diff < 90 ->
          %{type: :text, text: "BRD"}

        second_diff < 30 and stop_type == :first_stop ->
          %{type: :text, text: "BRD"}

        second_diff < 30 ->
          %{type: :text, text: "ARR"}

        minute_diff < 60 and route_type not in [:rail, :ferry] ->
          %{type: :minutes, minutes: minute_diff}

        true ->
          serialize_timestamp(departure_time, now)
      end

    %{time: time}
  end

  defp serialize_time_with_schedule(departure, screen, now) do
    %{time: serialized_time} = serialize_time(departure, screen, now)

    scheduled_time = Departure.scheduled_time(departure)

    if is_nil(scheduled_time) do
      %{time: serialized_time}
    else
      serialized_scheduled_time = serialize_timestamp(scheduled_time, now)

      case serialized_time do
        %{type: :text} ->
          %{time: serialized_time}

        ^serialized_scheduled_time ->
          %{time: serialized_time}

        _ ->
          %{time: serialized_time, scheduled_time: serialized_scheduled_time}
      end
    end
  end

  defp serialize_timestamp(departure_time, now) do
    {:ok, local_time} = DateTime.shift_zone(departure_time, "America/New_York")
    hour = 1 + Integer.mod(local_time.hour - 1, 12)
    minute = local_time.minute
    am_pm = if local_time.hour >= 12, do: :pm, else: :am
    show_am_pm = Util.get_service_day_tomorrow(now).day == local_time.day
    %{type: :timestamp, hour: hour, minute: minute, am_pm: am_pm, show_am_pm: show_am_pm}
  end

  defp serialize_crowding(departure) do
    Departure.crowding_level(departure)
  end

  def serialize_inline_alerts([first_departure | _]) do
    first_departure
    |> Departure.alerts()
    |> Enum.filter(&alert_is_inline?/1)
    |> Enum.map(&serialize_inline_alert/1)
  end

  defp alert_is_inline?(%{effect: :delay}), do: false
  defp alert_is_inline?(_), do: false

  defp serialize_inline_alert(%{id: id, effect: :delay, severity: severity}) do
    {delay_description, delay_minutes} = Alert.interpret_severity(severity)

    delay_description_text =
      case delay_description do
        :up_to -> "Delays up to"
        :more_than -> "Delays more than"
      end

    delay_text = [delay_description_text, %{format: :bold, text: "#{delay_minutes}m"}]
    %{id: id, icon: :clock, text: delay_text, color: :black}
  end
end<|MERGE_RESOLUTION|>--- conflicted
+++ resolved
@@ -84,11 +84,7 @@
 
   def serialize_section(%{type: :no_data_section, route: route}, _screen, _) do
     text = %FreeTextLine{
-<<<<<<< HEAD
-      icon: Route.get_icon_from_route(route),
-=======
       icon: Route.get_icon_or_color_from_route(route),
->>>>>>> 9e11a866
       text: ["Updates unavailable"]
     }
 
@@ -140,20 +136,12 @@
   def serialize_section(%{type: :overnight_section, routes: routes}, _, _) do
     route_pill =
       routes
-<<<<<<< HEAD
-      |> Enum.map(&Route.get_icon_from_route/1)
-=======
       |> Enum.map(&Route.get_icon_or_color_from_route/1)
->>>>>>> 9e11a866
       |> List.first()
 
     text = %FreeTextLine{
       icon: route_pill,
-<<<<<<< HEAD
-      text: ["Services resumes in the morning"]
-=======
       text: ["Service resumes in the morning"]
->>>>>>> 9e11a866
     }
 
     %{type: :overnight_section, text: FreeTextLine.to_json(text)}
