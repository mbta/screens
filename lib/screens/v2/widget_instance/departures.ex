defmodule Screens.V2.WidgetInstance.Departures do
  @moduledoc false

  alias Screens.Alerts.Alert
  alias Screens.Config.Screen
  alias Screens.Config.V2.FreeTextLine
  alias Screens.Routes.Route
  alias Screens.Util
  alias Screens.V2.Departure
  alias Screens.V2.WidgetInstance.Departures
  alias Screens.V2.WidgetInstance.Serializer.RoutePill

  defstruct screen: nil,
            section_data: [],
            slot_names: []

  @type section :: %{
          type: :normal_section,
          rows: list(Departure.t() | notice())
        }

  @type notice_section :: %{
          type: :notice_section,
          text: FreeTextLine.t()
        }

  @type headway_section :: %{
          type: :headway_section,
          route: :red | :orange | :green | :blue,
          time_range: {integer(), integer()},
          headsign: String.t()
        }

  @type overnight_section :: %{
          type: :overnight_section,
          routes: list(Route.t())
        }

  @type notice :: %{
          text: FreeTextLine.t()
        }

  @type t :: %__MODULE__{
          screen: Screen.t(),
          section_data: list(section | notice_section | headway_section() | overnight_section()),
          slot_names: list(atom())
        }

  # The maximum number of departures to send back to the client.
  # ("Departures" here can be either an actual departure, or a "notice row")
  @max_departures 15

  defimpl Screens.V2.WidgetInstance do
    def priority(_instance), do: [2]

    def serialize(%Departures{section_data: section_data, screen: screen}) do
      %{
        sections:
          Enum.map(
            section_data,
            &Departures.serialize_section(&1, screen, length(section_data) == 1)
          )
      }
    end

    def slot_names(%Departures{slot_names: slot_names}) when length(slot_names) > 0,
      do: slot_names

    def slot_names(_instance), do: [:main_content]

    def widget_type(_instance), do: :departures

    def valid_candidate?(_instance), do: true

    def audio_serialize(%Departures{section_data: section_data, screen: screen}) do
      %{sections: Enum.map(section_data, &Departures.audio_serialize_section(&1, screen))}
    end

    def audio_sort_key(_instance), do: [1]

    def audio_valid_candidate?(_instance), do: true

    def audio_view(_instance), do: ScreensWeb.V2.Audio.DeparturesView
  end

  def serialize_section(section, screen, is_only_section \\ false)

  def serialize_section(%{type: :notice_section, text: text}, _screen, _) do
    %{type: :notice_section, text: text}
  end

  def serialize_section(%{type: :no_data_section, route: route}, _screen, _) do
    text = %FreeTextLine{
      icon: Route.get_icon_or_color_from_route(route),
      text: ["Updates unavailable"]
    }

    %{type: :no_data_section, text: FreeTextLine.to_json(text)}
  end

  def serialize_section(
        %{type: :headway_section, route: route, time_range: {lo, hi}, headsign: headsign},
        _screen,
        is_only_section
      ) do
    pill_color = Route.get_color_for_route(route)

    formatted_route =
      case route do
        "Green" <> _ -> "Green"
        route -> route
      end

    text =
      if is_only_section do
        time_range =
          if headsign == "Ashmont/Braintree" do
            [%{format: :bold, text: "#{lo}-#{hi}m"}]
          else
            [%{format: :bold, text: "#{lo}-#{hi}"}, "minutes"]
          end

        %FreeTextLine{
          icon: "subway-negative-black",
<<<<<<< HEAD
          text:
            [
              %{
                color: pill_color,
                text: "#{String.upcase(route)} LINE"
              },
              %{special: :break},
              "#{headsign} trains every"
            ] ++ time_range
=======
          text: [
            %{
              color: pill_color,
              text: "#{String.upcase(formatted_route)} LINE"
            },
            %{special: :break},
            "#{headsign} trains every",
            %{format: :bold, text: "#{lo}-#{hi}"},
            "minutes"
          ]
>>>>>>> b87d2577
        }
      else
        %FreeTextLine{
          icon: pill_color,
          text: ["every", %{format: :bold, text: "#{lo}-#{hi}"}, "minutes"]
        }
      end

    %{type: :headway_section, text: FreeTextLine.to_json(text)}
  end

  def serialize_section(%{type: :normal_section, rows: departures}, screen, _) do
    rows =
      departures
      |> Enum.take(@max_departures)
      |> group_consecutive_departures(screen)
      |> Enum.map(&serialize_row(&1, screen))

    %{type: :normal_section, rows: rows}
  end

  def serialize_section(%{type: :overnight_section, routes: routes}, _, _) do
    route_pill =
      routes
      |> Enum.map(&Route.get_icon_or_color_from_route/1)
      |> List.first()

    text = %FreeTextLine{
      icon: route_pill,
      text: ["Service resumes in the morning"]
    }

    %{type: :overnight_section, text: FreeTextLine.to_json(text)}
  end

  def audio_serialize_section(%{type: :notice_section, text: text}, _screen) do
    %{type: :notice_section, text: FreeTextLine.to_plaintext(text)}
  end

  def audio_serialize_section(%{type: :normal_section, rows: departures}, screen) do
    serialized_departure_groups =
      departures
      |> group_all_departures(2)
      |> Enum.map(&audio_serialize_departure_group(&1, screen))

    %{
      type: :normal_section,
      departure_groups: serialized_departure_groups
    }
  end

  defp audio_serialize_departure_group({:notice, %{text: text}}, _) do
    {:notice, FreeTextLine.to_plaintext(text)}
  end

  defp audio_serialize_departure_group({:normal, departures}, screen) do
    {:normal, serialize_row(departures, screen, &RoutePill.serialize_for_audio_departure/4)}
  end

  @doc """
  Groups consecutive departures that have the same route and headsign.
  `notice` rows are never grouped.
  """
  @spec group_consecutive_departures(list(Departure.t() | notice), Screen.t()) ::
          list(list(Departure.t() | notice))
  def group_consecutive_departures(departures, screen)

  def group_consecutive_departures(departures, %Screen{app_id: :dup_v2}) do
    departures
    |> Enum.chunk_by(fn
      _ ->
        make_ref()
    end)
  end

  def group_consecutive_departures(departures, _screen) do
    departures
    |> Enum.chunk_by(fn
      %{text: %FreeTextLine{}} ->
        make_ref()

      d ->
        {Departure.route_id(d), Departure.headsign(d)}
    end)
  end

  @doc """
  Groups all departures of the same route and headsign, limiting each group to `max_entries_per_group` entries.
  `notice` rows are never grouped.

  The list is ordered by the occurrence of the _first_ departure of each group--later departures can "leap frog"
  ahead of other ones of a different route/headsign if there's an earlier departure of the same route/headsign.
  """
  @spec group_all_departures(list(Departure.t() | notice), integer) ::
          list(
            {:normal, list(Departure.t())}
            | {:notice, notice}
          )
  def group_all_departures(departures, max_entries_per_group) do
    departures
    |> Util.group_by_with_order(fn
      %{text: %FreeTextLine{}} -> make_ref()
      d -> {Departure.route_id(d), Departure.headsign(d)}
    end)
    |> Enum.map(fn
      {ref, [notice]} when is_reference(ref) ->
        {:notice, notice}

      {_key, departure_group} ->
        {:normal, Enum.take(departure_group, max_entries_per_group)}
    end)
  end

  defp serialize_row(
         departures_or_notice,
         screen,
         route_pill_serializer \\ &RoutePill.serialize_for_departure/4
       )

  defp serialize_row([%Departure{} | _] = departures, screen, route_pill_serializer) do
    departure_id_string =
      departures
      |> Enum.map(&Departure.id/1)
      |> Enum.sort()
      |> Enum.join("")

    row_id = :md5 |> :crypto.hash(departure_id_string) |> Base.encode64()

    %{
      id: row_id,
      type: :departure_row,
      route: serialize_route(departures, route_pill_serializer),
      headsign: serialize_headsign(departures, screen),
      times_with_crowding: serialize_times_with_crowding(departures, screen),
      inline_alerts: serialize_inline_alerts(departures)
    }
  end

  defp serialize_row([%{text: %FreeTextLine{} = text}], _screen, _pill_serializer) do
    %{
      type: :notice_row,
      text: FreeTextLine.to_json(text)
    }
  end

  def serialize_route([first_departure | _], route_pill_serializer) do
    route_id = Departure.route_id(first_departure)
    route_name = Departure.route_name(first_departure)
    route_type = Departure.route_type(first_departure)
    track_number = Departure.track_number(first_departure)

    route_pill_serializer.(route_id, route_name, route_type, track_number)
  end

  def serialize_headsign([first_departure | _], %Screen{app_id: :dup_v2}) do
    headsign = Departure.headsign(first_departure)
    headsign_replacements = Application.get_env(:screens, :dup_headsign_replacements)

    %{headsign: Map.get(headsign_replacements, headsign, headsign)}
  end

  def serialize_headsign([first_departure | _], _) do
    headsign = Departure.headsign(first_departure)

    via_pattern = ~r/(.+) (via .+)/
    paren_pattern = ~r/(.+) (\(.+)/

    [headsign, variation] =
      cond do
        String.match?(headsign, via_pattern) ->
          Regex.run(via_pattern, headsign, capture: :all_but_first)

        String.match?(headsign, paren_pattern) ->
          Regex.run(paren_pattern, headsign, capture: :all_but_first)

        true ->
          [headsign, nil]
      end

    %{headsign: headsign, variation: variation}
  end

  def serialize_times_with_crowding(departures, screen, now \\ DateTime.utc_now()) do
    Enum.map(departures, &serialize_time_with_crowding(&1, screen, now))
  end

  defp serialize_time_with_crowding(departure, screen, now) do
    serialized_time =
      case Departure.route_type(departure) do
        :rail -> serialize_time_with_schedule(departure, screen, now)
        _ -> serialize_time(departure, screen, now)
      end

    crowding =
      if crowding_compatible?(serialized_time, screen) do
        serialize_crowding(departure)
      else
        nil
      end

    Map.merge(serialized_time, %{
      id: Departure.id(departure),
      crowding: crowding
    })
  end

  # Timestamps represent a time further in the future (except for CR, which doesn't have crowding)
  # and can't physically fit on the same row as crowding icons.
  # All other time representations are compatible.
  defp crowding_compatible?(serialized_time, screen)
  defp crowding_compatible?(%{time: %{type: :timestamp}}, _), do: false
  defp crowding_compatible?(_, %Screen{app_id: :dup_v2}), do: false
  defp crowding_compatible?(_, _), do: true

  # credo:disable-for-next-line Credo.Check.Refactor.CyclomaticComplexity
  defp serialize_time(departure, %Screen{app_id: app_id}, now)
       when app_id in [:bus_eink_v2, :gl_eink_v2] do
    departure_time = Departure.time(departure)

    second_diff = DateTime.diff(departure_time, now)
    minute_diff = round(second_diff / 60)

    time =
      cond do
        second_diff < 60 ->
          %{type: :text, text: "Now"}

        minute_diff < 60 ->
          %{type: :minutes, minutes: minute_diff}

        true ->
          serialize_timestamp(departure_time, now)
      end

    %{time: time}
  end

  defp serialize_time(departure, _screen, now) do
    departure_time = Departure.time(departure)
    vehicle_status = Departure.vehicle_status(departure)
    stop_type = Departure.stop_type(departure)
    route_type = Departure.route_type(departure)

    second_diff = DateTime.diff(departure_time, now)
    minute_diff = round(second_diff / 60)

    time =
      cond do
        vehicle_status == :stopped_at and second_diff < 90 ->
          %{type: :text, text: "BRD"}

        second_diff < 30 and stop_type == :first_stop ->
          %{type: :text, text: "BRD"}

        second_diff < 30 ->
          %{type: :text, text: "ARR"}

        minute_diff < 60 and route_type not in [:rail, :ferry] ->
          %{type: :minutes, minutes: minute_diff}

        true ->
          serialize_timestamp(departure_time, now)
      end

    %{time: time}
  end

  defp serialize_time_with_schedule(departure, screen, now) do
    %{time: serialized_time} = serialize_time(departure, screen, now)

    scheduled_time = Departure.scheduled_time(departure)

    if is_nil(scheduled_time) do
      %{time: serialized_time}
    else
      serialized_scheduled_time = serialize_timestamp(scheduled_time, now)

      case serialized_time do
        %{type: :text} ->
          %{time: serialized_time}

        ^serialized_scheduled_time ->
          %{time: serialized_time}

        _ ->
          %{time: serialized_time, scheduled_time: serialized_scheduled_time}
      end
    end
  end

  defp serialize_timestamp(departure_time, now) do
    {:ok, local_time} = DateTime.shift_zone(departure_time, "America/New_York")
    hour = 1 + Integer.mod(local_time.hour - 1, 12)
    minute = local_time.minute
    am_pm = if local_time.hour >= 12, do: :pm, else: :am
    show_am_pm = Util.get_service_date_tomorrow(now).day == local_time.day
    %{type: :timestamp, hour: hour, minute: minute, am_pm: am_pm, show_am_pm: show_am_pm}
  end

  defp serialize_crowding(departure) do
    Departure.crowding_level(departure)
  end

  def serialize_inline_alerts([first_departure | _]) do
    first_departure
    |> Departure.alerts()
    |> Enum.filter(&alert_is_inline?/1)
    |> Enum.map(&serialize_inline_alert/1)
  end

  defp alert_is_inline?(%{effect: :delay}), do: false
  defp alert_is_inline?(_), do: false

  defp serialize_inline_alert(%{id: id, effect: :delay, severity: severity}) do
    {delay_description, delay_minutes} = Alert.interpret_severity(severity)

    delay_description_text =
      case delay_description do
        :up_to -> "Delays up to"
        :more_than -> "Delays more than"
      end

    delay_text = [delay_description_text, %{format: :bold, text: "#{delay_minutes}m"}]
    %{id: id, icon: :clock, text: delay_text, color: :black}
  end
end<|MERGE_RESOLUTION|>--- conflicted
+++ resolved
@@ -122,7 +122,6 @@
 
         %FreeTextLine{
           icon: "subway-negative-black",
-<<<<<<< HEAD
           text:
             [
               %{
@@ -132,18 +131,6 @@
               %{special: :break},
               "#{headsign} trains every"
             ] ++ time_range
-=======
-          text: [
-            %{
-              color: pill_color,
-              text: "#{String.upcase(formatted_route)} LINE"
-            },
-            %{special: :break},
-            "#{headsign} trains every",
-            %{format: :bold, text: "#{lo}-#{hi}"},
-            "minutes"
-          ]
->>>>>>> b87d2577
         }
       else
         %FreeTextLine{
