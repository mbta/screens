--- conflicted
+++ resolved
@@ -4,13 +4,8 @@
   alias Screens.Alerts.Alert
   alias Screens.Config.Screen
   alias Screens.LocationContext
-<<<<<<< HEAD
-  alias Screens.V2.WidgetInstance
-  alias Screens.V2.WidgetInstance.Common.BaseAlert
-=======
   alias Screens.V2.LocalizedAlert
   alias Screens.V2.WidgetInstance
->>>>>>> 0c4f685c
   alias Screens.V2.WidgetInstance.Serializer.RoutePill
 
   defstruct screen: nil,
@@ -93,11 +88,7 @@
 
   @spec serialize(t()) :: map()
   def serialize(t) do
-<<<<<<< HEAD
-    e = BaseAlert.effect(t)
-=======
     e = Alert.effect(t)
->>>>>>> 0c4f685c
 
     %{
       route_pills: serialize_route_pills(t),
@@ -112,17 +103,10 @@
     routes =
       if app_id === :gl_eink_v2 do
         # Get route pills for alert, including that on connecting GL branches
-<<<<<<< HEAD
-        BaseAlert.informed_subway_routes(t)
-      else
-        # Get route pills for an alert, but only the routes that are at this stop
-        BaseAlert.informed_routes_at_home_stop(t)
-=======
         LocalizedAlert.informed_subway_routes(t)
       else
         # Get route pills for an alert, but only the routes that are at this stop
         LocalizedAlert.informed_routes_at_home_stop(t)
->>>>>>> 0c4f685c
       end
 
     if length(routes) <= 3 do
@@ -167,15 +151,6 @@
 
   def takeover_alert?(%__MODULE__{screen: %Screen{app_id: bus_app_id}} = t)
       when bus_app_id in [:bus_shelter_v2, :bus_eink_v2] do
-<<<<<<< HEAD
-    BaseAlert.effect(t) in [:stop_closure, :stop_moved, :suspension, :detour] and
-      BaseAlert.informs_all_active_routes_at_home_stop?(t)
-  end
-
-  def takeover_alert?(%__MODULE__{screen: %Screen{app_id: :gl_eink_v2}} = t) do
-    BaseAlert.effect(t) in [:station_closure, :suspension, :shuttle] and
-      BaseAlert.location(t) in [:inside, :boundary_upstream, :boundary_downstream]
-=======
     Alert.effect(t) in [:stop_closure, :stop_moved, :suspension, :detour] and
       LocalizedAlert.informs_all_active_routes_at_home_stop?(t)
   end
@@ -183,7 +158,6 @@
   def takeover_alert?(%__MODULE__{screen: %Screen{app_id: :gl_eink_v2}} = t) do
     Alert.effect(t) in [:station_closure, :suspension, :shuttle] and
       LocalizedAlert.location(t) in [:inside, :boundary_upstream, :boundary_downstream]
->>>>>>> 0c4f685c
   end
 
   defp takeover_slot_names(%__MODULE__{screen: %Screen{app_id: :bus_shelter_v2}}) do
@@ -277,11 +251,7 @@
 
   @spec tiebreaker_effect(t()) :: pos_integer() | WidgetInstance.no_render()
   def tiebreaker_effect(%__MODULE__{} = t) do
-<<<<<<< HEAD
-    Keyword.get(@effect_priorities, BaseAlert.effect(t), :no_render)
-=======
     Keyword.get(@effect_priorities, Alert.effect(t), :no_render)
->>>>>>> 0c4f685c
   end
 
   @spec seconds_from_onset(t()) :: integer()
