--- conflicted
+++ resolved
@@ -2,12 +2,7 @@
   @moduledoc false
 
   alias Screens.Alerts.Alert
-<<<<<<< HEAD
   alias Screens.Alerts.InformedEntity
-  alias Screens.Config.Screen
-  alias Screens.Config.V2.PreFare
-=======
->>>>>>> 8691cdfe
   alias Screens.Stops.Stop
   alias Screens.V2.WidgetInstance.SubwayStatus
   alias ScreensConfig.Screen
