--- conflicted
+++ resolved
@@ -479,16 +479,9 @@
       |> Enum.uniq()
 
     gl_alert_count = length(green_line_alerts)
-<<<<<<< HEAD
-    total_alert_count = get_total_alerts(grouped_alerts)
-
-    if gl_alert_count == 0 do
-      serialize_single_alert_row_for_route(grouped_alerts, "Green")
-=======
 
     if gl_alert_count == 0 do
       serialize_single_alert_row_for_route(grouped_alerts, "Green", total_alert_count)
->>>>>>> e81fbc70
     else
       {trunk_alerts, branch_alerts} =
         Enum.split_with(green_line_alerts, &alert_affects_gl_trunk_or_whole_line?/1)
@@ -570,31 +563,6 @@
       |> Enum.flat_map(&alert_routes/1)
       |> Enum.filter(&String.starts_with?(&1, "Green"))
 
-<<<<<<< HEAD
-    case {branch_alerts, has_trunk_alert} do
-      # One branch alert, no trunk alerts
-      # Only used if there are 3 or more total alerts
-      {[branch_alert], false} ->
-        [
-          Map.merge(
-            %{route_pill: serialize_gl_pill_with_branches(route_ids)},
-            serialize_alert(branch_alert, List.first(route_ids, "Green"))
-          )
-        ]
-
-      # One branch alert with trunk alerts
-      # Show the branch alert in a row under the trunk alert.
-      {[branch_alert], true} ->
-        Map.merge(
-          %{route_pill: serialize_gl_pill_with_branches(alert_routes(branch_alert))},
-          serialize_green_line_branch_alert(branch_alert, alert_routes(branch_alert))
-        )
-
-      # Always consolidate 2+ branch alerts if there is a trunk alert
-      {_alerts, true} ->
-        serialize_alert_summary(alert_count, serialize_gl_pill_with_branches(route_ids))
-
-=======
     alert_count = length(branch_alerts)
 
     case branch_alerts do
@@ -614,7 +582,6 @@
           %{type: :contracted, alerts: [serialized_alert]}
         end
 
->>>>>>> e81fbc70
       # 2 branch alerts, no trunk alert
       [alert1, alert2] ->
         %{
