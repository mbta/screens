--- conflicted
+++ resolved
@@ -8,12 +8,8 @@
 
   @enforce_keys [:home_stop]
   defstruct home_stop: "",
-<<<<<<< HEAD
             home_stop_name: "",
-            stop_sequences: [],
-=======
             tagged_stop_sequences: %{},
->>>>>>> d7e93528
             upstream_stops: MapSet.new(),
             downstream_stops: MapSet.new(),
             routes: [],
@@ -21,13 +17,9 @@
 
   @type t :: %__MODULE__{
           home_stop: Stop.id(),
-<<<<<<< HEAD
           home_stop_name: String.t(),
-          stop_sequences: list(list(Stop.id())),
-=======
           # Stop sequences through this stop, keyed under their associated routes
           tagged_stop_sequences: %{Route.id() => list(list(Stop.id()))},
->>>>>>> d7e93528
           upstream_stops: MapSet.t(Stop.id()),
           downstream_stops: MapSet.t(Stop.id()),
           routes: list(%{route_id: Route.id(), active?: boolean()}),
