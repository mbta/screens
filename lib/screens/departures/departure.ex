--- conflicted
+++ resolved
@@ -386,14 +386,11 @@
   end
 
   defp format_query_param({:date, %DateTime{} = date}) do
-<<<<<<< HEAD
-=======
     {:ok, dt_in_local_time} = DateTime.shift_zone(date, "America/New_York")
     {"filter[date]", Date.to_iso8601(dt_in_local_time)}
   end
 
   defp format_query_param({:date, %Date{} = date}) do
->>>>>>> 934553bf
     {"filter[date]", Date.to_iso8601(date)}
   end
 
