defmodule Screens.Vehicles.Vehicle do
  @moduledoc false

  defstruct id: nil,
            direction_id: nil,
            current_status: nil,
            trip_id: nil,
            stop_id: nil,
<<<<<<< HEAD
=======
            parent_stop_id: nil,
>>>>>>> cd4f3304
            occupancy_status: nil,
            carriages: nil

  @type current_status :: :incoming_at | :stopped_at | :in_transit_to | nil
  @type occupancy_status ::
          :many_seats_available
          | :few_seats_available
          | :standing_room_only
          | :crushed_standing_room_only
          | :full
          | :no_data_available
          | :not_accepting_passengers
          | nil

  @type t :: %__MODULE__{
          id: String.t(),
          direction_id: 0 | 1,
          current_status: current_status,
          trip_id: Screens.Trips.Trip.id() | nil,
          stop_id: Screens.Stops.Stop.id() | nil,
<<<<<<< HEAD
=======
          parent_stop_id: Screens.Stops.Stop.id() | nil,
>>>>>>> cd4f3304
          occupancy_status: occupancy_status,
          carriages: list(occupancy_status) | nil
        }

  def by_route_and_direction(route_id, direction_id) do
    case Screens.V3Api.get_json("vehicles", %{
           "filter[route]" => route_id,
           "filter[direction_id]" => direction_id
         }) do
      {:ok, result} -> Screens.Vehicles.Parser.parse_result(result)
      _ -> []
    end
  end
end<|MERGE_RESOLUTION|>--- conflicted
+++ resolved
@@ -6,10 +6,7 @@
             current_status: nil,
             trip_id: nil,
             stop_id: nil,
-<<<<<<< HEAD
-=======
             parent_stop_id: nil,
->>>>>>> cd4f3304
             occupancy_status: nil,
             carriages: nil
 
@@ -30,10 +27,7 @@
           current_status: current_status,
           trip_id: Screens.Trips.Trip.id() | nil,
           stop_id: Screens.Stops.Stop.id() | nil,
-<<<<<<< HEAD
-=======
           parent_stop_id: Screens.Stops.Stop.id() | nil,
->>>>>>> cd4f3304
           occupancy_status: occupancy_status,
           carriages: list(occupancy_status) | nil
         }
