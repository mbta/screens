--- conflicted
+++ resolved
@@ -187,11 +187,6 @@
     To avoid duplicate DateTime calculations existing throughout the code,
     this function will handle the actual calculations needed to get the next service day.
   """
-<<<<<<< HEAD
-  @spec get_service_day_tomorrow(DateTime.t()) :: DateTime.t()
-  def get_service_day_tomorrow(now) do
-    DateTime.add(now, 60 * 60 * 21)
-=======
   @spec get_service_day_tomorrow(DateTime.t()) :: Date.t()
   def get_service_day_tomorrow(now) do
     {:ok, now_eastern} = DateTime.shift_zone(now, "America/New_York")
@@ -204,6 +199,5 @@
     else
       DateTime.to_date(now_eastern)
     end
->>>>>>> 934553bf
   end
 end