--- conflicted
+++ resolved
@@ -175,13 +175,6 @@
     end
   end
 
-<<<<<<< HEAD
-  def append_if(list, condition, item) do
-    if condition, do: list ++ [item], else: list
-  end
-
-=======
->>>>>>> 0e71ba36
   def to_set(nil), do: MapSet.new([])
   def to_set(id) when is_binary(id), do: MapSet.new([id])
   def to_set(ids) when is_list(ids), do: MapSet.new(ids)
