--- conflicted
+++ resolved
@@ -7,13 +7,8 @@
   @typep signs_mode_map :: %{String.t() => mode}
   @typep time_range :: {non_neg_integer(), non_neg_integer()}
   @typep time_range_map :: %{peak: time_range, off_peak: time_range}
-<<<<<<< HEAD
-  @type config :: {signs_list, time_range_map}
+  @type config :: {signs_mode_map, time_range_map}
   @config_fetcher Application.compile_env(:screens, :signs_ui_config_fetcher)
-=======
-  @type config :: {signs_mode_map, time_range_map}
-  @config_fetcher Application.get_env(:screens, :signs_ui_config_fetcher)
->>>>>>> a3d22fa9
 
   @type t ::
           %__MODULE__{
