--- conflicted
+++ resolved
@@ -574,12 +574,6 @@
 
   def effect(%__MODULE__{effect: effect}), do: effect
 
-<<<<<<< HEAD
-  def direction_id(%__MODULE__{informed_entities: informed_entities}) do
-    informed_entities |> Enum.map(& &1.direction_id) |> Enum.uniq() |> List.first()
-  end
-=======
   def direction_id(%__MODULE__{informed_entities: informed_entities}),
     do: List.first(informed_entities).direction_id
->>>>>>> 65915a20
 end