--- conflicted
+++ resolved
@@ -26,15 +26,11 @@
     "Test 1" => "T1"
   },
   dup_alert_headsign_matchers: %{
-<<<<<<< HEAD
-    "place-B" => [{"place-B", "not_informed", "Test"}]
-=======
     "place-B" => [{"place-B", "not_informed", "Test"}],
     "place-kencl" => [
       {"70211", ~w[70153 70149 70187], "Cleveland Circle"},
       {"70152", ~w[70148 70212 70186], "Park Street"}
     ]
->>>>>>> 0e71ba36
   }
 
 config :screens, ScreensWeb.AuthManager, secret_key: "test key"
