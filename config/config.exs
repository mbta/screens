--- conflicted
+++ resolved
@@ -233,12 +233,8 @@
       app_id: "solari"
     },
     "303" => %{
-<<<<<<< HEAD
       station_name: "Nubian",
-=======
-      station_name: "Dudley",
       overhead: true,
->>>>>>> 22735fee
       section_headers: :normal,
       sections: [
         %{
@@ -259,12 +255,8 @@
       app_id: "solari"
     },
     "304" => %{
-<<<<<<< HEAD
       station_name: "Nubian",
-=======
-      station_name: "Dudley",
       overhead: true,
->>>>>>> 22735fee
       section_headers: :normal,
       sections: [
         %{
