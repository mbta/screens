{
  "repository": {},
  "license": "MIT",
  "scripts": {
    "deploy": "webpack --mode production",
    "test": "jest",
    "test:watch": "jest --watch",
    "watch": "concurrently --kill-others --prefix-colors auto npm:watch-*",
    "watch-build": "webpack --mode development --stats minimal --watch",
    "watch-tsc": "tsc --noEmit --preserveWatchOutput --watch",
    "tsc:check": "tsc --noEmit",
    "lint": "eslint --fix .",
    "lint:check": "eslint .",
    "lint:errors": "eslint --quiet .",
    "styles": "stylelint --fix \"css/**/*\"",
    "styles:check": "stylelint \"css/**/*\"",
    "format": "prettier --write .",
    "format:check": "prettier --check ."
  },
  "dependencies": {
    "@fullstory/browser": "^1.7.1",
    "classnames": "^2.5.1",
    "core-js": "^3.15.2",
    "lodash": "^4.17.21",
    "moment": "^2.30.1",
    "moment-timezone": "^0.5.46",
    "qrcode.react": "^4.0.1",
    "raven-js": "^3.27.2",
    "react": "^18.3.1",
    "react-dom": "^18.3.1",
    "react-dropzone": "^14.2.9",
    "react-router-dom": "^6.27.0",
    "react-table": "^7.8.0",
    "react-transition-group": "^4.4.5",
    "regenerator-runtime": "^0.13.7",
    "weak-key": "^1.0.3"
  },
  "devDependencies": {
    "@babel/core": "^7.14.8",
    "@babel/plugin-proposal-do-expressions": "^7.14.5",
    "@babel/plugin-proposal-export-default-from": "^7.14.5",
    "@babel/plugin-proposal-logical-assignment-operators": "^7.14.5",
    "@babel/plugin-proposal-pipeline-operator": "^7.14.8",
    "@babel/preset-env": "^7.14.7",
    "@babel/preset-react": "^7.14.5",
    "@babel/preset-stage-1": "^7.8.3",
    "@babel/preset-typescript": "^7.14.5",
    "@eslint/js": "^9.1.1",
    "@jest/globals": "^29.7.0",
    "@sentry/webpack-plugin": "^2.22.6",
    "@svgr/webpack": "^5.5.0",
<<<<<<< HEAD
    "@types/lodash": "^4.17.10",
    "@types/react": "^18.3.11",
=======
    "@types/lodash": "^4.17.12",
    "@types/react": "^17.0.14",
    "@types/react-dom": "^17.0.9",
    "@types/react-router-dom": "^5.1.8",
>>>>>>> 9457b7b8
    "@types/webpack-env": "^1.18.4",
    "babel-loader": "^8.2.2",
    "concurrently": "^8.2.2",
    "copy-webpack-plugin": "^6.4.1",
    "css-loader": "^5.2.7",
    "eslint": "^8.57.0",
    "eslint-config-prettier": "^9.1.0",
    "eslint-plugin-jest": "^28.5.0",
    "eslint-plugin-react": "^7.34.1",
    "eslint-plugin-react-hooks": "^4.6.2",
    "exit_on_eof": "^1.0.4",
    "file-loader": "^6.2.0",
    "fishery": "^2.2.2",
    "globals": "^15.1.0",
    "jest": "^29.7.0",
    "mini-css-extract-plugin": "^1.6.2",
    "optimize-css-assets-webpack-plugin": "^6.0.1",
    "prettier": "^3.2.5",
    "require-json5": "^1.3.0",
    "sass": "^1.62.1",
    "sass-loader": "^10.1.0",
    "source-map-loader": "^1.1.3",
    "stylelint": "^16.5.0",
    "stylelint-config-recess-order": "^5.0.1",
    "stylelint-config-standard-scss": "^13.1.0",
    "terser-webpack-plugin": "^4.2.3",
    "ts-jest": "^29.1.2",
    "ts-loader": "^8.3.0",
    "typescript": "^5.6.3",
    "typescript-eslint": "^7.8.0",
    "webpack": "^4.46.0",
    "webpack-cli": "^4.7.2",
    "whatwg-fetch": "^3.6.20"
  }
}<|MERGE_RESOLUTION|>--- conflicted
+++ resolved
@@ -49,15 +49,8 @@
     "@jest/globals": "^29.7.0",
     "@sentry/webpack-plugin": "^2.22.6",
     "@svgr/webpack": "^5.5.0",
-<<<<<<< HEAD
-    "@types/lodash": "^4.17.10",
+    "@types/lodash": "^4.17.12",
     "@types/react": "^18.3.11",
-=======
-    "@types/lodash": "^4.17.12",
-    "@types/react": "^17.0.14",
-    "@types/react-dom": "^17.0.9",
-    "@types/react-router-dom": "^5.1.8",
->>>>>>> 9457b7b8
     "@types/webpack-env": "^1.18.4",
     "babel-loader": "^8.2.2",
     "concurrently": "^8.2.2",
