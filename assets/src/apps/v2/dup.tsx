import initSentry from "Util/sentry";
initSentry("dup_v2");

declare function require(name: string): string;
// tslint:disable-next-line
require("../../../css/dup_v2.scss");

import React from "react";
import ReactDOM from "react-dom";
import { BrowserRouter as Router, Route, Switch } from "react-router-dom";
import ScreenPage from "Components/v2/screen_page";
import { MappingContext } from "Components/v2/widget";

import NormalScreen, {
  NormalSimulation,
} from "Components/v2/dup/normal_screen";
import Placeholder from "Components/v2/placeholder";
import NormalHeader from "Components/v2/dup/normal_header";
import NormalDepartures from "Components/v2/dup/departures/normal_departures";
import MultiScreenPage from "Components/v2/multi_screen_page";
import Viewport from "Components/v2/dup/viewport";
import EvergreenContent from "Components/v2/evergreen_content";
import RotationNormal from "Components/v2/dup/rotation_normal";
import RotationTakeover from "Components/v2/dup/rotation_takeover";
import NormalBody from "Components/v2/dup/normal_body";
import SplitBody from "Components/v2/dup/split_body";
import { splitRotationFromPropNames } from "Components/v2/dup/dup_rotation_wrapper";
import PartialAlert from "Components/v2/dup/partial_alert";
import TakeoverAlert from "Components/v2/dup/takeover_alert";
import SimulationScreenPage from "Components/v2/simulation_screen_page";
import {
  ResponseMapper,
  ResponseMapperContext,
} from "Components/v2/screen_container";
import PageLoadNoData from "Components/v2/dup/page_load_no_data";
import NoData from "Components/v2/dup/no_data";

const TYPE_TO_COMPONENT = {
  screen_normal: NormalScreen,
  simulation_screen_normal: NormalSimulation,
  rotation_normal_zero: splitRotationFromPropNames(RotationNormal, "zero"),
  rotation_normal_one: splitRotationFromPropNames(RotationNormal, "one"),
  rotation_normal_two: splitRotationFromPropNames(RotationNormal, "two"),
  rotation_takeover_zero: splitRotationFromPropNames(RotationTakeover, "zero"),
  rotation_takeover_one: splitRotationFromPropNames(RotationTakeover, "one"),
  rotation_takeover_two: splitRotationFromPropNames(RotationTakeover, "two"),
  body_normal_zero: splitRotationFromPropNames(NormalBody, "zero"),
  body_normal_one: splitRotationFromPropNames(NormalBody, "one"),
  body_normal_two: splitRotationFromPropNames(NormalBody, "two"),
  body_split_zero: splitRotationFromPropNames(SplitBody, "zero"),
  body_split_one: splitRotationFromPropNames(SplitBody, "one"),
  body_split_two: splitRotationFromPropNames(SplitBody, "two"),
  placeholder: Placeholder,
  normal_header: NormalHeader,
  departures: NormalDepartures,
  evergreen_content: EvergreenContent,
  partial_alert: PartialAlert,
  takeover_alert: TakeoverAlert,
  page_load_no_data: PageLoadNoData,
  no_data: NoData,
  departures_no_data: NoData,
};

const responseMapper: ResponseMapper = (apiResponse) => {
  switch (apiResponse.state) {
    case "success":
    case "simulation_success":
      return apiResponse.data;
    case "disabled":
    case "failure":
      return {
        rotation_one: {
          full_rotation: {
            type: "no_data",
<<<<<<< HEAD
=======
            include_header: true,
>>>>>>> c26edeb2
          },
          type: "rotation_takeover_one",
        },
        rotation_two: {
          full_rotation: {
            type: "no_data",
<<<<<<< HEAD
=======
            include_header: true,
>>>>>>> c26edeb2
          },
          type: "rotation_takeover_two",
        },
        rotation_zero: {
          full_rotation: {
            type: "no_data",
<<<<<<< HEAD
=======
            include_header: true,
>>>>>>> c26edeb2
          },
          type: "rotation_takeover_zero",
        },
        type: "screen_normal",
      };
    case "loading":
      return {
        rotation_one: {
          full_rotation: {
            type: "page_load_no_data",
          },
          type: "rotation_takeover_one",
        },
        rotation_two: {
          full_rotation: {
            type: "page_load_no_data",
          },
          type: "rotation_takeover_two",
        },
        rotation_zero: {
          full_rotation: {
            type: "page_load_no_data",
          },
          type: "rotation_takeover_zero",
        },
        type: "screen_normal",
      };
  }
};

const App = (): JSX.Element => {
  return (
    <Router>
      <Switch>
        <Route exact path="/v2/screen/dup_v2">
          <MultiScreenPage components={TYPE_TO_COMPONENT} />
        </Route>
        <Route exact path="/v2/screen/:id/simulation">
          <MappingContext.Provider value={TYPE_TO_COMPONENT}>
            <ResponseMapperContext.Provider value={responseMapper}>
              <SimulationScreenPage opts={{ alternateView: true }} />
            </ResponseMapperContext.Provider>
          </MappingContext.Provider>
        </Route>
        <Route path="/v2/screen/:id">
          <MappingContext.Provider value={TYPE_TO_COMPONENT}>
            <ResponseMapperContext.Provider value={responseMapper}>
              <Viewport>
                <ScreenPage />
              </Viewport>
            </ResponseMapperContext.Provider>
          </MappingContext.Provider>
        </Route>
      </Switch>
    </Router>
  );
};

ReactDOM.render(<App />, document.getElementById("app"));<|MERGE_RESOLUTION|>--- conflicted
+++ resolved
@@ -72,30 +72,21 @@
         rotation_one: {
           full_rotation: {
             type: "no_data",
-<<<<<<< HEAD
-=======
             include_header: true,
->>>>>>> c26edeb2
           },
           type: "rotation_takeover_one",
         },
         rotation_two: {
           full_rotation: {
             type: "no_data",
-<<<<<<< HEAD
-=======
             include_header: true,
->>>>>>> c26edeb2
           },
           type: "rotation_takeover_two",
         },
         rotation_zero: {
           full_rotation: {
             type: "no_data",
-<<<<<<< HEAD
-=======
             include_header: true,
->>>>>>> c26edeb2
           },
           type: "rotation_takeover_zero",
         },
