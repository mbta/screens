import initSentry from "Util/sentry";
initSentry("dup_v2");

declare function require(name: string): string;
// tslint:disable-next-line
require("../../../css/dup_v2.scss");

import React from "react";
import ReactDOM from "react-dom";
import { BrowserRouter as Router, Route, Switch } from "react-router-dom";
import ScreenPage from "Components/v2/screen_page";
import { MappingContext } from "Components/v2/widget";

import NormalScreen, { NormalSimulation } from "Components/v2/dup/normal_screen";
import Placeholder from "Components/v2/placeholder";
import NormalHeader from "Components/v2/dup/normal_header";
import NormalDepartures from "Components/v2/dup/departures/normal_departures";
import MultiScreenPage from "Components/v2/multi_screen_page";
import Viewport from "Components/v2/dup/viewport";
import EvergreenContent from "Components/v2/evergreen_content";
import RotationNormal from "Components/v2/dup/rotation_normal";
import RotationTakeover from "Components/v2/dup/rotation_takeover";
import NormalBody from "Components/v2/dup/normal_body";
import SplitBody from "Components/v2/dup/split_body";
import { splitRotationFromPropNames } from "Components/v2/dup/dup_rotation_wrapper";
import PartialAlert from "Components/v2/dup/partial_alert";
import TakeoverAlert from "Components/v2/dup/takeover_alert";
import SimulationScreenPage from "Components/v2/simulation_screen_page";
<<<<<<< HEAD
import { LOADING_LAYOUT, ResponseMapper, ResponseMapperContext } from "Components/v2/screen_container";
=======
import { ResponseMapper, ResponseMapperContext } from "Components/v2/screen_container";
import PageLoadNoData from "Components/v2/dup/page_load_no_data";
import NoData from "Components/v2/dup/no_data";
>>>>>>> 59974203

const TYPE_TO_COMPONENT = {
  screen_normal: NormalScreen,
  simulation_screen_normal: NormalSimulation,
  rotation_normal_zero: splitRotationFromPropNames(RotationNormal, "zero"),
  rotation_normal_one: splitRotationFromPropNames(RotationNormal, "one"),
  rotation_normal_two: splitRotationFromPropNames(RotationNormal, "two"),
  rotation_takeover_zero: splitRotationFromPropNames(RotationTakeover, "zero"),
  rotation_takeover_one: splitRotationFromPropNames(RotationTakeover, "one"),
  rotation_takeover_two: splitRotationFromPropNames(RotationTakeover, "two"),
  body_normal_zero: splitRotationFromPropNames(NormalBody, "zero"),
  body_normal_one: splitRotationFromPropNames(NormalBody, "one"),
  body_normal_two: splitRotationFromPropNames(NormalBody, "two"),
  body_split_zero: splitRotationFromPropNames(SplitBody, "zero"),
  body_split_one: splitRotationFromPropNames(SplitBody, "one"),
  body_split_two: splitRotationFromPropNames(SplitBody, "two"),
  placeholder: Placeholder,
  normal_header: NormalHeader,
  departures: NormalDepartures,
  evergreen_content: EvergreenContent,
  partial_alert: PartialAlert,
  takeover_alert: TakeoverAlert,
  page_load_no_data: PageLoadNoData,
  no_data: NoData,
};

const responseMapper: ResponseMapper = (apiResponse) => {
  switch (apiResponse.state) {
    case "success":
    case "simulation_success":
      return apiResponse.data;
    case "disabled":
    case "failure":
      return {
        rotation_one: {
          full_rotation: {
            type: "no_data"
          },
          type: "rotation_takeover_one"
        },
        rotation_two: {
          full_rotation: {
            type: "no_data"
          },
          type: "rotation_takeover_two"
        },
        rotation_zero: {
          full_rotation: {
            type: "no_data"
          },
          type: "rotation_takeover_zero"
        },
        type: "screen_normal"
      };
    case "loading":
      return {
        rotation_one: {
          full_rotation: {
            type: "page_load_no_data"
          },
          type: "rotation_takeover_one"
        },
        rotation_two: {
          full_rotation: {
            type: "page_load_no_data"
          },
          type: "rotation_takeover_two"
        },
        rotation_zero: {
          full_rotation: {
            type: "page_load_no_data"
          },
          type: "rotation_takeover_zero"
        },
        type: "screen_normal"
      };
  }
};

const DISABLED_LAYOUT = {
  full_screen: {
    type: "no_data",
    show_alternatives: true,
  },
  type: "screen_takeover",
};

const FAILURE_LAYOUT = DISABLED_LAYOUT;

const responseMapper: ResponseMapper = (apiResponse) => {
  switch (apiResponse.state) {
    case "success":
    case "simulation_success":
      return apiResponse.data;
    case "disabled":
      return DISABLED_LAYOUT;
    case "failure":
      return FAILURE_LAYOUT;
    case "loading":
      return LOADING_LAYOUT;
  }
};

const App = (): JSX.Element => {
  return (
    <Router>
      <Switch>
        <Route exact path="/v2/screen/dup_v2">
          <MultiScreenPage components={TYPE_TO_COMPONENT} />
        </Route>
        <Route exact path="/v2/screen/:id/simulation">
          <MappingContext.Provider value={TYPE_TO_COMPONENT}>
            <ResponseMapperContext.Provider value={responseMapper}>
              <SimulationScreenPage opts={{alternateView: true}} />
            </ResponseMapperContext.Provider>
          </MappingContext.Provider>
        </Route>
        <Route path="/v2/screen/:id">
          <MappingContext.Provider value={TYPE_TO_COMPONENT}>
            <ResponseMapperContext.Provider value={responseMapper}>
              <Viewport>
                <ScreenPage />
              </Viewport>
            </ResponseMapperContext.Provider>
          </MappingContext.Provider>
        </Route>
      </Switch>
    </Router>
  );
};

ReactDOM.render(<App />, document.getElementById("app"));<|MERGE_RESOLUTION|>--- conflicted
+++ resolved
@@ -11,7 +11,9 @@
 import ScreenPage from "Components/v2/screen_page";
 import { MappingContext } from "Components/v2/widget";
 
-import NormalScreen, { NormalSimulation } from "Components/v2/dup/normal_screen";
+import NormalScreen, {
+  NormalSimulation,
+} from "Components/v2/dup/normal_screen";
 import Placeholder from "Components/v2/placeholder";
 import NormalHeader from "Components/v2/dup/normal_header";
 import NormalDepartures from "Components/v2/dup/departures/normal_departures";
@@ -26,13 +28,12 @@
 import PartialAlert from "Components/v2/dup/partial_alert";
 import TakeoverAlert from "Components/v2/dup/takeover_alert";
 import SimulationScreenPage from "Components/v2/simulation_screen_page";
-<<<<<<< HEAD
-import { LOADING_LAYOUT, ResponseMapper, ResponseMapperContext } from "Components/v2/screen_container";
-=======
-import { ResponseMapper, ResponseMapperContext } from "Components/v2/screen_container";
+import {
+  ResponseMapper,
+  ResponseMapperContext,
+} from "Components/v2/screen_container";
 import PageLoadNoData from "Components/v2/dup/page_load_no_data";
 import NoData from "Components/v2/dup/no_data";
->>>>>>> 59974203
 
 const TYPE_TO_COMPONENT = {
   screen_normal: NormalScreen,
@@ -69,70 +70,46 @@
       return {
         rotation_one: {
           full_rotation: {
-            type: "no_data"
+            type: "no_data",
           },
-          type: "rotation_takeover_one"
+          type: "rotation_takeover_one",
         },
         rotation_two: {
           full_rotation: {
-            type: "no_data"
+            type: "no_data",
           },
-          type: "rotation_takeover_two"
+          type: "rotation_takeover_two",
         },
         rotation_zero: {
           full_rotation: {
-            type: "no_data"
+            type: "no_data",
           },
-          type: "rotation_takeover_zero"
+          type: "rotation_takeover_zero",
         },
-        type: "screen_normal"
+        type: "screen_normal",
       };
     case "loading":
       return {
         rotation_one: {
           full_rotation: {
-            type: "page_load_no_data"
+            type: "page_load_no_data",
           },
-          type: "rotation_takeover_one"
+          type: "rotation_takeover_one",
         },
         rotation_two: {
           full_rotation: {
-            type: "page_load_no_data"
+            type: "page_load_no_data",
           },
-          type: "rotation_takeover_two"
+          type: "rotation_takeover_two",
         },
         rotation_zero: {
           full_rotation: {
-            type: "page_load_no_data"
+            type: "page_load_no_data",
           },
-          type: "rotation_takeover_zero"
+          type: "rotation_takeover_zero",
         },
-        type: "screen_normal"
+        type: "screen_normal",
       };
-  }
-};
-
-const DISABLED_LAYOUT = {
-  full_screen: {
-    type: "no_data",
-    show_alternatives: true,
-  },
-  type: "screen_takeover",
-};
-
-const FAILURE_LAYOUT = DISABLED_LAYOUT;
-
-const responseMapper: ResponseMapper = (apiResponse) => {
-  switch (apiResponse.state) {
-    case "success":
-    case "simulation_success":
-      return apiResponse.data;
-    case "disabled":
-      return DISABLED_LAYOUT;
-    case "failure":
-      return FAILURE_LAYOUT;
-    case "loading":
-      return LOADING_LAYOUT;
   }
 };
 
@@ -146,7 +123,7 @@
         <Route exact path="/v2/screen/:id/simulation">
           <MappingContext.Provider value={TYPE_TO_COMPONENT}>
             <ResponseMapperContext.Provider value={responseMapper}>
-              <SimulationScreenPage opts={{alternateView: true}} />
+              <SimulationScreenPage opts={{ alternateView: true }} />
             </ResponseMapperContext.Provider>
           </MappingContext.Provider>
         </Route>
