declare function require(name: string): string;
// tslint:disable-next-line
require("../../../css/pre_fare_v2.scss");

import React from "react";
import ReactDOM from "react-dom";
import { BrowserRouter as Router, Route, Switch } from "react-router-dom";
import ScreenPage from "Components/v2/screen_page";
import {
  ResponseMapper,
  ResponseMapperContext,
  BlinkConfig,
  BlinkConfigContext,
} from "Components/v2/screen_container";
import { MappingContext } from "Components/v2/widget";
import Viewport from "Components/v2/pre_fare/viewport";

import Placeholder from "Components/v2/placeholder";
import NormalScreen from "Components/v2/pre_fare/normal_screen";
import NormalBody from "Components/v2/pre_fare/normal_body";
import NormalBodyLeft from "Components/v2/pre_fare/normal_body_left";
import NormalBodyRight from "Components/v2/pre_fare/normal_body_right";
import EvergreenContent from "Components/v2/evergreen_content";
import NormalHeader from "Components/v2/lcd/normal_header";
import OneLarge from "Components/v2/pre_fare/flex/one_large";
import TwoMedium from "Components/v2/pre_fare/flex/two_medium";
import BodyLeftTakeover from "Components/v2/pre_fare/body_left_takeover";
import BodyRightTakeover from "Components/v2/pre_fare/body_right_takeover";
import BodyTakeover from "Components/v2/pre_fare/body_takeover";
import ScreenTakeover from "Components/v2/pre_fare/screen_takeover";
import ElevatorStatus from "Components/v2/elevator_status";

const TYPE_TO_COMPONENT = {
  screen_normal: NormalScreen,
  screen_takeover: ScreenTakeover,
  body_normal: NormalBody,
  body_takeover: BodyTakeover,
  body_left_normal: NormalBodyLeft,
  body_left_takeover: BodyLeftTakeover,
  body_right_normal: NormalBodyRight,
  body_right_takeover: BodyRightTakeover,
  normal_header: NormalHeader,
  one_large: OneLarge,
  two_medium: TwoMedium,
  placeholder: Placeholder,
<<<<<<< HEAD
  evergreen_content: EvergreenContent,
=======
  elevator_status: ElevatorStatus,
>>>>>>> d31fce6c
};

const DISABLED_LAYOUT = {
  full_screen: {
    type: "no_data",
    show_alternatives: true,
  },
  type: "screen_takeover",
};

const FAILURE_LAYOUT = DISABLED_LAYOUT;

const responseMapper: ResponseMapper = (apiResponse) => {
  switch (apiResponse.state) {
    case "success":
      return apiResponse.data;
    case "disabled":
      return DISABLED_LAYOUT;
    case "failure":
      return FAILURE_LAYOUT;
  }
};

const blinkConfig: BlinkConfig = {
  refreshesPerBlink: 15,
  durationMs: 34,
};

const App = (): JSX.Element => {
  return (
    <Router>
      <Switch>
        <Route path="/v2/screen/:id">
          <MappingContext.Provider value={TYPE_TO_COMPONENT}>
            <ResponseMapperContext.Provider value={responseMapper}>
              <BlinkConfigContext.Provider value={blinkConfig}>
                <Viewport>
                  <ScreenPage />
                </Viewport>
              </BlinkConfigContext.Provider>
            </ResponseMapperContext.Provider>
          </MappingContext.Provider>
        </Route>
      </Switch>
    </Router>
  );
};

ReactDOM.render(<App />, document.getElementById("app"));<|MERGE_RESOLUTION|>--- conflicted
+++ resolved
@@ -43,11 +43,8 @@
   one_large: OneLarge,
   two_medium: TwoMedium,
   placeholder: Placeholder,
-<<<<<<< HEAD
   evergreen_content: EvergreenContent,
-=======
   elevator_status: ElevatorStatus,
->>>>>>> d31fce6c
 };
 
 const DISABLED_LAYOUT = {
