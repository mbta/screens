--- conflicted
+++ resolved
@@ -65,12 +65,9 @@
   no_data: NoData,
   reconstructed_large_alert: ReconstructedAlert,
   reconstructed_takeover: ReconstructedTakeover,
-<<<<<<< HEAD
-  cr_departures: CRDepartures
-=======
+  cr_departures: CRDepartures,
   shuttle_bus_info: ShuttleBusInfo,
   blue_bikes: BlueBikes,
->>>>>>> d3e27cd3
 };
 
 const DISABLED_LAYOUT = {
