--- conflicted
+++ resolved
@@ -28,35 +28,7 @@
 
 import Placeholder from "Components/v2/placeholder";
 import TrainCrowding from "Components/v2/train_crowding";
-<<<<<<< HEAD
-import EvergreenContent from "Components/v2/evergreen_content";
-import { TRIPTYCH_VERSION } from "Components/v2/triptych/version";
-
-const customizeEvergreenProps = (WrappedComponent: React.ElementType) => {
-  return (props: { asset_url: string; show_identifiers: boolean }) => {
-    const modifiedUrl = props.asset_url.replace("assets/static/images/", "");
-    const dupReadyUrl = imagePath(modifiedUrl);
-
-    const isPlaying = useIsOnScreen();
-    const playerName = usePlayerName();
-    let identifiers = `${TRIPTYCH_VERSION} ${playerName ? playerName : ""}`;
-    return (
-      <>
-        <WrappedComponent
-          {...props}
-          asset_url={dupReadyUrl}
-          isPlaying={isPlaying}
-        />
-        {props.show_identifiers && (
-          <div className="evergreen-content__identifiers">{identifiers}</div>
-        )}
-      </>
-    );
-  };
-};
-=======
 import OutfrontEvergreenContent from "Components/v2/outfront_evergreen_content";
->>>>>>> 02977d14
 
 const TYPE_TO_COMPONENT = {
   // Layouts
