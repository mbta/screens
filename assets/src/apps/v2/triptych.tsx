declare function require(name: string): string;
// tslint:disable-next-line
require("../../../css/triptych_v2.scss");

import React from "react";
import ReactDOM from "react-dom";
import { BrowserRouter as Router, Route, Switch } from "react-router-dom";

import { usePlayerName } from "Hooks/outfront";
import { isTriptych } from "Util/outfront";

import { MappingContext } from "Components/v2/widget";
import {
  ResponseMapper,
  ResponseMapperContext,
} from "Components/v2/screen_container";
<<<<<<< HEAD
import { MappingContext } from "Components/v2/widget";
import { imagePath } from "Util/util";
=======

import ScreenPage from "Components/v2/screen_page";
import MultiScreenPage from "Components/v2/multi_screen_page";
import SimulationScreenPage from "Components/v2/simulation_screen_page";
import Viewport from "Components/v2/triptych/viewport";
>>>>>>> 74371667

import FullScreen from "Components/v2/basic_layouts/full_screen";
import TriptychThreePane from "Components/v2/triptych/triptych_three_pane";

import PageLoadNoData from "Components/v2/triptych/page_load_no_data";
import NoData from "Components/v2/triptych/no_data";

import Placeholder from "Components/v2/placeholder";
import TrainCrowding from "Components/v2/train_crowding";
import EvergreenContent from "Components/v2/evergreen_content";

const adjustAssetUrl = (WrappedComponent: React.ElementType) => {
  return (props: {asset_url: string}) => {
    const modifiedUrl = props.asset_url.replace("assets/static/images/", "")
    const dupReadyUrl = imagePath(modifiedUrl)
    return <WrappedComponent asset_url={dupReadyUrl} />
  }
}

const TYPE_TO_COMPONENT = {
  // Layouts
  screen_normal: FullScreen,
  screen_split: TriptychThreePane,
  // Components
  page_load_no_data: PageLoadNoData,
  no_data: NoData,
  train_crowding: TrainCrowding,
  evergreen_content: adjustAssetUrl(EvergreenContent),
  placeholder: Placeholder,
};

const LOADING_LAYOUT = {
  full_screen: {
    type: "page_load_no_data",
  },
  type: "screen_normal",
};

const DISABLED_LAYOUT = {
  full_screen: {
    type: "no_data",
  },
  type: "screen_normal",
};

const FAILURE_LAYOUT = DISABLED_LAYOUT;

const responseMapper: ResponseMapper = (apiResponse) => {
  switch (apiResponse.state) {
    case "success":
    case "simulation_success":
      return apiResponse.data;
    case "disabled":
      return DISABLED_LAYOUT;
    case "failure":
      return FAILURE_LAYOUT;
    case "loading":
      return LOADING_LAYOUT;
  }
};

const App = (): JSX.Element => {
  if (isTriptych()) {
    const playerName = usePlayerName()!;

    return (
      <MappingContext.Provider value={TYPE_TO_COMPONENT}>
        <ResponseMapperContext.Provider value={responseMapper}>
          <Viewport>
            <ScreenPage id={playerName} />
          </Viewport>
        </ResponseMapperContext.Provider>
      </MappingContext.Provider>
    );
  }

  return (
    <Router>
      <Switch>
        <Route exact path="/v2/screen/triptych_v2">
          <MultiScreenPage
            components={TYPE_TO_COMPONENT}
            responseMapper={responseMapper}
          />
        </Route>
        <Route exact path="/v2/screen/:id/simulation">
          <MappingContext.Provider value={TYPE_TO_COMPONENT}>
            <ResponseMapperContext.Provider value={responseMapper}>
              <SimulationScreenPage />
            </ResponseMapperContext.Provider>
          </MappingContext.Provider>
        </Route>
        <Route path="/v2/screen/:id">
          <MappingContext.Provider value={TYPE_TO_COMPONENT}>
            <ResponseMapperContext.Provider value={responseMapper}>
              <Viewport>
                <ScreenPage />
              </Viewport>
            </ResponseMapperContext.Provider>
          </MappingContext.Provider>
        </Route>
      </Switch>
    </Router>
  );
};

ReactDOM.render(<App />, document.getElementById("app"));<|MERGE_RESOLUTION|>--- conflicted
+++ resolved
@@ -14,16 +14,12 @@
   ResponseMapper,
   ResponseMapperContext,
 } from "Components/v2/screen_container";
-<<<<<<< HEAD
-import { MappingContext } from "Components/v2/widget";
 import { imagePath } from "Util/util";
-=======
 
 import ScreenPage from "Components/v2/screen_page";
 import MultiScreenPage from "Components/v2/multi_screen_page";
 import SimulationScreenPage from "Components/v2/simulation_screen_page";
 import Viewport from "Components/v2/triptych/viewport";
->>>>>>> 74371667
 
 import FullScreen from "Components/v2/basic_layouts/full_screen";
 import TriptychThreePane from "Components/v2/triptych/triptych_three_pane";
@@ -36,12 +32,12 @@
 import EvergreenContent from "Components/v2/evergreen_content";
 
 const adjustAssetUrl = (WrappedComponent: React.ElementType) => {
-  return (props: {asset_url: string}) => {
-    const modifiedUrl = props.asset_url.replace("assets/static/images/", "")
-    const dupReadyUrl = imagePath(modifiedUrl)
-    return <WrappedComponent asset_url={dupReadyUrl} />
-  }
-}
+  return (props: { asset_url: string }) => {
+    const modifiedUrl = props.asset_url.replace("assets/static/images/", "");
+    const dupReadyUrl = imagePath(modifiedUrl);
+    return <WrappedComponent asset_url={dupReadyUrl} />;
+  };
+};
 
 const TYPE_TO_COMPONENT = {
   // Layouts
