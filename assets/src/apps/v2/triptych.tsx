--- conflicted
+++ resolved
@@ -7,10 +7,7 @@
 import { BrowserRouter as Router, Route, Switch } from "react-router-dom";
 
 import { usePlayerName } from "Hooks/outfront";
-<<<<<<< HEAD
-=======
 import useIsOnScreen from "Hooks/v2/use_is_on_screen";
->>>>>>> d95e6203
 import { isTriptych } from "Util/outfront";
 
 import { MappingContext } from "Components/v2/widget";
@@ -35,26 +32,19 @@
 import TrainCrowding from "Components/v2/train_crowding";
 import EvergreenContent from "Components/v2/triptych/evergreen_content";
 
-<<<<<<< HEAD
-const adjustAssetUrl = (WrappedComponent: React.ElementType) => {
+const customizeEvergreenProps = (WrappedComponent: React.ElementType) => {
   return (props: { asset_url: string; show_identifiers: boolean }) => {
-    const modifiedUrl = props.asset_url.replace("assets/static/images/", "");
-    const dupReadyUrl = imagePath(modifiedUrl);
-    return (
-      <WrappedComponent
-        asset_url={dupReadyUrl}
-        show_identifiers={props.show_identifiers}
-      />
-    );
-=======
-const customizeEvergreenProps = (WrappedComponent: React.ElementType) => {
-  return (props: { asset_url: string }) => {
     const modifiedUrl = props.asset_url.replace("assets/static/images/", "");
     const dupReadyUrl = imagePath(modifiedUrl);
 
     const isPlaying = useIsOnScreen();
-    return <WrappedComponent asset_url={dupReadyUrl} isPlaying={isPlaying} />;
->>>>>>> d95e6203
+    return (
+      <WrappedComponent
+        asset_url={dupReadyUrl}
+        isPlaying={isPlaying}
+        show_identifiers={props.show_identifiers}
+      />
+    );
   };
 };
 
