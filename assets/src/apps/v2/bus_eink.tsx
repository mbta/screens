--- conflicted
+++ resolved
@@ -10,22 +10,17 @@
 
 import NormalScreen from "Components/v2/bus_eink/normal_screen";
 import TakeoverScreen from "Components/v2/takeover_screen";
+
 import Placeholder from "Components/v2/placeholder";
-<<<<<<< HEAD
+import NormalHeader from "Components/v2/eink/normal_header";
 import FareInfoFooter from "Components/v2/eink/fare_info_footer";
-=======
-import NormalHeader from "Components/v2/eink/normal_header";
->>>>>>> 9c167979
 
 const TYPE_TO_COMPONENT = {
   normal: NormalScreen,
   full_takeover: TakeoverScreen,
   placeholder: Placeholder,
-<<<<<<< HEAD
   fare_info_footer: FareInfoFooter,
-=======
   normal_header: NormalHeader,
->>>>>>> 9c167979
 };
 
 const App = (): JSX.Element => {
