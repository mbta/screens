import { WidgetData } from "Components/v2/widget";
import useDriftlessInterval from "Hooks/use_driftless_interval";
import React, { useEffect, useState } from "react";
import { useLocation } from "react-router-dom";

const MINUTE_IN_MS = 60_000;

interface RawResponse {
  data: WidgetData | null;
  force_reload: boolean;
  disabled: boolean;
}

type ApiResponse =
  // The request was successful.
  | { state: "success"; data: WidgetData }
  // The request was successful, but this screen is currently disabled via config.
  | { state: "disabled" }
  // Either:
  // - The request failed.
  // - The server responded, but did not successfully fetch data. Riders may still be able to find data from other sources.
  | { state: "failure" };

const FAILURE_RESPONSE: ApiResponse = { state: "failure" };

const rawResponseToApiResponse = ({
  data,
  disabled,
}: RawResponse): ApiResponse => {
  if (disabled) {
    return { state: "disabled" };
  } else if (data != null) {
    return { state: "success", data };
  } else {
    return { state: "failure" };
  }
};

const doFailureBuffer = (
  lastSuccess: number | null,
  failureModeElapsedMs: number,
  setApiResponse: React.Dispatch<React.SetStateAction<ApiResponse>>,
  apiResponse: ApiResponse = FAILURE_RESPONSE
) => {
  if (lastSuccess == null) {
    // We haven't had a successful request since initial page load.
    // Continue showing the initial "no data" state.
    setApiResponse((state) => state);
  } else {
    const elapsedMs = Date.now() - lastSuccess;

    if (elapsedMs < failureModeElapsedMs) {
      setApiResponse((state) => state);
    }
    if (elapsedMs >= failureModeElapsedMs) {
      setApiResponse(apiResponse);
    }
  }
};

const useQuery = () => {
  return new URLSearchParams(useLocation().search);
};

const useIsRealScreenParam = () => {
  const query = useQuery();
  const isRealScreen = query.get("is_real_screen");

  return isRealScreen === "true" ? "&is_real_screen=true" : "";
};

interface UseApiResponseArgs {
  id: string;
  failureModeElapsedMs?: number;
}

interface UseApiResponseReturn {
  apiResponse: ApiResponse;
  requestCount: number;
  lastSuccess: number | null;
}

const useApiResponse = ({
  id,
  failureModeElapsedMs = MINUTE_IN_MS,
<<<<<<< HEAD
}: UseApiResponseArgs): {
  apiResponse: ApiResponse;
  requestCount: number;
  lastSuccess: number;
} => {
  const isRealScreenParam = useIsRealScreenParam();
  const [apiResponse, setApiResponse] = useState<ApiResponse>(FAILURE_RESPONSE);
  const [requestCount, setRequestCount] = useState<number>(0);
  const [lastSuccess, setLastSuccess] = useState<number>(Date.now());
  const { lastRefresh, refreshRate, refreshRateOffset } =
    document.getElementById("app").dataset;
=======
}: UseApiResponseArgs): UseApiResponseReturn => {
  const isRealScreenParam = useIsRealScreenParam()
  const [apiResponse, setApiResponse] = useState<ApiResponse>(FAILURE_RESPONSE);
  const [requestCount, setRequestCount] = useState<number>(0);
  const [lastSuccess, setLastSuccess] = useState<number | null>(null);
  const { lastRefresh, refreshRate } = document.getElementById("app").dataset;
>>>>>>> 7a2c76f2
  const refreshMs = parseInt(refreshRate, 10) * 1000;
  const refreshRateOffsetMs = parseInt(refreshRateOffset, 10) * 1000;
  const apiPath = `/v2/api/screen/${id}?last_refresh=${lastRefresh}${isRealScreenParam}`;

  const fetchData = async () => {
    try {
      const now = Date.now();
      const result = await fetch(apiPath);
      const json = (await result.json()) as RawResponse;

      if (json.force_reload) {
        window.location.reload();
      }

      const apiResponse = rawResponseToApiResponse(json);

      if (apiResponse.state == "failure") {
        doFailureBuffer(
          lastSuccess,
          failureModeElapsedMs,
          setApiResponse,
          apiResponse
        );
      } else {
        setApiResponse(apiResponse);
        setLastSuccess(now);
      }
    } catch (err) {
      doFailureBuffer(lastSuccess, failureModeElapsedMs, setApiResponse);
    }

    setRequestCount((count) => count + 1);
  };

  // Fetch data once, immediately, on page load
  useEffect(() => {
    fetchData();
  }, []);

  // Schedule subsequent data fetches
  useDriftlessInterval(() => {
    fetchData();
  }, refreshMs, refreshRateOffsetMs);

  return { apiResponse, requestCount, lastSuccess };
};

export default useApiResponse;
export { ApiResponse };<|MERGE_RESOLUTION|>--- conflicted
+++ resolved
@@ -74,16 +74,9 @@
   failureModeElapsedMs?: number;
 }
 
-interface UseApiResponseReturn {
-  apiResponse: ApiResponse;
-  requestCount: number;
-  lastSuccess: number | null;
-}
-
 const useApiResponse = ({
   id,
   failureModeElapsedMs = MINUTE_IN_MS,
-<<<<<<< HEAD
 }: UseApiResponseArgs): {
   apiResponse: ApiResponse;
   requestCount: number;
@@ -95,14 +88,6 @@
   const [lastSuccess, setLastSuccess] = useState<number>(Date.now());
   const { lastRefresh, refreshRate, refreshRateOffset } =
     document.getElementById("app").dataset;
-=======
-}: UseApiResponseArgs): UseApiResponseReturn => {
-  const isRealScreenParam = useIsRealScreenParam()
-  const [apiResponse, setApiResponse] = useState<ApiResponse>(FAILURE_RESPONSE);
-  const [requestCount, setRequestCount] = useState<number>(0);
-  const [lastSuccess, setLastSuccess] = useState<number | null>(null);
-  const { lastRefresh, refreshRate } = document.getElementById("app").dataset;
->>>>>>> 7a2c76f2
   const refreshMs = parseInt(refreshRate, 10) * 1000;
   const refreshRateOffsetMs = parseInt(refreshRateOffset, 10) * 1000;
   const apiPath = `/v2/api/screen/${id}?last_refresh=${lastRefresh}${isRealScreenParam}`;
@@ -143,9 +128,13 @@
   }, []);
 
   // Schedule subsequent data fetches
-  useDriftlessInterval(() => {
-    fetchData();
-  }, refreshMs, refreshRateOffsetMs);
+  useDriftlessInterval(
+    () => {
+      fetchData();
+    },
+    refreshMs,
+    refreshRateOffsetMs
+  );
 
   return { apiResponse, requestCount, lastSuccess };
 };
