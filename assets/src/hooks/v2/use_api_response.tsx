import { WidgetData } from "Components/v2/widget";
import useDriftlessInterval from "Hooks/use_driftless_interval";
import React, { useEffect, useState } from "react";
<<<<<<< HEAD
import { useLocation } from "react-router-dom";
import * as SentryLogger from "Util/sentry";
=======
import { getDataset } from "Util/dataset";
import { getScreenSide, isRealScreen } from "Util/util";
import * as Sentry from "@sentry/react";
>>>>>>> aaa6c862

const MINUTE_IN_MS = 60_000;

interface RawResponse {
  data: WidgetData | null;
  force_reload: boolean;
  disabled: boolean;
}

interface SimulationRawResponse {
  data: {
    full_page: WidgetData;
    flex_zone: WidgetData[];
  };
  force_reload: boolean;
  disabled: boolean;
}

type ApiResponse =
  // The request was successful.
  | { state: "success"; data: WidgetData }
  | { state: "simulation_success"; data: SimulationApiResponse }
  // The request was successful, but this screen is currently disabled via config.
  | { state: "disabled" }
  // Either:
  // - The request failed.
  // - The server responded, but did not successfully fetch data. Riders may still be able to find data from other sources.
  | { state: "failure" };

type SimulationApiResponse =
  // The request was successful.
  {
    fullPage: WidgetData;
    flexZone: WidgetData[];
  };

const FAILURE_RESPONSE: ApiResponse = { state: "failure" };

const rawResponseToApiResponse = ({
  data,
  disabled,
}: RawResponse): ApiResponse => {
  if (disabled) {
    return { state: "disabled" };
  } else if (data != null) {
    return { state: "success", data };
  } else {
    return { state: "failure" };
  }
};

const rawResponseToSimulationApiResponse = ({
  data,
  disabled,
}: SimulationRawResponse): ApiResponse => {
  if (disabled) {
    return { state: "disabled" };
  } else if (data != null) {
    return {
      state: "simulation_success",
      data: {
        fullPage: data.full_page,
        flexZone: data.flex_zone,
      },
    };
  } else {
    return { state: "failure" };
  }
};

const doFailureBuffer = (
  lastSuccess: number | null,
  setApiResponse: React.Dispatch<React.SetStateAction<ApiResponse>>,
  apiResponse: ApiResponse = FAILURE_RESPONSE
) => {
  if (lastSuccess == null) {
    // We haven't had a successful request since initial page load.
    // Continue showing the initial "no data" state.
    setApiResponse((state) => state);
  } else {
    const elapsedMs = Date.now() - lastSuccess;

    if (elapsedMs < MINUTE_IN_MS) {
      setApiResponse((state) => state);
    }
    if (elapsedMs >= MINUTE_IN_MS) {
      // This will trigger until a success API response is received.
      setApiResponse((prevApiResponse) => {
<<<<<<< HEAD
        if (prevApiResponse != null && prevApiResponse.state === "success") {
          SentryLogger.info("Entering no-data state.");
=======
        if (isSuccess(prevApiResponse)) {
          Sentry.captureMessage("Entering no-data state.");
>>>>>>> aaa6c862
        }
        return apiResponse;
      });
    }
  }
};

const getIsRealScreenParam = () => {
  return isRealScreen() ? "&is_real_screen=true" : "";
};

const isSuccess = (response: ApiResponse) =>
  response != null &&
  ["success", "simulation_success"].includes(response.state);

const getScreenSideParam = () => {
  const screenSide = getScreenSide();
  return screenSide ? `&screen_side=${screenSide}` : "";
};

interface UseApiResponseArgs {
  id: string;
  failureModeElapsedMs?: number;
  routePart?: string;
  responseHandler?: (json: any) => ApiResponse;
}

interface UseApiResponseReturn {
  apiResponse: ApiResponse;
  requestCount: number;
  lastSuccess: number | null;
}

const useBaseApiResponse = ({
  id,
  routePart = "",
  responseHandler = rawResponseToApiResponse,
}: UseApiResponseArgs): UseApiResponseReturn => {
  const isRealScreenParam = getIsRealScreenParam();
  const screenSideParam = getScreenSideParam();
  const [apiResponse, setApiResponse] = useState<ApiResponse>(FAILURE_RESPONSE);
  const [requestCount, setRequestCount] = useState<number>(0);
  const [lastSuccess, setLastSuccess] = useState<number | null>(null);
  const {
    lastRefresh,
    refreshRate,
    refreshRateOffset,
    screenIdsWithOffsetMap,
  } = getDataset();
  const refreshMs = parseInt(refreshRate, 10) * 1000;
  let refreshRateOffsetMs = parseInt(refreshRateOffset, 10) * 1000;
  const apiPath = `/v2/api/screen/${id}${routePart}?last_refresh=${lastRefresh}${isRealScreenParam}${screenSideParam}`;

  if (screenIdsWithOffsetMap) {
    const screens = JSON.parse(screenIdsWithOffsetMap);

    refreshRateOffsetMs =
      screens.find((screen) => screen.id === id).refresh_rate_offset * 1000;
  }

  const fetchData = async () => {
    try {
      const now = Date.now();
      const result = await fetch(apiPath);
      const json = await result.json();

      if (json.force_reload) {
        window.location.reload();
      }

      const apiResponse = responseHandler(json);

      if (apiResponse.state == "failure") {
        doFailureBuffer(lastSuccess, setApiResponse, apiResponse);
      } else {
        setApiResponse((prevApiResponse) => {
<<<<<<< HEAD
          if (prevApiResponse != null && prevApiResponse.state !== "success") {
            SentryLogger.info("Exiting no-data state.");
=======
          if (!isSuccess(prevApiResponse)) {
            Sentry.captureMessage("Exiting no-data state.");
>>>>>>> aaa6c862
          }
          return apiResponse;
        });
        setLastSuccess(now);
      }
    } catch (err) {
      doFailureBuffer(lastSuccess, setApiResponse);
    }

    setRequestCount((count) => count + 1);
  };

  // Fetch data once, immediately, on page load
  useEffect(() => {
    fetchData();
  }, []);

  // Schedule subsequent data fetches, if we need to
  useDriftlessInterval(
    () => {
      fetchData();
    },
    refreshMs,
    refreshRateOffsetMs
  );

  return { apiResponse, requestCount, lastSuccess };
};

const useApiResponse = ({ id }) =>
  useBaseApiResponse({
    id,
    routePart: "",
    responseHandler: rawResponseToApiResponse,
  });

const useSimulationApiResponse = ({ id }) =>
  useBaseApiResponse({
    id,
    routePart: "/simulation",
    responseHandler: rawResponseToSimulationApiResponse,
  });

export default useApiResponse;
export { ApiResponse, SimulationApiResponse };
export { useSimulationApiResponse };<|MERGE_RESOLUTION|>--- conflicted
+++ resolved
@@ -1,14 +1,9 @@
 import { WidgetData } from "Components/v2/widget";
 import useDriftlessInterval from "Hooks/use_driftless_interval";
 import React, { useEffect, useState } from "react";
-<<<<<<< HEAD
-import { useLocation } from "react-router-dom";
-import * as SentryLogger from "Util/sentry";
-=======
 import { getDataset } from "Util/dataset";
 import { getScreenSide, isRealScreen } from "Util/util";
-import * as Sentry from "@sentry/react";
->>>>>>> aaa6c862
+import * as SentryLogger from "Util/sentry";
 
 const MINUTE_IN_MS = 60_000;
 
@@ -97,13 +92,8 @@
     if (elapsedMs >= MINUTE_IN_MS) {
       // This will trigger until a success API response is received.
       setApiResponse((prevApiResponse) => {
-<<<<<<< HEAD
-        if (prevApiResponse != null && prevApiResponse.state === "success") {
+        if (isSuccess(prevApiResponse)) {
           SentryLogger.info("Entering no-data state.");
-=======
-        if (isSuccess(prevApiResponse)) {
-          Sentry.captureMessage("Entering no-data state.");
->>>>>>> aaa6c862
         }
         return apiResponse;
       });
@@ -180,13 +170,8 @@
         doFailureBuffer(lastSuccess, setApiResponse, apiResponse);
       } else {
         setApiResponse((prevApiResponse) => {
-<<<<<<< HEAD
-          if (prevApiResponse != null && prevApiResponse.state !== "success") {
+          if (!isSuccess(prevApiResponse)) {
             SentryLogger.info("Exiting no-data state.");
-=======
-          if (!isSuccess(prevApiResponse)) {
-            Sentry.captureMessage("Exiting no-data state.");
->>>>>>> aaa6c862
           }
           return apiResponse;
         });
