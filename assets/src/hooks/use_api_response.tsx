import { useEffect, useState } from "react";
import { isDup, isRealScreen } from "Util/util";
import useInterval from "Hooks/use_interval";
<<<<<<< HEAD
import { getDatasetValue } from "Util/dataset";
=======
import { useLocation } from "react-router-dom";
import * as Sentry from "@sentry/react";
>>>>>>> 8257ccd3

const MINUTE_IN_MS = 60_000;

const FAILURE_RESPONSE = { success: false };

const doFailureBuffer = (
  lastSuccess: number | null,
  failureModeElapsedMs: number,
  setApiResponse: React.Dispatch<React.SetStateAction<object>>,
  apiResponse: object = FAILURE_RESPONSE
) => {
  if (lastSuccess == null) {
    // We haven't had a successful request since initial page load.
    // Continue showing the initial "no data" state.
    setApiResponse((state) => state);
  } else {
    const elapsedMs = Date.now() - lastSuccess;

    if (elapsedMs < failureModeElapsedMs) {
      setApiResponse((state) => state);
    }
    if (elapsedMs >= failureModeElapsedMs) {
      // This will trigger until a success API response is received.
      setApiResponse((prevApiResponse) => {
        if (prevApiResponse != null && prevApiResponse.success) {
          Sentry.captureMessage("Entering no-data state.");
        }
        return apiResponse;
      });
    }
  }
};

const useIsRealScreenParam = () => {
  return isRealScreen()
    ? "&is_real_screen=true"
    : "";
};

interface UseApiResponseArgs {
  id: string;
  datetime?: string;
  rotationIndex?: number;
  refreshMs?: number;
  withWatchdog?: boolean;
  failureModeElapsedMs?: number;
}

const useApiResponse = ({
  id,
  datetime,
  rotationIndex,
  refreshMs,
  withWatchdog = false,
  failureModeElapsedMs = MINUTE_IN_MS,
}: UseApiResponseArgs) => {
  const [apiResponse, setApiResponse] = useState<object | null>(null);
<<<<<<< HEAD
  const [lastSuccess, setLastSuccess] = useState<number>(Date.now());
  const lastRefresh = getDatasetValue("lastRefresh");
=======
  const [lastSuccess, setLastSuccess] = useState<number | null>(null);
  const lastRefresh = document.getElementById("app")?.dataset.lastRefresh;
>>>>>>> 8257ccd3
  const isRealScreenParam = useIsRealScreenParam();

  const apiPath = buildApiPath({
    id,
    datetime,
    rotationIndex,
    lastRefresh,
    isRealScreenParam,
  });

  const fetchData = async () => {
    try {
      const now = Date.now();
      const result = await fetch(apiPath);
      const json = await result.json();

      if (json.force_reload === true) {
        window.location.reload();
      }
      if (withWatchdog) updateSolariWatchdog();

      if (json.success) {
        // If the last response was a failure, log that we are no longer failing.
        setApiResponse((prevApiResponse) => {
          if (prevApiResponse != null && !prevApiResponse.success) {
            Sentry.captureMessage("Exiting no-data state.");
          }
          return json;
        });
        setLastSuccess(now);
      } else {
        doFailureBuffer(
          lastSuccess,
          failureModeElapsedMs,
          setApiResponse,
          json
        );
      }
    } catch (err) {
      doFailureBuffer(lastSuccess, failureModeElapsedMs, setApiResponse);
    }
  };

  // Perform initial data fetch once on component mount
  useEffect(() => {
    fetchData();
  }, []);

  // Schedule subsequent data fetches, if we need to
  if (refreshMs != null) {
    useInterval(() => {
      fetchData();
    }, refreshMs);
  }

  return apiResponse;
};

interface BuildApiPathArgs {
  id: string;
  datetime?: string;
  rotationIndex?: number;
  lastRefresh?: string;
  isRealScreenParam: string;
}

const buildApiPath = ({
  id,
  datetime,
  rotationIndex,
  lastRefresh,
  isRealScreenParam,
}: BuildApiPathArgs) => {
  let apiPath = `/api/screen/${id}`;

  if (rotationIndex != null) {
    apiPath += `/${rotationIndex}`;
  }

  apiPath += `?last_refresh=${lastRefresh}${isRealScreenParam}`;

  if (datetime != null) {
    apiPath += `&datetime=${datetime}`;
  }

  if (isDup()) {
    apiPath = "https://screens.mbta.com" + apiPath;
  }

  return apiPath;
};

const updateSolariWatchdog = () => {
  const now = new Date().toISOString();
  localStorage.clear();
  localStorage.setItem("mainWatch", now);
};

export default useApiResponse;<|MERGE_RESOLUTION|>--- conflicted
+++ resolved
@@ -1,12 +1,8 @@
 import { useEffect, useState } from "react";
 import { isDup, isRealScreen } from "Util/util";
 import useInterval from "Hooks/use_interval";
-<<<<<<< HEAD
 import { getDatasetValue } from "Util/dataset";
-=======
-import { useLocation } from "react-router-dom";
 import * as Sentry from "@sentry/react";
->>>>>>> 8257ccd3
 
 const MINUTE_IN_MS = 60_000;
 
@@ -64,13 +60,8 @@
   failureModeElapsedMs = MINUTE_IN_MS,
 }: UseApiResponseArgs) => {
   const [apiResponse, setApiResponse] = useState<object | null>(null);
-<<<<<<< HEAD
-  const [lastSuccess, setLastSuccess] = useState<number>(Date.now());
+  const [lastSuccess, setLastSuccess] = useState<number | null>(null);
   const lastRefresh = getDatasetValue("lastRefresh");
-=======
-  const [lastSuccess, setLastSuccess] = useState<number | null>(null);
-  const lastRefresh = document.getElementById("app")?.dataset.lastRefresh;
->>>>>>> 8257ccd3
   const isRealScreenParam = useIsRealScreenParam();
 
   const apiPath = buildApiPath({
