--- conflicted
+++ resolved
@@ -1,13 +1,8 @@
 import { useEffect, useState } from "react";
 import { isDup, isRealScreen } from "Util/util";
 import useInterval from "Hooks/use_interval";
-<<<<<<< HEAD
-import { useLocation } from "react-router-dom";
+import { getDatasetValue } from "Util/dataset";
 import * as SentryLogger from "Util/sentry";
-=======
-import { getDatasetValue } from "Util/dataset";
-import * as Sentry from "@sentry/react";
->>>>>>> aaa6c862
 
 const MINUTE_IN_MS = 60_000;
 
