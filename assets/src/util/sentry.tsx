--- conflicted
+++ resolved
@@ -1,5 +1,5 @@
 import { isRealScreen } from "Util/util";
-<<<<<<< HEAD
+import { getDataset } from "Util/dataset";
 // Previously tried @sentry/react and @sentry/browser as the SDK, but the QtWeb browser on e-inks could not 
 // use them. Raven is an older stable SDK that better works with older browsers.
 import Raven from "raven-js";
@@ -13,9 +13,6 @@
 const info = (message: string) => log(message, "info");
 const warn = (message: string) => log(message, "warning");
 const error = (message: string) => log(message, "error");
-=======
-import { getDataset } from "Util/dataset";
->>>>>>> aaa6c862
 
 /**
  * Initializes Sentry if the DSN is defined and this client is running on
