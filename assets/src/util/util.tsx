--- conflicted
+++ resolved
@@ -49,22 +49,6 @@
   return isScreenSide(screenSide) ? screenSide : null;
 };
 
-<<<<<<< HEAD
-const isRotationIndex = (value: string | undefined) => {
-  return value === "0" || value === "1" || value === "2";
-};
-
-export const getRotationIndex = () => {
-  const rotationIndex = isDup()
-    ? ROTATION_INDEX.toString()
-    : getDatasetValue("rotationIndex");
-
-  return isRotationIndex(rotationIndex) ? rotationIndex : null;
-};
-
 export const firstWord = (str: string): string => str.split(" ")[0];
 
-export const formatCause = (cause: string) => (cause.charAt(0).toUpperCase() + cause.substring(1)).replace("_", " ");
-=======
-export const firstWord = (str: string): string => str.split(" ")[0];
->>>>>>> 8691cdfe
+export const formatCause = (cause: string) => (cause.charAt(0).toUpperCase() + cause.substring(1)).replace("_", " ");