import React from "react";

import Header from "Components/dup/header";
import SectionList from "Components/dup/section_list";
import PartialAlerts from "Components/dup/partial_alert";
import FreeText from "Components/dup/free_text";

import useApiResponse from "Hooks/use_api_response";

<<<<<<< HEAD
=======
import { formatTimeString, classWithModifier } from "Util/util";

>>>>>>> 822c5b70
const LinkArrow = ({ width, color }) => {
  const height = 40;
  const stroke = 8;
  const headWidth = 40;

  const d = [
    "M",
    stroke / 2,
    height / 2,
    "L",
    width - headWidth,
    height / 2,
    "L",
    width - headWidth,
    stroke / 2,
    "L",
    width - stroke / 2,
    height / 2,
    "L",
    width - headWidth,
    height - stroke / 2,
    "L",
    width - headWidth,
    height / 2,
    "Z",
  ].join(" ");

  return (
    <svg
      xmlns="http://www.w3.org/2000/svg"
      viewBox={`0 0 ${width} ${height}`}
      width={`${width}px`}
      height={`${height}px`}
      version="1.1"
    >
      <path
        stroke={color}
        strokeWidth={stroke}
        strokeLinecap="round"
        strokeLinejoin="round"
        fill={color}
        d={d}
      />
    </svg>
  );
};

<<<<<<< HEAD
=======
const NoDataLayout = (): JSX.Element => {
  return (
    <div className={classWithModifier("screen-container", "no-data")}>
      <Header text="Station Name" />
      <div className="no-data__body">
        <div className="no-data__icon-container">
          <img
            className="no-data__icon-image"
            src="/images/live-data-none.svg"
          />
        </div>
        <div className="no-data__message">
          Live updates are temporarily unavailable
        </div>
      </div>
      <div className="no-data__link">
        <div className="no-data__link-arrow">
          <LinkArrow width="375" color="#a2a3a3" />
        </div>
        <div className="no-data__link-text">mbta.com/schedules</div>
      </div>
    </div>
  );
};

const DisabledLayout = ({ apiResponse }): JSX.Element => {
  const currentTime = formatTimeString(apiResponse.current_time);

  return (
    <div className={classWithModifier("screen-container", "disabled")}>
      <div className="disabled__time">{currentTime}</div>
      <div className="disabled__logo-container">
        <img className="disabled__logo-image" src="/images/logo-white.svg" />
      </div>
      <div className="disabled__link">
        <div className="disabled__link-arrow">
          <LinkArrow width="576" color="#64696e" />
        </div>
        <div className="disabled__link-text">mbta.com</div>
      </div>
    </div>
  );
};

const StaticImageLayout = ({ srcUrl }): JSX.Element => {
  return (
    <div className="screen-container">
      <img src={srcUrl} />
    </div>
  );
};

>>>>>>> 822c5b70
const DefaultScreenLayout = ({ apiResponse }): JSX.Element => {
  return (
    <div className="screen-container">
      <Header
        text={apiResponse.header}
        currentTimeString={apiResponse.current_time}
      />
      <SectionList
        sections={apiResponse.sections}
        currentTimeString={apiResponse.current_time}
      />
      {apiResponse.alerts?.length > 0 && (
        <PartialAlerts alerts={apiResponse.alerts} />
      )}
    </div>
  );
};

const FullScreenAlertLayout = ({ apiResponse }): JSX.Element => {
  return (
    <div className="screen-container">
      <Header
        text={apiResponse.header}
        color={apiResponse.color}
        pattern={apiResponse.pattern}
        currentTimeString={apiResponse.current_time}
      />
      <div className="full-screen-alert__body">
        <div className="full-screen-alert-text">
          <FreeText lines={[apiResponse.issue, apiResponse.remedy]} />
        </div>
        <div className="full-screen-alert__link">
          <div className="full-screen-alert__link-arrow">
            <LinkArrow width="628" color="#64696e" />
          </div>
          <div className="full-screen-alert__link-text">mbta.com/alerts</div>
        </div>
      </div>
    </div>
  );
};

const ScreenLayout = ({ apiResponse }): JSX.Element => {
  if (!apiResponse || apiResponse.success === false) {
    return <NoDataLayout />;
  } else if (apiResponse.type === "disabled") {
    return <DisabledLayout apiResponse={apiResponse} />;
  } else if (apiResponse.type === "static_image") {
    return <StaticImageLayout srcUrl={apiResponse.image_url} />;
  }

  switch (apiResponse.type) {
    case "full_screen_alert":
      return <FullScreenAlertLayout apiResponse={apiResponse} />;
    case "departures":
      return <DefaultScreenLayout apiResponse={apiResponse} />;
  }
};

const ScreenContainer = ({ id, rotationIndex }): JSX.Element => {
  const apiResponse = useApiResponse({ id, rotationIndex });

  return <ScreenLayout apiResponse={apiResponse} />;
};

export default ScreenContainer;
export { ScreenLayout };<|MERGE_RESOLUTION|>--- conflicted
+++ resolved
@@ -7,11 +7,8 @@
 
 import useApiResponse from "Hooks/use_api_response";
 
-<<<<<<< HEAD
-=======
 import { formatTimeString, classWithModifier } from "Util/util";
 
->>>>>>> 822c5b70
 const LinkArrow = ({ width, color }) => {
   const height = 40;
   const stroke = 8;
@@ -59,8 +56,6 @@
   );
 };
 
-<<<<<<< HEAD
-=======
 const NoDataLayout = (): JSX.Element => {
   return (
     <div className={classWithModifier("screen-container", "no-data")}>
@@ -113,7 +108,6 @@
   );
 };
 
->>>>>>> 822c5b70
 const DefaultScreenLayout = ({ apiResponse }): JSX.Element => {
   return (
     <div className="screen-container">
@@ -159,16 +153,16 @@
 const ScreenLayout = ({ apiResponse }): JSX.Element => {
   if (!apiResponse || apiResponse.success === false) {
     return <NoDataLayout />;
-  } else if (apiResponse.type === "disabled") {
-    return <DisabledLayout apiResponse={apiResponse} />;
-  } else if (apiResponse.type === "static_image") {
-    return <StaticImageLayout srcUrl={apiResponse.image_url} />;
   }
 
   switch (apiResponse.type) {
+    case "disabled":
+      return <DisabledLayout apiResponse={apiResponse} />;
+    case "static_image":
+      return <StaticImageLayout srcUrl={apiResponse.image_url} />;
     case "full_screen_alert":
       return <FullScreenAlertLayout apiResponse={apiResponse} />;
-    case "departures":
+    default:
       return <DefaultScreenLayout apiResponse={apiResponse} />;
   }
 };
