import React from "react";

import Departure from "Components/solari/departure";
import Arrow, { Direction } from "Components/solari/arrow";
import {
  SectionRoutePill,
  PagedDepartureRoutePill,
} from "Components/solari/route_pill";
import BaseDepartureDestination from "Components/eink/base_departure_destination";
import { classWithModifier } from "Util/util";

const buildDepartureGroups = (departures) => {
  if (!departures) {
    return [];
  }

  const groups = [];

  departures.forEach((departure) => {
    if (groups.length === 0) {
      groups.push([departure]);
    } else {
      const currentGroup = groups[groups.length - 1];
      const {
        route_id: groupRoute,
        destination: groupDestination,
      } = currentGroup[0];
      const {
        route_id: departureRoute,
        destination: departureDestination,
      } = departure;
      if (
        groupRoute === departureRoute &&
        groupDestination === departureDestination
      ) {
        currentGroup.push(departure);
      } else {
        groups.push([departure]);
      }
    }
  });

  return groups;
};

const DepartureGroup = ({ departures, currentTimeString }): JSX.Element => {
  const groupModifier = departures.length > 1 ? "multiple-rows" : "single-row";

  return (
    <div className={classWithModifier("departure-group", groupModifier)}>
      {departures.map(
        (
          {
            id,
            route,
            destination,
            time,
            route_id: routeId,
            vehicle_status: vehicleStatus,
            alerts,
            stop_type: stopType,
          },
          i
        ) => {
          return (
            <Departure
              route={i === 0 ? route : null}
              routeId={routeId}
              destination={i === 0 ? destination : null}
              time={time}
              currentTimeString={currentTimeString}
              vehicleStatus={vehicleStatus}
              alerts={i === 0 ? alerts : []}
              stopType={stopType}
              key={id}
            />
          );
        }
      )}
    </div>
  );
};

const SectionHeader = ({ name, arrow }): JSX.Element => {
  return (
    <div className="section-header">
      <span className="section-header__name">{name}</span>
      {arrow !== null && (
        <span className="section-header__arrow-container">
          <Arrow direction={arrow} className="section-header__arrow-image" />
        </span>
      )}
    </div>
  );
};

<<<<<<< HEAD
=======
const PagedDeparture = ({
  departures,
  currentPageNumber,
  currentTimeString,
}): JSX.Element => {
  if (currentPageNumber >= departures.length) {
    return null;
  }

  // Don't show alert badges in the paging row
  const currentPagedDeparture = {
    ...departures[currentPageNumber],
    alerts: [],
  };

  // Determine whether all route pills are small.
  // If route pills differ in size, we need to adjust the position of the small ones.
  // If all route pills are the same size, we don't want to make any adjustment.
  const isSmall = (departure) =>
    departure.route_id.startsWith("CR-") || departure.route.includes("/");
  const sizeModifier = departures.every(isSmall) ? "size-small" : "size-normal";

  return (
    <div className="later-departure">
      <div className="later-departure__header">
        <div className="later-departure__header-title">Later Departures</div>
        <div
          className={classWithModifier(
            "later-departure__header-route-list",
            sizeModifier
          )}
        >
          {departures.map((departure, i) => (
            <PagedDepartureRoutePill
              route={departure.route}
              routeId={departure.route_id}
              selected={i === currentPageNumber}
              key={departure.id}
            />
          ))}
        </div>
      </div>
      <DepartureGroup
        departures={[currentPagedDeparture]}
        currentTimeString={currentTimeString}
      />
    </div>
  );
};

>>>>>>> d4d18a96
const SectionFrame = ({
  sectionHeaders,
  name,
  arrow,
  children,
}): JSX.Element => {
  const sectionModifier = sectionHeaders === "vertical" ? "vertical" : "normal";
  const sectionClass = classWithModifier("section", sectionModifier);

  return (
    <div className={sectionClass}>
      {sectionHeaders !== null && name !== null && (
        <SectionHeader name={name} arrow={arrow} />
      )}
      <div className="departure-container">{children}</div>
    </div>
  );
};

const NoDeparturesMessage = ({ pill }): JSX.Element => (
  <div className="departure-group">
    <div className="departure--no-via">
      <SectionRoutePill pill={pill} />
      <div
        className={classWithModifier(
          "departure-destination",
          "no-departures-placeholder"
        )}
      >
        <BaseDepartureDestination destination="No departures currently available" />
      </div>
    </div>
  </div>
);

interface PagedDepartureProps {
  pageCount: number;
  departures: object[];
}

interface PagedDepartureState {
  currentPageNumber: number;
}

class PagedDeparture extends React.Component<
  PagedDepartureProps,
  PagedDepartureState
> {
  interval: number | null;

  constructor(props: PagedDepartureProps) {
    super(props);
    this.state = { currentPageNumber: 0 };
    this.interval = null;
  }

  componentDidMount() {
    const refreshMs = this.pageDuration();
    if (refreshMs !== null) {
      this.interval = window.setInterval(
        this.updatePaging.bind(this),
        refreshMs
      );
    }
  }

  componentWillUnmount() {
    if (this.interval) {
      clearInterval(this.interval);
    }
  }

  updatePaging() {
    this.setState((state: PagedDepartureState, props: PagedDepartureProps) => {
      if (props.pageCount === 0) {
        return { currentPageNumber: 0 };
      } else {
        return {
          currentPageNumber: (state.currentPageNumber + 1) % props.pageCount,
        };
      }
    });
  }

  pageDuration() {
    if (this.props.pageCount <= 1) {
      // Don't set an interval if there are 0 or 1 pages
      return null;
    } else if (this.props.pageCount === 2) {
      return 3750;
    } else {
      return 15000 / this.props.pageCount;
    }
  }

  render() {
    // Don't show alert badges in the paging row
    const currentPagedDeparture = {
      ...this.props.departures[this.state.currentPageNumber],
      alerts: [],
    };

    return (
      <div className="later-departure">
        <div className="later-departure__header">
          <div className="later-departure__header-title">Later Departures</div>
          <div className="later-departure__header-route-list">
            {this.props.departures.map((departure, i) => (
              <PagedDepartureRoutePill
                route={departure.route}
                routeId={departure.route_id}
                selected={i === this.state.currentPageNumber}
                key={departure.id}
              />
            ))}
          </div>
        </div>
        <DepartureGroup
          departures={[currentPagedDeparture]}
          currentTimeString={this.props.currentTimeString}
        />
      </div>
    );
  }
}

const MAX_PAGE_COUNT = 5;
const MIN_PAGE_COUNT = 3;

interface PagedSectionProps {
  departures: object[];
  numRows: number;
  arrow: Direction | null;
  sectionHeaders: "normal" | "vertical" | null;
  name: string | null;
  pill: string;
  currentTimeString: string;
}

const PagedSection = ({
  departures,
  numRows,
  arrow,
  sectionHeaders,
  name,
  pill,
  currentTimeString,
}: PagedSectionProps): JSX.Element => {
  const excessDepartures = departures.length - numRows + 1;
  const pageCount = Math.min(excessDepartures, MAX_PAGE_COUNT);

  const showPagedDeparture = pageCount >= MIN_PAGE_COUNT;
  const staticDepartures = showPagedDeparture
    ? departures.slice(0, numRows - 1)
    : departures;
  const staticDepartureGroups = buildDepartureGroups(staticDepartures);

  const frameProps = {
    sectionHeaders: sectionHeaders,
    name: name,
    arrow: sectionHeaders === "normal" ? arrow : null,
  };

  if (staticDepartureGroups.length === 0) {
    return (
      <SectionFrame {...frameProps}>
        <NoDeparturesMessage pill={pill} />
      </SectionFrame>
    );
  }

  let pagedDepartures;
  if (showPagedDeparture) {
    const startIndex = numRows - 1;
    pagedDepartures = departures.slice(startIndex, startIndex + pageCount);
  }

  return (
    <SectionFrame {...frameProps}>
      {staticDepartureGroups.map((group) => (
        <DepartureGroup
          departures={group}
          currentTimeString={currentTimeString}
          key={group[0].id}
        />
      ))}
      {showPagedDeparture && (
        <PagedDeparture
          pageCount={pageCount}
          departures={pagedDepartures}
          key={currentTimeString}
        />
      )}
    </SectionFrame>
  );
};

const Section = ({
  name,
  arrow,
  departures,
  sectionHeaders,
  currentTimeString,
  numRows,
  pill,
}): JSX.Element => {
  departures = departures.slice(0, numRows);
  const departureGroups = buildDepartureGroups(departures);

  if (sectionHeaders !== "normal") {
    arrow = null;
  }

  const frameProps = { sectionHeaders, name, arrow };

  if (departureGroups.length === 0) {
    return (
      <SectionFrame {...frameProps}>
        <NoDeparturesMessage pill={pill} />
      </SectionFrame>
    );
  }

  return (
    <SectionFrame {...frameProps}>
      {departureGroups.map((group) => (
        <DepartureGroup
          departures={group}
          currentTimeString={currentTimeString}
          key={group[0].id}
        />
      ))}
    </SectionFrame>
  );
};

export { PagedSection, Section };<|MERGE_RESOLUTION|>--- conflicted
+++ resolved
@@ -94,59 +94,6 @@
   );
 };
 
-<<<<<<< HEAD
-=======
-const PagedDeparture = ({
-  departures,
-  currentPageNumber,
-  currentTimeString,
-}): JSX.Element => {
-  if (currentPageNumber >= departures.length) {
-    return null;
-  }
-
-  // Don't show alert badges in the paging row
-  const currentPagedDeparture = {
-    ...departures[currentPageNumber],
-    alerts: [],
-  };
-
-  // Determine whether all route pills are small.
-  // If route pills differ in size, we need to adjust the position of the small ones.
-  // If all route pills are the same size, we don't want to make any adjustment.
-  const isSmall = (departure) =>
-    departure.route_id.startsWith("CR-") || departure.route.includes("/");
-  const sizeModifier = departures.every(isSmall) ? "size-small" : "size-normal";
-
-  return (
-    <div className="later-departure">
-      <div className="later-departure__header">
-        <div className="later-departure__header-title">Later Departures</div>
-        <div
-          className={classWithModifier(
-            "later-departure__header-route-list",
-            sizeModifier
-          )}
-        >
-          {departures.map((departure, i) => (
-            <PagedDepartureRoutePill
-              route={departure.route}
-              routeId={departure.route_id}
-              selected={i === currentPageNumber}
-              key={departure.id}
-            />
-          ))}
-        </div>
-      </div>
-      <DepartureGroup
-        departures={[currentPagedDeparture]}
-        currentTimeString={currentTimeString}
-      />
-    </div>
-  );
-};
-
->>>>>>> d4d18a96
 const SectionFrame = ({
   sectionHeaders,
   name,
@@ -249,11 +196,25 @@
       alerts: [],
     };
 
+    // Determine whether all route pills are small.
+    // If route pills differ in size, we need to adjust the position of the small ones.
+    // If all route pills are the same size, we don't want to make any adjustment.
+    const isSmall = (departure) =>
+      departure.route_id.startsWith("CR-") || departure.route.includes("/");
+    const sizeModifier = this.props.departures.every(isSmall)
+      ? "size-small"
+      : "size-normal";
+
     return (
       <div className="later-departure">
         <div className="later-departure__header">
           <div className="later-departure__header-title">Later Departures</div>
-          <div className="later-departure__header-route-list">
+          <div
+            className={classWithModifier(
+              "later-departure__header-route-list",
+              sizeModifier
+            )}
+          >
             {this.props.departures.map((departure, i) => (
               <PagedDepartureRoutePill
                 route={departure.route}
