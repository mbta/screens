--- conflicted
+++ resolved
@@ -133,7 +133,6 @@
     <div className="section">
       {showSectionHeaders && <SectionHeader name={name} arrow={arrow} />}
       <div className="departure-container">
-<<<<<<< HEAD
         {departures
           .slice(0, numRows)
           .map(
@@ -145,6 +144,7 @@
               route_id: routeId,
               vehicle_status: vehicleStatus,
               alerts,
+              stop_type: stopType,
             }) => {
               return (
                 <Departure
@@ -155,39 +155,12 @@
                   currentTimeString={currentTimeString}
                   vehicleStatus={vehicleStatus}
                   alerts={alerts}
+                  stopType={stopType}
                   key={id}
                 />
               );
             }
           )}
-=======
-        {departures.map(
-          ({
-            id,
-            route,
-            destination,
-            time,
-            route_id: routeId,
-            vehicle_status: vehicleStatus,
-            alerts,
-            stop_type: stopType,
-          }) => {
-            return (
-              <Departure
-                route={route}
-                routeId={routeId}
-                destination={destination}
-                time={time}
-                currentTimeString={currentTimeString}
-                vehicleStatus={vehicleStatus}
-                alerts={alerts}
-                stopType={stopType}
-                key={id}
-              />
-            );
-          }
-        )}
->>>>>>> 14f89d3d
       </div>
     </div>
   );
