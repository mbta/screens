import React from "react";

import Departure from "Components/solari/departure";
import Arrow from "Components/solari/arrow";
<<<<<<< HEAD
import {
  SectionRoutePill,
  PagedDepartureRoutePill,
} from "Components/solari/route_pill";
import BaseDepartureDestination from "Components/eink/base_departure_destination";
import { classWithModifier } from "Util/util";
=======

import { classWithModifier, classWithModifiers } from "Util/util";
>>>>>>> a4dec93c

const buildDepartureGroups = (departures) => {
  if (!departures) {
    return [];
  }

  const groups = [];

  departures.forEach((departure) => {
    if (groups.length === 0) {
      groups.push([departure]);
    } else {
      const currentGroup = groups[groups.length - 1];
      const {
        route_id: groupRoute,
        destination: groupDestination,
      } = currentGroup[0];
      const {
        route_id: departureRoute,
        destination: departureDestination,
      } = departure;
      if (
        groupRoute === departureRoute &&
        groupDestination === departureDestination
      ) {
        currentGroup.push(departure);
      } else {
        groups.push([departure]);
      }
    }
  });

  return groups;
};

const DepartureGroup = ({ departures, currentTimeString }): JSX.Element => {
  const groupModifier = departures.length > 1 ? "multiple-rows" : "single-row";

  return (
    <div className={classWithModifier("departure-group", groupModifier)}>
      {departures.map(
        (
          {
            id,
            route,
            destination,
            time,
            route_id: routeId,
            vehicle_status: vehicleStatus,
            alerts,
            stop_type: stopType,
          },
          i
        ) => {
          return (
            <Departure
              route={i === 0 ? route : null}
              routeId={routeId}
              destination={i === 0 ? destination : null}
              time={time}
              currentTimeString={currentTimeString}
              vehicleStatus={vehicleStatus}
              alerts={i === 0 ? alerts : []}
              stopType={stopType}
              key={id}
            />
          );
        }
      )}
    </div>
  );
};

const SectionHeader = ({ name, arrow }): JSX.Element => {
  return (
    <div className="section-header">
      <span className="section-header__name">{name}</span>
      <span className="section-header__arrow-container">
        {arrow !== null && (
          <Arrow direction={arrow} className="section-header__arrow-image" />
        )}
      </span>
    </div>
  );
};

const PagedDeparture = ({
  departures,
  currentPageNumber,
  currentTimeString,
}): JSX.Element => {
  if (currentPageNumber >= departures.length) {
    return null;
  }

  // Don't show alert badges in the paging row
  const currentPagedDeparture = {
    ...departures[currentPageNumber],
    alerts: [],
  };

  return (
    <div className="later-departure">
      <div className="later-departure__header">
        <div className="later-departure__header-title">Later Departures</div>
        <div className="later-departure__header-route-list">
          {departures.map((departure, i) => (
            <PagedDepartureRoutePill
              route={departure.route}
              selected={i === currentPageNumber}
              key={departure.id}
            />
          ))}
        </div>
      </div>
      <DepartureGroup
        departures={[currentPagedDeparture]}
        currentTimeString={currentTimeString}
      />
    </div>
  );
};

const SectionFrame = ({
  showSectionHeaders,
  name,
  arrow,
  children,
}): JSX.Element => (
  <div className="section">
    {showSectionHeaders && name !== null && (
      <SectionHeader name={name} arrow={arrow} />
    )}
    <div className="departure-container">{children}</div>
  </div>
);

const NoDeparturesMessage = ({ pill }): JSX.Element => (
  <div className="departure-group">
    <div className="departure--no-via">
      <SectionRoutePill pill={pill} />
      <div
        className={classWithModifier(
          "departure-destination",
          "no-departures-placeholder"
        )}
      >
        <BaseDepartureDestination destination="No departures currently available" />
      </div>
    </div>
  </div>
);

class PagedSection extends React.Component {
  constructor(props) {
    super(props);
    this.state = { currentPageNumber: 0 };
    this.MAX_PAGE_COUNT = 5;
  }

  componentDidMount() {
    const refreshMs = this.pageDuration();
    if (refreshMs !== null) {
      this.interval = setInterval(this.updatePaging.bind(this), refreshMs);
    }
  }

  componentWillUnmount() {
    if (this.interval) {
      clearInterval(this.interval);
    }
  }

  updatePaging() {
    this.setState((state, props) => {
      const numPages = this.pageCount(props);
      if (numPages === 0) {
        return { currentPageNumber: 0 };
      } else {
        return { currentPageNumber: (state.currentPageNumber + 1) % numPages };
      }
    });
  }

  pageDuration() {
    const numPages = this.pageCount(this.props);
    if (numPages <= 1) {
      // Don't set an interval if there are 0 or 1 pages
      return null;
    } else if (numPages === 2) {
      return 3750;
    } else {
      return 15000 / numPages;
    }
  }

  pagedRoutes() {
    return this.pagedDepartures().map(({ route }) => route);
  }

  pagedDepartures() {
    const startIndex = this.props.numRows - 1;
    const pageCount = this.pageCount(this.props);
    return this.props.departures.slice(startIndex, startIndex + pageCount);
  }

  pageCount(props) {
    const excessDepartures = props.departures.length - props.numRows + 1;
    return Math.min(excessDepartures, this.MAX_PAGE_COUNT);
  }

  render() {
    const staticDepartures = this.props.departures.slice(
      0,
      this.props.numRows - 1
    );
    const staticDepartureGroups = buildDepartureGroups(staticDepartures);

    const frameProps = {
      showSectionHeaders: this.props.showSectionHeaders,
      name: this.props.name,
      arrow: this.props.arrow,
    };

    if (staticDepartureGroups.length === 0) {
      return (
        <SectionFrame {...frameProps}>
          <NoDeparturesMessage pill={this.props.pill} />
        </SectionFrame>
      );
    }

    return (
      <SectionFrame {...frameProps}>
        {staticDepartureGroups.map((group) => (
          <DepartureGroup
            departures={group}
            currentTimeString={this.props.currentTimeString}
            key={group[0].id}
          />
        ))}
        <PagedDeparture
          departures={this.pagedDepartures()}
          currentPageNumber={this.state.currentPageNumber}
          currentTimeString={this.props.currentTimeString}
        />
      </SectionFrame>
    );
  }
}

const Section = ({
  name,
  arrow,
  departures,
  showSectionHeaders,
  currentTimeString,
  numRows,
  pill,
}): JSX.Element => {
  departures = departures.slice(0, numRows);
  const departureGroups = buildDepartureGroups(departures);

  const frameProps = { showSectionHeaders, name, arrow };

  if (departureGroups.length === 0) {
    return (
      <SectionFrame {...frameProps}>
        <NoDeparturesMessage pill={pill} />
      </SectionFrame>
    );
  }

  return (
    <SectionFrame {...frameProps}>
      {departureGroups.map((group) => (
        <DepartureGroup
          departures={group}
          currentTimeString={currentTimeString}
          key={group[0].id}
        />
      ))}
    </SectionFrame>
  );
};

export { PagedSection, Section };<|MERGE_RESOLUTION|>--- conflicted
+++ resolved
@@ -2,17 +2,12 @@
 
 import Departure from "Components/solari/departure";
 import Arrow from "Components/solari/arrow";
-<<<<<<< HEAD
 import {
   SectionRoutePill,
   PagedDepartureRoutePill,
 } from "Components/solari/route_pill";
 import BaseDepartureDestination from "Components/eink/base_departure_destination";
 import { classWithModifier } from "Util/util";
-=======
-
-import { classWithModifier, classWithModifiers } from "Util/util";
->>>>>>> a4dec93c
 
 const buildDepartureGroups = (departures) => {
   if (!departures) {
