--- conflicted
+++ resolved
@@ -27,16 +27,12 @@
   disruption_diagram?: DisruptionDiagramData;
 }
 
-<<<<<<< HEAD
 interface EnrichedRoute {
   route_id: string,
   svg_name: string
 }
 
 // For the standard layout, issue font can be medium or large. 
-=======
-// For the standard layout, issue font can be medium or large.
->>>>>>> 3600a170
 // If remedy is "Seek alternate route", font size is static. Otherwise, it uses the same font size as
 // the issue.
 const standardLayout = (
@@ -78,18 +74,13 @@
 // Covers the case where a station_closure only affects one line at a transfer station.
 // In the even rarer case that there are multiple branches in the routes list or unaffected routes list
 // the font size may need to shrink to accommodate.
-<<<<<<< HEAD
-const multiLineLayout = (routes: EnrichedRoute[], unaffected_routes: EnrichedRoute[]) => {  
+const multiLineLayout = (
+  routes: EnrichedRoute[],
+  unaffected_routes: EnrichedRoute[],
+  disruptionDiagram?: DisruptionDiagramData
+) => {
   const AffectedLinePill = STRING_TO_SVG[routes[0].svg_name]
   const affectedLineColor = getHexColor(getRouteColor(routes[0].route_id))
-=======
-const multiLineLayout = (
-  routes: string[],
-  unaffected_routes: string[],
-  disruptionDiagram?: DisruptionDiagramData
-) => {
-  const AffectedLinePill = STRING_TO_SVG[routes[0]];
->>>>>>> 3600a170
 
   return (
     <div className="alert-card__content-block">
@@ -98,33 +89,17 @@
         <div className="alert-card__content-block__text--large">
           <AffectedLinePill
             className="alert-card__content-block__route-pill"
-<<<<<<< HEAD
             color={affectedLineColor} />
-=======
-            color={getHexColor(getRouteColor(routes[0]))}
-          />
->>>>>>> 3600a170
           <span>trains are skipping this station</span>
         </div>
       </div>
       <div className="alert-card__issue">
         <InfoIcon className="alert-card__icon" />
         <div className="alert-card__content-block__text--large">
-<<<<<<< HEAD
           {unaffected_routes.map(route => {
             const UnaffectedLinePill = STRING_TO_SVG[route.svg_name]
             const unaffectedLineColor = getHexColor(getRouteColor(route.route_id))
             return <UnaffectedLinePill className="alert-card__content-block__route-pill" color={unaffectedLineColor} />
-=======
-          {unaffected_routes.map((route) => {
-            const UnaffectedLinePill = STRING_TO_SVG[route];
-            return (
-              <UnaffectedLinePill
-                className="alert-card__content-block__route-pill"
-                color={getHexColor(getRouteColor(route))}
-              />
-            );
->>>>>>> 3600a170
           })}
           <span>trains stop as usual</span>
         </div>
@@ -134,16 +109,12 @@
   );
 };
 
-<<<<<<< HEAD
-const fallbackLayout = (issue: string, remedy: string, effect: string, routes: any[]) => {
-=======
 const fallbackLayout = (
   issue: string,
   remedy: string,
   effect: string,
-  routes: string[]
+  routes: any[]
 ) => {
->>>>>>> 3600a170
   // If there is more than 1 route in the banner, or the 1 route is longer than "GL·B"
   // the banner will be tall. Otherwise, it'll be 1-line
   const bannerHeight =
@@ -359,76 +330,42 @@
   );
 };
 
-<<<<<<< HEAD
 const getRouteColor = (route_id: string) => {
   switch(route_id.substring(0, 3)) {
-    case "Red": return "red"
-    case "Ora": return "orange"
-    case "Blu": return "blue"
-    case "Gre": return "green"
-    default: return "yellow"
-=======
-const getRouteColor = (route: string) => {
-  switch (route.substring(0, 2)) {
-    case "rl":
-      return "red";
-    case "re":
-      return "red";
-    case "ol":
-      return "orange";
-    case "or":
-      return "orange";
-    case "bl":
-      return "blue";
-    case "gl":
-      return "green";
-    case "gr":
-      return "green";
+    case "Red":
+      return "red"
+    case "Ora":
+      return "orange"
+    case "Blu":
+      return "blue"
+    case "Gre":
+      return "green"
     default:
-      return "yellow";
->>>>>>> 3600a170
+      return "yellow"
   }
 };
 
 // If only one route color is represented ("gl-union" and "gl-riverside" are the same route color)
 // use that, otherwise "yellow"
-<<<<<<< HEAD
 const getAlertColor = (routes: EnrichedRoute[]) => {
   const colors = routes.map(r => getRouteColor(r.route_id))
   const uniqueColors = new Set(colors).size
-
   return uniqueColors == 1 ? colors[0] : "yellow"
 }
 
-const PreFareAlertBanner: React.ComponentType<{routes: EnrichedRoute[]}> = ({routes}) => {
+const PreFareAlertBanner: React.ComponentType<{routes: EnrichedRoute[]}> = ({
+  routes
+}) => {
   let banner;
 
-  if (routes.length === 1 && ["rl", "ol", "bl", "gl", "gl-b", "gl-c", "gl-d", "gl-e"].includes(routes[0].svg_name)) {
+  if (
+    routes.length === 1 &&
+    ["rl", "ol", "bl", "gl", "gl-b", "gl-c", "gl-d", "gl-e"].includes(routes[0].svg_name)
+  ) {
     // One destination, short text
     const route = routes[0]
     const LinePill = STRING_TO_SVG[route.svg_name]
     const color = getRouteColor(route.route_id)
-=======
-const getAlertColor = (routes: string[]) => {
-  const colors = routes.map((r) => getRouteColor(r));
-  const uniqueColors = new Set(colors).size;
-  return uniqueColors === 1 ? colors[0] : "yellow";
-};
-
-const PreFareAlertBanner: React.ComponentType<{ routes: any[] }> = ({
-  routes,
-}) => {
-  let banner;
-
-  if (
-    routes.length === 1 &&
-    ["rl", "ol", "bl", "gl", "gl-b", "gl-c", "gl-d", "gl-e"].includes(routes[0])
-  ) {
-    // One destination, short text
-    const route = routes[0];
-    const LinePill = STRING_TO_SVG[route];
-    const color = getRouteColor(route);
->>>>>>> 3600a170
 
     banner = (
       <div className={classWithModifiers("alert-banner", ["small", color])}>
@@ -442,15 +379,9 @@
     );
   } else if (routes.length === 1) {
     // One destination, long text
-<<<<<<< HEAD
     const route = routes[0]
     const LinePill = STRING_TO_SVG[route.svg_name]
     const color = getRouteColor(route.route_id)
-=======
-    const route = routes[0];
-    const LinePill = STRING_TO_SVG[route];
-    const color = getRouteColor(route);
->>>>>>> 3600a170
 
     banner = (
       <div
@@ -471,20 +402,6 @@
     );
   } else if (routes.length === 2) {
     // Two destinations
-<<<<<<< HEAD
-    banner = <div className={classWithModifiers("alert-banner", ["large--two-routes", getAlertColor(routes)])}>
-      <span><span className="alert-banner__attention-text">ATTENTION,</span> riders to</span>
-      {routes.map((route) => {
-        const LinePill = STRING_TO_SVG[route.svg_name]
-        return <LinePill className="alert-banner__route-pill--long" key={route.svg_name} color={getHexColor(getRouteColor(route.route_id))} />
-      })}
-    </div>
-  } else {
-    // Fallback
-    banner = <div className={classWithModifiers("alert-banner", ["small", getAlertColor(routes)])}>
-      <span><span className="alert-banner__attention-text">ATTENTION,</span> riders</span>
-    </div>
-=======
     banner = (
       <div
         className={classWithModifiers("alert-banner", [
@@ -497,11 +414,12 @@
           riders to
         </span>
         {routes.map((route) => {
-          const LinePill = STRING_TO_SVG[route];
+          const LinePill = STRING_TO_SVG[route.svg_name]
           return (
             <LinePill
               className="alert-banner__route-pill--long"
-              color={getHexColor(getRouteColor(route))}
+              key={route.svg_name}
+              color={getHexColor(getRouteColor(route.route_id))}
             />
           );
         })}
@@ -510,14 +428,13 @@
   } else {
     // Fallback
     banner = (
-      <div className={classWithModifiers("alert-banner", ["small", "yellow"])}>
+      <div className={classWithModifiers("alert-banner", ["small", getAlertColor(routes)])}>
         <span>
           <span className="alert-banner__attention-text">ATTENTION,</span>{" "}
           riders
         </span>
       </div>
     );
->>>>>>> 3600a170
   }
 
   return banner;
