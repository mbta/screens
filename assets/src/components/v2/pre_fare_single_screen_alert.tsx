--- conflicted
+++ resolved
@@ -104,10 +104,7 @@
             );
             return (
               <UnaffectedLinePill
-<<<<<<< HEAD
-=======
                 key={route.route_id}
->>>>>>> 7469d4d6
                 className="alert-card__content-block__route-pill"
                 color={unaffectedLineColor}
               />
