import React from "react";

import Normal from "Components/v2/screen/normal";
import NormalHeader from "Components/v2/header/normal";
import Takeover from "Components/v2/screen/takeover";
import OneLarge from "Components/v2/flex/one_large";
import TwoMedium from "Components/v2/flex/two_medium";
import OneMediumTwoSmall from "Components/v2/flex/one_medium_two_small";
<<<<<<< HEAD
import Alert from "Components/v2/alert";
=======
import StaticImage from "Components/v2/static_image";
>>>>>>> fc8e75e8
import NormalFooter from "Components/v2/footer/normal";
import NormalDepartures from "Components/v2/departures/normal";
import NoDataDepartures from "Components/v2/departures/no_data";

type WidgetData = { type: string } & Record<string, any>;

const TYPE_TO_COMPONENT: Record<string, React.ComponentType<any>> = {
  normal: Normal,
  normal_header: NormalHeader,
  takeover: Takeover,
  one_large: OneLarge,
  two_medium: TwoMedium,
  one_medium_two_small: OneMediumTwoSmall,
  static_image: StaticImage,
  normal_footer: NormalFooter,
<<<<<<< HEAD
  alert: Alert,
=======
  departures: NormalDepartures,
  departures_no_data: NoDataDepartures,
>>>>>>> fc8e75e8
};

interface Props {
  data: WidgetData;
}

const Widget: React.ComponentType<Props> = ({ data }) => {
  const { type, ...props } = data;
  const Component = TYPE_TO_COMPONENT[type];

  if (Component) {
    return <Component {...props} />;
  }

  return <>{type}</>;
};

export default Widget;
export { WidgetData };<|MERGE_RESOLUTION|>--- conflicted
+++ resolved
@@ -1,38 +1,32 @@
 import React from "react";
 
+import Alert from "Components/v2/alert";
+import NoDataDepartures from "Components/v2/departures/no_data";
 import Normal from "Components/v2/screen/normal";
+import NormalDepartures from "Components/v2/departures/normal";
+import NormalFooter from "Components/v2/footer/normal";
 import NormalHeader from "Components/v2/header/normal";
+import OneLarge from "Components/v2/flex/one_large";
+import OneMediumTwoSmall from "Components/v2/flex/one_medium_two_small";
+import StaticImage from "Components/v2/static_image";
 import Takeover from "Components/v2/screen/takeover";
-import OneLarge from "Components/v2/flex/one_large";
 import TwoMedium from "Components/v2/flex/two_medium";
-import OneMediumTwoSmall from "Components/v2/flex/one_medium_two_small";
-<<<<<<< HEAD
-import Alert from "Components/v2/alert";
-=======
-import StaticImage from "Components/v2/static_image";
->>>>>>> fc8e75e8
-import NormalFooter from "Components/v2/footer/normal";
-import NormalDepartures from "Components/v2/departures/normal";
-import NoDataDepartures from "Components/v2/departures/no_data";
+
+const TYPE_TO_COMPONENT: Record<string, React.ComponentType<any>> = {
+  alert: Alert,
+  departures_no_data: NoDataDepartures,
+  departures: NormalDepartures,
+  normal_footer: NormalFooter,
+  normal_header: NormalHeader,
+  normal: Normal,
+  one_large: OneLarge,
+  one_medium_two_small: OneMediumTwoSmall,
+  static_image: StaticImage,
+  takeover: Takeover,
+  two_medium: TwoMedium,
+};
 
 type WidgetData = { type: string } & Record<string, any>;
-
-const TYPE_TO_COMPONENT: Record<string, React.ComponentType<any>> = {
-  normal: Normal,
-  normal_header: NormalHeader,
-  takeover: Takeover,
-  one_large: OneLarge,
-  two_medium: TwoMedium,
-  one_medium_two_small: OneMediumTwoSmall,
-  static_image: StaticImage,
-  normal_footer: NormalFooter,
-<<<<<<< HEAD
-  alert: Alert,
-=======
-  departures: NormalDepartures,
-  departures_no_data: NoDataDepartures,
->>>>>>> fc8e75e8
-};
 
 interface Props {
   data: WidgetData;
