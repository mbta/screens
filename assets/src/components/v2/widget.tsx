--- conflicted
+++ resolved
@@ -1,27 +1,29 @@
 import React from "react";
 
-<<<<<<< HEAD
+import Normal from "Components/v2/screen/normal";
 import NormalHeader from "Components/v2/header/normal";
-
-const TYPE_TO_COMPONENT: Record<string, React.ComponentType<any>> = {
-  normal_header: NormalHeader,
-=======
-import Normal from "Components/v2/screen/normal";
 import Takeover from "Components/v2/screen/takeover";
 import OneLarge from "Components/v2/flex/one_large";
 import TwoMedium from "Components/v2/flex/two_medium";
 import OneMediumTwoSmall from "Components/v2/flex/one_medium_two_small";
 
-const TYPE_TO_COMPONENT = {
+
+type WidgetData = { type: string } & Record<string, any>;
+
+const TYPE_TO_COMPONENT: Record<string, React.ComponentType<any>> = {
   normal: Normal,
+  normal_header: NormalHeader,
   takeover: Takeover,
   one_large: OneLarge,
   two_medium: TwoMedium,
   one_medium_two_small: OneMediumTwoSmall,
->>>>>>> 0419d5f4
 };
 
-const Widget = ({ data }) => {
+interface Props {
+  data: WidgetData;
+}
+
+const Widget: React.ComponentType<Props> = ({ data }) => {
   const { type, ...props } = data;
   const Component = TYPE_TO_COMPONENT[type];
 
@@ -32,4 +34,5 @@
   return <>{type}</>;
 };
 
-export default Widget;+export default Widget;
+export { WidgetData }