--- conflicted
+++ resolved
@@ -4,7 +4,6 @@
 
 Outfront recommends these asset sizes:
 
-<<<<<<< HEAD
 - Images: The boards can take webp, which saves 35% or possibly more. OFM
   recommends using `sharp`, but you can also use
   [webp](https://formulae.brew.sh/formula/webp). `cwebp -resize 1080 0 left.png -o left.webp` will resize left.png to the triptych screen size and convert to
@@ -25,16 +24,6 @@
   happens inside of an `isTriptych()` or `isOFM()` check. This includes:
   - `buildApiPath` in use_api_response.tsx should return a full URL for the API
     path: prefix `apiPath` string with "https://screens.mbta.com".
-=======
-- Images: The boards can take webp, which saves 35% or possibly more. OFM recommends using `sharp`, but you can also use [webp](https://formulae.brew.sh/formula/webp). `cwebp -resize 1080 0 left.png -o left.webp` will resize left.png to the triptych screen size and convert to webp.
-- Videos: Use handbrake video transcoder to reduce size to below 10MB, at least. (Perhaps much smaller.) To do so, get [HandBrake](https://handbrake.fr/), load the source file, and simply hit "Start". It compresses the file. Check the output to make sure it still looks good.
-
-## Prepping the package
-
-- Ensure [Corsica](https://hexdocs.pm/corsica/Corsica.html) is used on the server to allow CORS requests (ideally limited to just the triptych-relevant routes). It should already be configured at [this line](/lib/screens_web/controllers/v2/screen_api_controller.ex#L9) in the API controller--if it is, you don't need to do anything for this step.
-- Double check that any behavior specific to the triptych screen environment happens inside of an `isTriptych()` or `isOFM()` check. This includes:
-  - `buildApiPath` in use_api_response.tsx should return a full URL for the API path: prefix `apiPath` string with "https://screens.mbta.com".
->>>>>>> a66761ca
   - `imagePath` in util.tsx should return relative paths (no leading `/`).
 - Create priv/static/triptych-app.html if it doesn’t already exist. Copy paste
   the following contents in:
@@ -111,18 +100,9 @@
 Ask a Screens team member for the email of our contact at Outfront. In your
 message, be sure to specify:
 
-<<<<<<< HEAD
 - a player name (or "Liveboard name"), and
 - a triptych pane (or `Array_configuration`--value should be of the form
   "Triple\_(Left|Middle|Right)")
-=======
-Ask a Screens team member for the email of our contact at Outfront.
-In your message, be sure to specify:
-
-- a player name (or "Liveboard name"), and
-- a triptych pane (or `Array_configuration`--value should be of the form "Triple\_(Left|Middle|Right)")
->>>>>>> a66761ca
-  that they should set on the test screen.
 
 ## Debugging
 
