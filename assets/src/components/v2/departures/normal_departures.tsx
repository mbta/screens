--- conflicted
+++ resolved
@@ -77,11 +77,8 @@
       setTempSectionSizes((sectionSizes) => {
         return [sectionSizes[0] - 1];
       });
-<<<<<<< HEAD
-=======
     } else {
       onDoneSizing(tempSectionSizes);
->>>>>>> 352e95de
     }
   }, [sections, tempSectionSizes]);
 
