import React from "react";

<<<<<<< HEAD
import { classWithModifier, imagePath } from "Util/util";

const CrowdingIcon = ({ crowdingLevel }) => {
  return (
    <svg
      className={classWithModifier(
        "departure-crowding__icon",
        `level-${crowdingLevel}`
      )}
      viewBox="0 0 110 92"
      fill="none"
      xmlns="http://www.w3.org/2000/svg"
    >
      <path
        d="M15.6773 21.3758C21.8612 21.3758 26.8742 16.5907 26.8742 10.6879C26.8742 4.78514 21.8612 0 15.6773 0C9.49348 0 4.48047 4.78514 4.48047 10.6879C4.48047 16.5907 9.49348 21.3758 15.6773 21.3758Z"
        className={classWithModifier(
          "departure-crowding__icon-person",
          crowdingLevel >= 1 ? "active" : "inactive"
        )}
      />
      <path
        fillRule="evenodd"
        clipRule="evenodd"
        d="M15.6756 27.7886C24.333 27.7886 31.3512 34.8068 31.3512 43.4642V60.6589V84.0783C31.3512 88.407 27.8421 91.9161 23.5134 91.9161H7.83781C3.50911 91.9161 0 88.407 0 84.0783V61.1386V43.4642C0 34.8068 7.01821 27.7886 15.6756 27.7886Z"
        className={classWithModifier(
          "departure-crowding__icon-person",
          crowdingLevel >= 1 ? "active" : "inactive"
        )}
      />
      <path
        d="M54.8668 21.3758C61.0506 21.3758 66.0637 16.5907 66.0637 10.6879C66.0637 4.78514 61.0506 0 54.8668 0C48.6829 0 43.6699 4.78514 43.6699 10.6879C43.6699 16.5907 48.6829 21.3758 54.8668 21.3758Z"
        className={classWithModifier(
          "departure-crowding__icon-person",
          crowdingLevel >= 2 ? "active" : "inactive"
        )}
      />
      <path
        fillRule="evenodd"
        clipRule="evenodd"
        d="M54.8651 27.7886C63.5225 27.7886 70.5407 34.8068 70.5407 43.4642V60.6589V84.0783C70.5407 88.407 67.0316 91.9161 62.7029 91.9161H47.0273C42.6986 91.9161 39.1895 88.407 39.1895 84.0783V61.1386V43.4642C39.1895 34.8068 46.2077 27.7886 54.8651 27.7886Z"
        className={classWithModifier(
          "departure-crowding__icon-person",
          crowdingLevel >= 2 ? "active" : "inactive"
        )}
      />
      <path
        d="M94.0533 21.3758C100.237 21.3758 105.25 16.5907 105.25 10.6879C105.25 4.78514 100.237 0 94.0533 0C87.8695 0 82.8564 4.78514 82.8564 10.6879C82.8564 16.5907 87.8695 21.3758 94.0533 21.3758Z"
        className={classWithModifier(
          "departure-crowding__icon-person",
          crowdingLevel >= 3 ? "active" : "inactive"
        )}
      />
      <path
        fillRule="evenodd"
        clipRule="evenodd"
        d="M94.0516 27.7886C102.709 27.7886 109.727 34.8068 109.727 43.4642V60.6589V84.0783C109.727 88.407 106.218 91.9161 101.889 91.9161H86.2138C81.8851 91.9161 78.376 88.407 78.376 84.0783V61.1386V43.4642C78.376 34.8068 85.3942 27.7886 94.0516 27.7886Z"
        className={classWithModifier(
          "departure-crowding__icon-person",
          crowdingLevel >= 3 ? "active" : "inactive"
        )}
      />
    </svg>
  );
};
=======
import { classWithModifier } from "Util/util";
>>>>>>> 352e95de

const CrowdingIcon = ({ crowdingLevel }) => {
  return (
    <svg
      className={classWithModifier(
        "departure-crowding__icon",
        `level-${crowdingLevel}`
      )}
      viewBox="0 0 110 92"
      fill="none"
      xmlns="http://www.w3.org/2000/svg"
    >
      <path
        d="M15.6773 21.3758C21.8612 21.3758 26.8742 16.5907 26.8742 10.6879C26.8742 4.78514 21.8612 0 15.6773 0C9.49348 0 4.48047 4.78514 4.48047 10.6879C4.48047 16.5907 9.49348 21.3758 15.6773 21.3758Z"
        className={classWithModifier(
          "departure-crowding__icon-person",
          crowdingLevel >= 1 ? "active" : "inactive"
        )}
      />
      <path
        fillRule="evenodd"
        clipRule="evenodd"
        d="M15.6756 27.7886C24.333 27.7886 31.3512 34.8068 31.3512 43.4642V60.6589V84.0783C31.3512 88.407 27.8421 91.9161 23.5134 91.9161H7.83781C3.50911 91.9161 0 88.407 0 84.0783V61.1386V43.4642C0 34.8068 7.01821 27.7886 15.6756 27.7886Z"
        className={classWithModifier(
          "departure-crowding__icon-person",
          crowdingLevel >= 1 ? "active" : "inactive"
        )}
      />
      <path
        d="M54.8668 21.3758C61.0506 21.3758 66.0637 16.5907 66.0637 10.6879C66.0637 4.78514 61.0506 0 54.8668 0C48.6829 0 43.6699 4.78514 43.6699 10.6879C43.6699 16.5907 48.6829 21.3758 54.8668 21.3758Z"
        className={classWithModifier(
          "departure-crowding__icon-person",
          crowdingLevel >= 2 ? "active" : "inactive"
        )}
      />
      <path
        fillRule="evenodd"
        clipRule="evenodd"
        d="M54.8651 27.7886C63.5225 27.7886 70.5407 34.8068 70.5407 43.4642V60.6589V84.0783C70.5407 88.407 67.0316 91.9161 62.7029 91.9161H47.0273C42.6986 91.9161 39.1895 88.407 39.1895 84.0783V61.1386V43.4642C39.1895 34.8068 46.2077 27.7886 54.8651 27.7886Z"
        className={classWithModifier(
          "departure-crowding__icon-person",
          crowdingLevel >= 2 ? "active" : "inactive"
        )}
      />
      <path
        d="M94.0533 21.3758C100.237 21.3758 105.25 16.5907 105.25 10.6879C105.25 4.78514 100.237 0 94.0533 0C87.8695 0 82.8564 4.78514 82.8564 10.6879C82.8564 16.5907 87.8695 21.3758 94.0533 21.3758Z"
        className={classWithModifier(
          "departure-crowding__icon-person",
          crowdingLevel >= 3 ? "active" : "inactive"
        )}
      />
      <path
        fillRule="evenodd"
        clipRule="evenodd"
        d="M94.0516 27.7886C102.709 27.7886 109.727 34.8068 109.727 43.4642V60.6589V84.0783C109.727 88.407 106.218 91.9161 101.889 91.9161H86.2138C81.8851 91.9161 78.376 88.407 78.376 84.0783V61.1386V43.4642C78.376 34.8068 85.3942 27.7886 94.0516 27.7886Z"
        className={classWithModifier(
          "departure-crowding__icon-person",
          crowdingLevel >= 3 ? "active" : "inactive"
        )}
      />
    </svg>
  );
};

const DepartureCrowding = ({ crowdingLevel }) => {
  return (
    <div className="departure-crowding">
      <CrowdingIcon crowdingLevel={crowdingLevel} />
    </div>
  );
};

export default DepartureCrowding;<|MERGE_RESOLUTION|>--- conflicted
+++ resolved
@@ -1,73 +1,6 @@
 import React from "react";
 
-<<<<<<< HEAD
-import { classWithModifier, imagePath } from "Util/util";
-
-const CrowdingIcon = ({ crowdingLevel }) => {
-  return (
-    <svg
-      className={classWithModifier(
-        "departure-crowding__icon",
-        `level-${crowdingLevel}`
-      )}
-      viewBox="0 0 110 92"
-      fill="none"
-      xmlns="http://www.w3.org/2000/svg"
-    >
-      <path
-        d="M15.6773 21.3758C21.8612 21.3758 26.8742 16.5907 26.8742 10.6879C26.8742 4.78514 21.8612 0 15.6773 0C9.49348 0 4.48047 4.78514 4.48047 10.6879C4.48047 16.5907 9.49348 21.3758 15.6773 21.3758Z"
-        className={classWithModifier(
-          "departure-crowding__icon-person",
-          crowdingLevel >= 1 ? "active" : "inactive"
-        )}
-      />
-      <path
-        fillRule="evenodd"
-        clipRule="evenodd"
-        d="M15.6756 27.7886C24.333 27.7886 31.3512 34.8068 31.3512 43.4642V60.6589V84.0783C31.3512 88.407 27.8421 91.9161 23.5134 91.9161H7.83781C3.50911 91.9161 0 88.407 0 84.0783V61.1386V43.4642C0 34.8068 7.01821 27.7886 15.6756 27.7886Z"
-        className={classWithModifier(
-          "departure-crowding__icon-person",
-          crowdingLevel >= 1 ? "active" : "inactive"
-        )}
-      />
-      <path
-        d="M54.8668 21.3758C61.0506 21.3758 66.0637 16.5907 66.0637 10.6879C66.0637 4.78514 61.0506 0 54.8668 0C48.6829 0 43.6699 4.78514 43.6699 10.6879C43.6699 16.5907 48.6829 21.3758 54.8668 21.3758Z"
-        className={classWithModifier(
-          "departure-crowding__icon-person",
-          crowdingLevel >= 2 ? "active" : "inactive"
-        )}
-      />
-      <path
-        fillRule="evenodd"
-        clipRule="evenodd"
-        d="M54.8651 27.7886C63.5225 27.7886 70.5407 34.8068 70.5407 43.4642V60.6589V84.0783C70.5407 88.407 67.0316 91.9161 62.7029 91.9161H47.0273C42.6986 91.9161 39.1895 88.407 39.1895 84.0783V61.1386V43.4642C39.1895 34.8068 46.2077 27.7886 54.8651 27.7886Z"
-        className={classWithModifier(
-          "departure-crowding__icon-person",
-          crowdingLevel >= 2 ? "active" : "inactive"
-        )}
-      />
-      <path
-        d="M94.0533 21.3758C100.237 21.3758 105.25 16.5907 105.25 10.6879C105.25 4.78514 100.237 0 94.0533 0C87.8695 0 82.8564 4.78514 82.8564 10.6879C82.8564 16.5907 87.8695 21.3758 94.0533 21.3758Z"
-        className={classWithModifier(
-          "departure-crowding__icon-person",
-          crowdingLevel >= 3 ? "active" : "inactive"
-        )}
-      />
-      <path
-        fillRule="evenodd"
-        clipRule="evenodd"
-        d="M94.0516 27.7886C102.709 27.7886 109.727 34.8068 109.727 43.4642V60.6589V84.0783C109.727 88.407 106.218 91.9161 101.889 91.9161H86.2138C81.8851 91.9161 78.376 88.407 78.376 84.0783V61.1386V43.4642C78.376 34.8068 85.3942 27.7886 94.0516 27.7886Z"
-        className={classWithModifier(
-          "departure-crowding__icon-person",
-          crowdingLevel >= 3 ? "active" : "inactive"
-        )}
-      />
-    </svg>
-  );
-};
-=======
 import { classWithModifier } from "Util/util";
->>>>>>> 352e95de
 
 const CrowdingIcon = ({ crowdingLevel }) => {
   return (
