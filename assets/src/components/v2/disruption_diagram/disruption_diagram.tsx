// SPECIFICATION: https://www.notion.so/mbta-downtown-crossing/Disruption-Diagram-Specification-a779027385b545abbff6fb4b4fd0adc1

import React, { ComponentType, useEffect, useState } from "react";
import { classWithModifier, classWithModifiers } from "Util/util";

import LargeXOctagonBordered from "../../../../static/images/svgr_bundled/disruption_diagram/large-x-octagon-bordered.svg";
import SmallXOctagon from "../../../../static/images/svgr_bundled/disruption_diagram/small-x-octagon.svg";
import CurrentStopDiamond from "../../../../static/images/svgr_bundled/disruption_diagram/current-stop-diamond.svg";
import CurrentStopOpenDiamond from "../../../../static/images/svgr_bundled/disruption_diagram/current-stop-open-diamond.svg";
import ArrowLeftEndpoint from "../../../../static/images/svgr_bundled/disruption_diagram/arrow-left-endpoint.svg";
import ArrowRightEndpoint from "../../../../static/images/svgr_bundled/disruption_diagram/arrow-right-endpoint.svg";
import ShuttleBusIcon from "../../../../static/images/svgr_bundled/disruption_diagram/shuttle-emphasis-icon.svg";

// Max width of the disruption diagram, dependent on the screen width
const MAX_WIDTH = 904;
const SLOT_WIDTH = 24;
// Height of the colored line for the diagram
const LINE_HEIGHT = 24;
const EMPHASIS_HEIGHT = 80;
// This padding is only used in 1 spot, and it may not be the most accurate measure
// of the padding above the emphasis. Keeping for now
const EMPHASIS_PADDING_TOP = 8;
// The tallest icon (the diamond) is used in translation calculations
<<<<<<< HEAD
const MAX_ICON_HEIGHT = 64;
=======
const MAX_ENDPOINT_HEIGHT = 64;
const LARGE_X_STOP_ICON_HEIGHT = 48;
>>>>>>> 68323497
// L: the amount by which the left end extends beyond the leftmost station slot.
// R: the width by which the right end extends beyond the rightmost station slot.
// L can vary based on whether the first slot is an arrow vs diamond, because the diamond is larger.
// Would be nice if this was programmatic, but this works for now
const L = MAX_ENDPOINT_HEIGHT / 2;
const R = 165;
// The width taken up by the ends outside the typical station bounds is L + R,
// so the width available to the rest of the diagram is 904 - (L + R)
const W = MAX_WIDTH - (L + R);

type DisruptionDiagramData =
  | ContinuousDisruptionDiagram
  | DiscreteDisruptionDiagram;

interface DisruptionDiagramBase {
  line: LineColor;
  current_station_slot_index: number;
  slots: [EndSlot, ...MiddleSlot[], EndSlot];
  svgHeight: number;
}

interface ContinuousDisruptionDiagram extends DisruptionDiagramBase {
  effect: "shuttle" | "suspension";
  // Range starts and ends at the effect region's *boundary stops*, inclusive.
  // For example in this scenario:
  //     0     1     2     3     4     5     6     7     8
  //    <= === O ========= O - - X - - X - - X - - O === O
  //                       |---------range---------|
  // The range is [3, 7].
  //
  // SPECIAL CASE:
  // If the range starts at 0 or ends at the last element of the array,
  // then the symbol for that terminal stop should use the appropriate
  // disruption symbol, not the "normal service" symbol.
  // For example if the range is [0, 5], the left end of the
  // diagram should use a disruption symbol:
  //     0     1     2     3     4     5     6     7     8
  //     X - - X - - X - - X - - X - - O ========= O === =>
  //     |------------range------------|
  effect_region_slot_index_range: [range_start: number, range_end: number];
}

interface DiscreteDisruptionDiagram extends DisruptionDiagramBase {
  effect: "station_closure";
  closed_station_slot_indices: number[];
}

interface EndSlot {
  type: "arrow" | "terminal";
  label_id: EndLabelID;
}

interface MiddleSlot {
  label: Label;
  show_symbol: boolean;
}

// Note the single ellipsis character, not 3 periods
type Label = "…" | { full: string; abbrev: string };

type LineColor = "blue" | "orange" | "red" | "green";

type Effect = "shuttle" | "suspension" | "station_closure";

// End labels have hardcoded presentation, so we just send an ID for the client to use in
// a lookup.
//
// The rest of the labels' presentations are computed based on the height of the end labels,
// so we can send actual text for those--it will be dynamically resized to fit.
type EndLabelID = string;

// If value is length === 2, label is split onto 2 lines.
const endLabelIDMap: { [labelID: string]: string[] } = {
  "place-bomnl": ["BOWDOIN"],
  "place-wondl": ["WONDERLAND"],
  "place-alfcl": ["ALEWIFE"],
  "place-asmnl+place-brntn": ["ASHMONT &", "BRAINTREE"],
  "place-asmnl": ["ASHMONT"],
  "place-brntn": ["BRAINTREE"],
  "place-ogmnl": ["OAK GROVE"],
  "place-forhl": ["FOREST", "HILLS"],
  "place-gover": ["GOVERNMENT", "CENTER"],
  "place-lake": ["BOSTON COLLEGE"],
  "place-clmnl": ["CLEVELAND CIR"],
  "place-unsqu": ["UNION SQUARE"],
  "place-river": ["RIVERSIDE"],
  "place-mdftf": ["MEDFORD/TUFTS"],
  "place-hsmnl": ["HEATH ST"],
  "place-kencl": ["KENMORE"],
  "place-kencl+west": ["KENMORE & WEST"],
  "place-mdftf+place-unsqu": ["MEDFORD/TUFTS", "& UNION SQ"],
  "place-north+place-pktrm": ["NORTH STATION", "& PARK ST"],
  "place-coecl+west": ["COPLEY & WEST"],
  western_branches: ["WESTERN BRANCHES"],
};

interface IconProps {
  iconSize: number;
}

interface EndpointProps {
  className: string;
}

// Non-circle icons are translated by their top-left corner, while circles
// are translated by their center-point. So to position these non-circles,
// translate is x shifted by half the width of the icon, and y is shifted up half its
// iconsize and half the thickness of the line diagram itself
const translateNonCircleIcon = (iconSize: number) =>
  `translate(-${iconSize / 2} -${(iconSize - LINE_HEIGHT) / 2})`;

// Special current stop icon for the red line: hollow red diamond
const CurrentStopOpenDiamondIcon: ComponentType<IconProps> = ({ iconSize }) => {
  return (
    <g className="open-diamond" transform={translateNonCircleIcon(iconSize)}>
      <CurrentStopOpenDiamond width={iconSize} height={iconSize} />
    </g>
  );
};

// Current stop icon for all other lines: solid red diamond
const CurrentStopDiamondIcon: ComponentType<IconProps> = ({ iconSize }) => {
  return (
    <g className="solid-diamond" transform={translateNonCircleIcon(iconSize)}>
      <CurrentStopDiamond width={iconSize} height={iconSize} />
    </g>
  );
};

// This is the x-octagon without a border
const SmallXStopIcon: ComponentType<IconProps> = ({ iconSize }) => {
  return (
    <g className="small-x-stop" transform={translateNonCircleIcon(iconSize)}>
      <SmallXOctagon width={iconSize} height={iconSize} />
    </g>
  );
};

// This is the x-octagon with a border
const LargeXStopIcon: ComponentType<{ iconSize: number; color?: string }> = ({
  iconSize,
  color,
}) => {
  return (
    <g className="large-x-stop" transform={translateNonCircleIcon(iconSize)}>
      <LargeXOctagonBordered color={color} width={iconSize} height={iconSize} />
    </g>
  );
};

// Basic template for a Circle Icon
const CircleStopIcon: ComponentType<{
  r: number;
  className: string;
  strokeWidth: number;
}> = ({ r, className, strokeWidth }) => (
  <circle
    cy={LINE_HEIGHT / 2}
    r={r}
    fill="white"
    className={className}
    strokeWidth={strokeWidth}
  />
);

const CircleShuttlingStopIcon: ComponentType<{}> = () => (
  <CircleStopIcon r={10} className="shuttle-stop" strokeWidth={4} />
);

const CircleStopIconEndpoint: ComponentType<EndpointProps> = ({
  className,
}) => <CircleStopIcon r={20} className={className} strokeWidth={8} />;

const LeftArrowEndpoint: ComponentType<EndpointProps> = ({ className }) => (
  <ArrowLeftEndpoint className={className} />
);

const RightArrowEndpoint: ComponentType<EndpointProps> = ({ className }) => (
  <ArrowRightEndpoint className={className} />
);

const EndpointLabel: ComponentType<{ labelID: string; isArrow: boolean }> = ({
  labelID,
  isArrow,
}) => {
  let labelParts = endLabelIDMap[labelID];
  if (labelParts.length === 1) {
    return (
      <text
        className="label--endpoint"
        transform={`translate(0 -32) rotate(-45)`}
      >
        {isArrow && <tspan className="label">to </tspan>}
        {labelParts[0]}
      </text>
    );
  } else {
    return (
      <>
        <text
          className="label--endpoint"
          transform={`translate(0 -32) rotate(-45)`}
        >
          {isArrow && <tspan className="label">to </tspan>}
          {labelParts[0].includes("&") ? (
            <>
              {labelParts[0].replace(" &", "")}
              <tspan className="label"> &</tspan>
            </>
          ) : (
            labelParts[0]
          )}
        </text>
        <text
          className="label--endpoint"
          transform={`translate(45 -32) rotate(-45)`}
        >
          {labelParts[1].includes("&") ? (
            <>
              {labelParts[0].replace("& ", "")}
              <tspan className="label">& </tspan>
            </>
          ) : (
            labelParts[1]
          )}
        </text>
      </>
    );
  }
};

interface EndSlotComponentProps {
  slot: EndSlot;
  line: LineColor;
  isCurrentStop: boolean;
  isAffected: boolean;
  effect: Effect;
  spaceBetween: number;
  isLeftSide: boolean;
  x: number;
}

const EndSlotComponent: ComponentType<EndSlotComponentProps> = ({
  slot,
  line,
  isCurrentStop,
  isAffected,
  effect,
  spaceBetween,
  isLeftSide,
  x,
}) => {
  let icon;
  if (slot.type === "arrow") {
    icon = isLeftSide ? (
      <g transform={`translate(-22 0)`}>
        <LeftArrowEndpoint
          className={classWithModifier("end-slot__arrow", line)}
        />
      </g>
    ) : (
      <RightArrowEndpoint
        className={classWithModifier("end-slot__arrow", line)}
      />
    );
  } else if (isAffected && isCurrentStop) {
    icon = <LargeXStopIcon iconSize={61} color="#ee2e24" />;
  } else if (isAffected) {
    icon = <LargeXStopIcon iconSize={61} />;
  } else if (isCurrentStop && line === "red") {
    icon = <CurrentStopOpenDiamondIcon iconSize={MAX_ENDPOINT_HEIGHT} />;
  } else if (isCurrentStop) {
    icon = <CurrentStopDiamondIcon iconSize={MAX_ENDPOINT_HEIGHT} />;
  } else {
    const modifiers = [line.toString()];
    if (isAffected) {
      modifiers.push("affected");
    }
    icon = (
      <CircleStopIconEndpoint
        className={classWithModifiers("end-slot__icon", modifiers)}
      />
    );
  }

  let background;
  if (
    (!isAffected && isLeftSide) ||
    (effect === "station_closure" && isLeftSide)
  ) {
    background = (
      <rect
        className={classWithModifier("end-slot__arrow", line)}
        width={SLOT_WIDTH / 2 + spaceBetween}
        height={LINE_HEIGHT}
        fill={line}
        x={SLOT_WIDTH / 2}
      />
    );
  } else {
    background = <></>;
  }

  return (
    <g transform={`translate(${x})`}>
      {background}
      {icon}
      <EndpointLabel labelID={slot.label_id} isArrow={slot.type === "arrow"} />
    </g>
  );
};

interface MiddleSlotComponentProps {
  slot: MiddleSlot;
  x: number;
  spaceBetween: number;
  line: LineColor;
  isCurrentStop: boolean;
  isAffected: boolean;
  effect: Effect;
  firstAffectedIndex: boolean;
  abbreviate: boolean;
  labelTextClass: string;
}

const MiddleSlotComponent: ComponentType<MiddleSlotComponentProps> = ({
  slot,
  x,
  spaceBetween,
  line,
  isCurrentStop,
  isAffected,
  effect,
  firstAffectedIndex,
  abbreviate,
  labelTextClass,
}) => {
  const { label } = slot;
  let background;
  // Background for suspension/shuttle is drawn in EffectBackgroundComponent.
  if (isAffected && effect !== "station_closure") {
    background = <></>;
  } else {
    background = (
      <rect
        className={classWithModifier("middle-slot__background", line)}
        // Round up to avoid gaps due to rounded down size during render
        width={SLOT_WIDTH + Math.ceil(spaceBetween)}
        height={LINE_HEIGHT}
      />
    );
  }

  let icon;
  if (slot.show_symbol) {
    if (isCurrentStop) {
      if (isAffected) {
<<<<<<< HEAD
        icon = <LargeXStopIcon iconSize={48} color="#ee2e24" />;
=======
        icon = <LargeXStopIcon iconSize={LARGE_X_STOP_ICON_HEIGHT} color="#ee2e24" />;
>>>>>>> 68323497
      } else {
        icon =
          line === "red" ? (
            <CurrentStopOpenDiamondIcon iconSize={52} />
          ) : (
            <CurrentStopDiamondIcon iconSize={52} />
          );
      }
    } else {
      if (isAffected && !firstAffectedIndex) {
        switch (effect) {
          case "suspension":
            icon = <SmallXStopIcon iconSize={24} />;
            break;
          case "station_closure":
            icon = <LargeXStopIcon iconSize={LARGE_X_STOP_ICON_HEIGHT} />;
            break;
          case "shuttle":
            if (label !== "…" && label.full === "Beaconsfield") {
              icon = <SmallXStopIcon iconSize={24} />;
            } else {
              icon = <CircleShuttlingStopIcon />;
            }
        }
      } else {
        icon = (
          <CircleStopIcon
            r={10}
            className={classWithModifier("middle-slot__icon", line)}
            strokeWidth={4}
          />
        );
      }
    }
  } else {
    icon = <></>;
  }

  let textModifier;

  if (isCurrentStop) {
    textModifier = "current-stop";
  }

  return (
    <g transform={`translate(${x})`}>
      {background}
      {icon}
      {label === "…" ? (
        <text
          className={classWithModifier(`label-${labelTextClass}`, textModifier)}
          transform={`translate(-12 -32)`}
        >
          {" "}
          {label}{" "}
        </text>
      ) : (
        <text
          className={classWithModifier(`label-${labelTextClass}`, textModifier)}
          transform={`translate(0 -32) rotate(-45)`}
        >
          {abbreviate || label.full === "Massachusetts Avenue"
            ? label.abbrev
            : label.full}
        </text>
      )}
    </g>
  );
};

interface EffectBackgroundComponentProps {
  effectRegionSlotIndexRange:
    | [range_start: number, range_end: number]
    | number[];
  effect: Effect;
  spaceBetween: number;
}

// Only for shuttles or suspensions
const EffectBackgroundComponent: ComponentType<
  EffectBackgroundComponentProps
> = ({ spaceBetween, effect, effectRegionSlotIndexRange }) => {
  const rangeStart = effectRegionSlotIndexRange[0];
  const rangeEnd = effectRegionSlotIndexRange[1];

  const x1 = rangeStart * (spaceBetween + SLOT_WIDTH);
  const x2 = (spaceBetween + SLOT_WIDTH) * rangeEnd;
  const heightOfBackground = 16;

  let background;
  if (effect === "shuttle") {
    const dashXunit = (spaceBetween + SLOT_WIDTH) / 18;
    const dash = dashXunit * 4;
    const gap = dashXunit * 2;
    background = (
      <line
        x1={x1 + dashXunit}
        y1="12"
        x2={x2}
        y2="12"
        strokeWidth={heightOfBackground}
        stroke="black"
        strokeDasharray={`${dash} ${gap}`}
      />
    );
  } else {
    background = (
      <rect
        width={x2 - x1 + SLOT_WIDTH}
        height={heightOfBackground}
        x={x1}
        y={heightOfBackground / 4}
        fill="#AEAEAE"
      />
    );
  }

  return <>{background}</>;
};

interface AlertEmphasisComponentProps {
  effectRegionSlotIndexRange:
    | [range_start: number, range_end: number]
    | number[];
  spaceBetween: number;
  effect: "suspension" | "shuttle";
  scaleFactor: number;
}

const AlertEmphasisComponent: ComponentType<AlertEmphasisComponentProps> = ({
  effectRegionSlotIndexRange,
  spaceBetween,
  effect,
  scaleFactor,
}) => {
  const rangeStart = effectRegionSlotIndexRange[0];
  const rangeEnd = effectRegionSlotIndexRange[1];

  const x1 = rangeStart * (spaceBetween + SLOT_WIDTH) * scaleFactor;
  const x2 = (spaceBetween + SLOT_WIDTH) * rangeEnd * scaleFactor;

  const middleOfLine = (x2 - x1) / 2 + x1;
  const endLinesHeight = 24;
  const endLinesStrokeWidth = 8;

  let icon;
  if (effect === "shuttle") {
    icon = (
      <g
        transform={`translate(${middleOfLine - EMPHASIS_HEIGHT / 2} -${
          endLinesHeight + endLinesStrokeWidth / 2
        })`}
      >
        <ShuttleBusIcon />
      </g>
    );
  } else if (effect === "suspension") {
    icon = (
      <g
        transform={`translate(${middleOfLine - EMPHASIS_HEIGHT / 2} ${
          (endLinesHeight - EMPHASIS_HEIGHT) / 2
        })`}
      >
        <SmallXOctagon width={EMPHASIS_HEIGHT} height={EMPHASIS_HEIGHT} />
      </g>
    );
  }

  return (
    <>
      {effectRegionSlotIndexRange[1] - effectRegionSlotIndexRange[0] + 1 >
        2 && (
        <>
          <path
            d={`M${x1} 0L${x1} ${endLinesHeight}`}
            stroke="#737373"
            strokeWidth={`${endLinesStrokeWidth}`}
            strokeLinecap="round"
          />
          <path
            d={`M${x1} ${endLinesHeight / 2}H${x2}`}
            stroke="#737373"
            strokeWidth={`${endLinesStrokeWidth}`}
            strokeLinecap="round"
          />
          <path
            d={`M${x2} 0L${x2} ${endLinesHeight}`}
            stroke="#737373"
            strokeWidth={`${endLinesStrokeWidth}`}
            strokeLinecap="round"
          />
        </>
      )}
      {icon}
    </>
  );
};

/*
Client is responsible for:
- choosing the appropriate symbol for each slot based on whether the stop is inside/outside the effect region, whether it's the current stop, whether it's a Red Line diagram, whether show_symbol is true/false
- setting the appropriate label styles based on whether it's an end, whether it's the current stop, whether it's an ellipsis
- doing some sort of mapping/lookup like {endLabelID, leftOrRight} -> endLabelPresentation
- abbreviating middle labels when they're more than 8px taller than the tallest end label
- sizing, spacing, positioning of edges/end arrows/shuttle dashes/the diagram as a whole within its container
*/

const DisruptionDiagram: ComponentType<DisruptionDiagramData> = (props) => {
  const { slots, current_station_slot_index, line, effect, svgHeight } = props;

  const [doAbbreviate, setDoAbbreviate] = useState(false);
  const [scaleFactor, setScaleFactor] = useState(1);
  const numStops = slots.length;
  const spaceBetween = Math.min(
    60,
    (W - SLOT_WIDTH * numStops) / (numStops - 1)
  );
  const [beginning, middle, end] = [slots[0], slots.slice(1, -1), slots.at(-1)];
  const hasEmphasis = effect !== "station_closure";

  const getEmphasisHeight = (scale: number) => (
    hasEmphasis
    ? EMPHASIS_HEIGHT + EMPHASIS_PADDING_TOP * scale
    : 0
  )

  const labelTextClass = slots.length > 12 ? "small" : "large";

  let x = 0;
  const middleSlots = middle.map((s, i) => {
    // Add 1 to the index to counteract the offset caused by removing `beginning` from the original `slots` array.
    const slotIndex = i + 1;
    x = (spaceBetween + SLOT_WIDTH) * slotIndex;
    const slot = s as MiddleSlot;
    const key = slot.label === "…" ? i : slot.label.full;
    const isAffected =
      effect === "station_closure"
        ? props.closed_station_slot_indices.includes(slotIndex)
        : slotIndex >= props.effect_region_slot_index_range[0] &&
          slotIndex <= props.effect_region_slot_index_range[1] - 1;

    return (
      <MiddleSlotComponent
        key={key}
        slot={slot}
        x={x}
        spaceBetween={spaceBetween}
        line={line}
        isCurrentStop={current_station_slot_index === slotIndex}
        effect={effect}
        isAffected={isAffected}
        firstAffectedIndex={
          effect === "station_closure"
            ? false
            : props.effect_region_slot_index_range[0] === slotIndex
        }
        abbreviate={doAbbreviate}
        labelTextClass={labelTextClass}
      />
    );
  });

  x += spaceBetween + SLOT_WIDTH;

  const [isDone, setIsDone] = useState(false);

  // Get the size of the diagram svg, excluding emphasis
  let dimensions = document.getElementById("line-map")?.getBoundingClientRect();
  let height = dimensions?.height ?? 0;
  let width = dimensions?.width ?? 0;

  useEffect(() => {
    // Get updated dimensions each time this hook runs
    dimensions = document.getElementById("line-map")?.getBoundingClientRect();
    height = dimensions?.height ?? 0;
    width = dimensions?.width ?? 0;

    if (svgHeight != 0 && width && height) {
      // if scaleFactor has already been applied to the line-map, we need to reverse that
      height = height / scaleFactor;
      width = width / scaleFactor;

      // First, scale x. Then, check if it needs abbreviating. Then scale y, given the abbreviation
      const xScaleFactor = 904 / width;

      const needsAbbreviating =
        height * xScaleFactor + getEmphasisHeight(xScaleFactor) > svgHeight &&
        !doAbbreviate;
      if (needsAbbreviating) {
        setDoAbbreviate(true);
        // now scale y, which requires re-running this effect
      } else {
        const yScaleFactor = (svgHeight - getEmphasisHeight(1)) / height
        const factor = Math.min(
          xScaleFactor,
          yScaleFactor
        );
        setScaleFactor(factor);
        setTimeout(() => {
          setIsDone(true);
        }, 200);
      }
    }
  }, [svgHeight, doAbbreviate]);

  // This is to center the diagram along the X axis
  const translateX = (width && (904 - width) / 2) || 0;
  
  // Next is to align the diagram at the top of the svg, which involves adjusting the SVG viewbox

  // If -${height} is used as the viewbox height, it looks like the line diagram text
  // pushed all the way to the bottom of the viewbox with just a tiny point of the
  // "You are Here" diamond sticking out. So, the parts that are cut off are the whole
  // height of the line diagram, and a little extra for the bottom of the "You are Here" diamond.

  // To calculate the height of that missing part, that is:
<<<<<<< HEAD
  // LINE_HEIGHT*scaleFactor/2 - MAX_ICON_HEIGHT*scaleFactor/2 + (hasEmphasis ? EMPHASIS_PADDING_TOP * scaleFactor : 0)
=======
  // LINE_HEIGHT*scaleFactor/2 - MAX_ENDPOINT_HEIGHT*scaleFactor/2 + (hasEmphasis ? EMPHASIS_PADDING_TOP * scaleFactor : 0)
>>>>>>> 68323497

  // offset is parent container height minus all the stuff below the very top of the line diagram
  const viewBoxOffset = 
    height
    - (LINE_HEIGHT * scaleFactor) / 2
<<<<<<< HEAD
    - (MAX_ICON_HEIGHT * scaleFactor) / 2
=======
    - (MAX_ENDPOINT_HEIGHT * scaleFactor) / 2
>>>>>>> 68323497
    + (hasEmphasis ? EMPHASIS_PADDING_TOP * scaleFactor : 0)

  return (
    <svg
      // viewBoxOffset will always be > 0 by the time it's visible, but the console will
      // still log an error if it's a negative number when it's not-yet-visible
      viewBox={`0 ${-viewBoxOffset} 904 ${height + getEmphasisHeight(scaleFactor)}`}
      transform={`translate(${translateX})`}
      visibility={isDone ? "visible" : "hidden"}
    >
      <g transform={`translate(${L * scaleFactor} 0)`}>
        <g id="line-map" transform={`scale(${scaleFactor})`}>
          {effect !== "station_closure" && (
            <EffectBackgroundComponent
              effectRegionSlotIndexRange={props.effect_region_slot_index_range}
              effect={effect}
              spaceBetween={spaceBetween}
            />
          )}
          <EndSlotComponent
            slot={beginning}
            x={0}
            line={line}
            isCurrentStop={current_station_slot_index === 0}
            spaceBetween={spaceBetween}
            isAffected={
              effect === "station_closure"
                ? props.closed_station_slot_indices.includes(0)
                : props.effect_region_slot_index_range.includes(0)
            }
            effect={effect}
            isLeftSide={true}
          />
          {middleSlots}
          <EndSlotComponent
            slot={end as EndSlot}
            x={x}
            line={line}
            isCurrentStop={current_station_slot_index === slots.length - 1}
            spaceBetween={spaceBetween}
            isAffected={
              effect === "station_closure"
                ? props.closed_station_slot_indices.includes(slots.length - 1)
                : props.effect_region_slot_index_range.includes(
                    slots.length - 1
                  )
            }
            effect={effect}
            isLeftSide={false}
          />
        </g>
        {hasEmphasis && (
          <g
            id="alert-emphasis"
            transform={`translate(0, ${
<<<<<<< HEAD
              40 // Half the height of the emphasis icon
              + 24 * scaleFactor // Half the height of the largest icon, "you are here" octagon
=======
              EMPHASIS_HEIGHT/2 // Half the height of the emphasis icon
              + LARGE_X_STOP_ICON_HEIGHT/2 * scaleFactor // Half the height of the largest closure icon, "you are here" octagon
>>>>>>> 68323497
              + 8 * scaleFactor // Emphasis padding
            })`}
          >
            <AlertEmphasisComponent
              effectRegionSlotIndexRange={props.effect_region_slot_index_range}
              spaceBetween={spaceBetween}
              effect={effect}
              scaleFactor={scaleFactor}
            />
          </g>
        )}
      </g>
    </svg>
  );
};

export { DisruptionDiagramData };

export default DisruptionDiagram;<|MERGE_RESOLUTION|>--- conflicted
+++ resolved
@@ -21,12 +21,8 @@
 // of the padding above the emphasis. Keeping for now
 const EMPHASIS_PADDING_TOP = 8;
 // The tallest icon (the diamond) is used in translation calculations
-<<<<<<< HEAD
-const MAX_ICON_HEIGHT = 64;
-=======
 const MAX_ENDPOINT_HEIGHT = 64;
 const LARGE_X_STOP_ICON_HEIGHT = 48;
->>>>>>> 68323497
 // L: the amount by which the left end extends beyond the leftmost station slot.
 // R: the width by which the right end extends beyond the rightmost station slot.
 // L can vary based on whether the first slot is an arrow vs diamond, because the diamond is larger.
@@ -384,11 +380,7 @@
   if (slot.show_symbol) {
     if (isCurrentStop) {
       if (isAffected) {
-<<<<<<< HEAD
-        icon = <LargeXStopIcon iconSize={48} color="#ee2e24" />;
-=======
         icon = <LargeXStopIcon iconSize={LARGE_X_STOP_ICON_HEIGHT} color="#ee2e24" />;
->>>>>>> 68323497
       } else {
         icon =
           line === "red" ? (
@@ -705,21 +697,13 @@
   // height of the line diagram, and a little extra for the bottom of the "You are Here" diamond.
 
   // To calculate the height of that missing part, that is:
-<<<<<<< HEAD
-  // LINE_HEIGHT*scaleFactor/2 - MAX_ICON_HEIGHT*scaleFactor/2 + (hasEmphasis ? EMPHASIS_PADDING_TOP * scaleFactor : 0)
-=======
   // LINE_HEIGHT*scaleFactor/2 - MAX_ENDPOINT_HEIGHT*scaleFactor/2 + (hasEmphasis ? EMPHASIS_PADDING_TOP * scaleFactor : 0)
->>>>>>> 68323497
 
   // offset is parent container height minus all the stuff below the very top of the line diagram
   const viewBoxOffset = 
     height
     - (LINE_HEIGHT * scaleFactor) / 2
-<<<<<<< HEAD
-    - (MAX_ICON_HEIGHT * scaleFactor) / 2
-=======
     - (MAX_ENDPOINT_HEIGHT * scaleFactor) / 2
->>>>>>> 68323497
     + (hasEmphasis ? EMPHASIS_PADDING_TOP * scaleFactor : 0)
 
   return (
@@ -775,13 +759,8 @@
           <g
             id="alert-emphasis"
             transform={`translate(0, ${
-<<<<<<< HEAD
-              40 // Half the height of the emphasis icon
-              + 24 * scaleFactor // Half the height of the largest icon, "you are here" octagon
-=======
               EMPHASIS_HEIGHT/2 // Half the height of the emphasis icon
               + LARGE_X_STOP_ICON_HEIGHT/2 * scaleFactor // Half the height of the largest closure icon, "you are here" octagon
->>>>>>> 68323497
               + 8 * scaleFactor // Emphasis padding
             })`}
           >
