import React, { ComponentType, useLayoutEffect, useRef, useState } from "react";
import cx from "classnames";
import _ from "lodash";
import RoutePill, { routePillKey } from "Components/v2/departures/route_pill";
import makePersistent, {
  WrappedComponentProps,
} from "Components/v2/persistent_wrapper";
import PagingIndicators from "Components/v2/elevator/paging_indicators";
import { type StationWithClosures } from "Components/v2/elevator/types";
import useIntervalPaging from "Hooks/v2/use_interval_paging";
import CalendarIcon from "Images/svgr_bundled/calendar.svg";
import NormalServiceIcon from "Images/svgr_bundled/normal-service.svg";
import AccessibilityAlert from "Images/svgr_bundled/accessibility-alert.svg";
import Logo from "Images/svgr_bundled/logo.svg";
import { hasOverflowX } from "Util/utils";
import { CLOSURES_PAGING_INTERVAL_MS } from "./constants";

type UpcomingClosureInfo = {
  banner: { title: string; postfix: string | null };
  details: { summary: string | null; titles: string[]; postfix: string | null };
};

interface ClosureRowProps {
  station: StationWithClosures;
  isCurrentStation: boolean;
  isFirstRowOnPage: boolean;
}

const ClosureRow = ({
  station: { id, name, closures, route_icons, summary },
  isCurrentStation,
  isFirstRowOnPage,
}: ClosureRowProps) => {
  return (
    <div
      className={cx("closure-row", {
        "current-station": isCurrentStation,
        "first-row-on-page": isFirstRowOnPage,
      })}
    >
      <div className="closure-row__name-and-pills">
        {isCurrentStation ? (
          <div className="closure-row__station-name">At this station</div>
        ) : (
          <>
            {route_icons.map((route) => (
              <RoutePill pill={route} key={`${routePillKey(route)}-${id}`} />
            ))}
            <div className="closure-row__station-name">{name}</div>
          </>
        )}
      </div>

      {closures.map((closure) => (
        <div
          key={closure.id}
          className={cx("closure-row__elevator-name", {
            "list-item": closures.length > 1,
          })}
        >
          {closure.name} ({closure.id})
        </div>
      ))}

      <div className={cx("closure-row__summary", { important: summary })}>
        {summary ?? "Accessible route available"}
      </div>
    </div>
  );
};

interface InStationSummaryProps {
  numClosures: number;
  upcomingClosure?: UpcomingClosureInfo;
}

const InStationSummary = ({
  numClosures,
  upcomingClosure,
}: InStationSummaryProps) => {
  let text: JSX.Element | string;

  if (upcomingClosure) {
    const {
      banner: { title, postfix },
    } = upcomingClosure;

    text = (
      <>
        <b>{title}:</b> This elevator will be closed
        {postfix ? `, ${postfix}` : " for maintenance"}
      </>
    );
  } else if (numClosures === 0) {
    text = "All elevators at this station are currently working";
  } else if (numClosures === 1) {
    text = (
      <>
        <b>This elevator is working.</b> Another elevator at this station is
        down.
      </>
    );
  } else {
    text = (
      <>
        <b>This elevator is working.</b> {numClosures} other elevators at this
        station are down.
      </>
    );
  }

  return (
    <div className="in-station-summary">
      <span className="text">{text}</span>
      <span>
        {upcomingClosure ? (
          <CalendarIcon height={72} width={72} />
        ) : (
          <NormalServiceIcon height={72} width={72} fill="#145A06" />
        )}
      </span>
    </div>
  );
};

const UpcomingClosure = ({
  closure: {
    details: { summary, titles, postfix },
  },
}: {
  closure: UpcomingClosureInfo;
}) => {
  const titleRef = useRef<HTMLDivElement>(null);
  const [titleIndex, setTitleIndex] = useState(0);
  const title = titles[titleIndex];

  useLayoutEffect(() => {
    if (titleIndex < titles.length - 1 && hasOverflowX(titleRef))
      setTitleIndex(titleIndex + 1);
  }, [titles]);

  return (
    <div className="upcoming-closure">
      <AccessibilityAlert height={249} width={249} />
      <div className="upcoming-closure__title" ref={titleRef}>
        {title}:
      </div>
      <div>This elevator will be closed for maintenance.</div>

      <div>
        {summary ?? (
          <>
            Visit <b>mbta.com/elevators</b> for information about alternate
            routes.
          </>
        )}
      </div>

      <div className="upcoming-closure__postfix">{postfix}</div>
    </div>
  );
};

<<<<<<< HEAD
const NoCurrentClosures = ({
  closure,
  status,
}: {
  closure?: UpcomingClosureInfo;
  status: ClosuresStatus;
}) => {
  const getClosureTitle = (titles: string[]) => {
    const titlesParsed = titles[0].split(" ");
    if (titlesParsed[0] === "This") {
      return (
        <b>
          {titlesParsed[0]} {titlesParsed[1]}:{" "}
        </b>
      );
    }
    return;
  };
  const getClosureDetail = (titles: string[]) => {
    const titlesParsed = titles[0].split(" ");
    if (titlesParsed[0] === "This") {
      return titlesParsed.slice(1);
    } else {
      return titlesParsed.join(" ");
    }
  };

=======
const NoCurrentClosures = ({ closure }: { closure?: UpcomingClosureInfo }) => {
>>>>>>> 1a0b43c2
  return (
    <>
      {closure ? (
        <div className="closures-info">
          <div className="small-info-strip">
            <div>All MBTA elevators are working.</div>
            <div>
              <NormalServiceIcon width={72} height={72} fill="#145A06" />
            </div>
          </div>
          <div className="small-info-strip__divider" />
          <UpcomingClosure closure={closure} />
        </div>
<<<<<<< HEAD
      )}
      <div className="no-closures">
        <NormalServiceIcon height={150} width={150} fill="#145A06" />
        <div className="no-closures-header">
          All MBTA elevators are working
          {status === "nearby_redundancy" &&
            " or have a backup elevator within 20 feet"}
          .
        </div>
        <svg height={4} width={936} className="divider">
          <line x1="0" y1="4" x2={936} y2={4} />
        </svg>
        <div className="no-closures-text">
          For info on elevator outages and alternate paths:{" "}
          <b>mbta.com/elevators</b> or call the elevator hotline:{" "}
          <b>617-222-2828</b>
=======
      ) : (
        <div className="no-closures">
          <NormalServiceIcon height={150} width={150} fill="#145A06" />
          <div className="no-closures__header">
            All MBTA elevators are working.
          </div>
          <div className="divider" />
          <div className="no-closures__text">
            For info on elevator outages and alternate paths:{" "}
            <b>mbta.com/elevators</b> or call the elevator hotline:{" "}
            <b>617-222-2828</b>
          </div>
          <Logo height={124} width={124} />
>>>>>>> 1a0b43c2
        </div>
      )}
    </>
  );
};

const sortStations = (
  stations: StationWithClosures[],
  thisStationId: string,
): StationWithClosures[] =>
  [...stations].sort((a, b) => {
    const aInStation = a.id === thisStationId;
    const bInStation = b.id === thisStationId;

    // Sort all in-station closures above other closures. Within each of those
    // groups, sort by station name.
    if (aInStation && !bInStation) {
      return -1;
    } else if (!aInStation && bInStation) {
      return 1;
    } else {
      return a.name.localeCompare(b.name);
    }
  });

type ClosuresStatus = "no_closures" | "nearby_redundancy";

interface Props extends WrappedComponentProps {
  id: string;
  stations_with_closures: StationWithClosures[] | ClosuresStatus;
  station_id: string;
  upcoming_closure?: UpcomingClosureInfo;
}

const Closures = ({
  stations_with_closures: stations,
  station_id: stationId,
  upcoming_closure: upcomingClosure,
  updateVisibleData,
}: Props) => {
  const numClosuresInStation =
    typeof stations === "string"
      ? 0
      : stations.filter((s) => s.id === stationId).flatMap((s) => s.closures)
          .length;

  const listRef = useRef<HTMLDivElement>(null);

  // Number of rows on each page index of the closure list (not counting the
  // page for an upcoming closure, if there is one).
  const [pageRowCounts, setPageRowCounts] = useState<number[]>([]);

  // Let the browser lay out the closures into flexbox columns (pages) for us,
  // then look at their distinct `offsetLeft` values to determine how many pages
  // we have and how many items are on each.
  useLayoutEffect(() => {
    if (!listRef.current) return;

    const rowCounts = Object.values(
      _.countBy(
        listRef.current.children,
        (child) => (child as HTMLElement).offsetLeft,
      ),
    );

    setPageRowCounts(rowCounts);
  }, [stations]);

  const numListPages = Object.keys(pageRowCounts).length;
  const numPages = upcomingClosure ? numListPages + 1 : numListPages;

  const pageIndex = useIntervalPaging({
    numPages,
    intervalMs: CLOSURES_PAGING_INTERVAL_MS,
    updateVisibleData,
  });

  const isUpcomingClosurePage = upcomingClosure && pageIndex == 0;

  // The current page within the pages of the closure list. Note when the
  // current page is the upcoming closure page, this is -1, which correctly
  // positions the closure list entirely off-screen (it must always be rendered
  // somewhere, so we know how many pages there are for the page indicators).
  const listPageIndex = upcomingClosure ? pageIndex - 1 : pageIndex;

  const listOffsetStyle = {
    "--closure-list-offset": listPageIndex,
  } as React.CSSProperties;

  const numRowsOffPage = pageRowCounts
    .filter((_, index) => index != listPageIndex)
    .reduce((a, b) => a + b, 0);

  // Determine the index of the first row on each page of the closure list, for
  // styling purposes. Each page's first index is the sum of row counts for all
  // preceding pages.
  const firstRowIndices = pageRowCounts.map((_rowCount, pageNum, rowCounts) =>
    rowCounts.slice(0, pageNum).reduce((a, b) => a + b, 0),
  );

  return (
    <div className="elevator-closures">
      {stations === "no_closures" || stations === "nearby_redundancy" ? (
        <NoCurrentClosures closure={upcomingClosure} status={stations} />
      ) : (
        <>
          <InStationSummary
            numClosures={numClosuresInStation}
            upcomingClosure={
              isUpcomingClosurePage ? undefined : upcomingClosure
            }
          />

          <div className="closures-info">
            {isUpcomingClosurePage ? (
              <UpcomingClosure closure={upcomingClosure} />
            ) : (
              <div className="header-container">
                <div className="header">
                  <div className="header__title">MBTA Elevator Closures</div>
                  <div>
                    <AccessibilityAlert height={128} width={155} />
                  </div>
                </div>
              </div>
            )}

            <div className="closure-list-container">
              {
                <div
                  className="closure-list"
                  ref={listRef}
                  style={listOffsetStyle}
                >
                  {sortStations(stations, stationId).map((station, index) => (
                    <ClosureRow
                      isCurrentStation={station.id == stationId}
                      isFirstRowOnPage={firstRowIndices.includes(index)}
                      key={station.id}
                      station={station}
                    />
                  ))}
                </div>
              }
            </div>
          </div>
        </>
      )}
      {numPages > 1 && (
        <div className="paging-info-container">
          {!isUpcomingClosurePage && numRowsOffPage > 0 && (
            <div className="more-elevators-text">
              +{numRowsOffPage} more elevator{numRowsOffPage !== 1 ? "s" : ""}
            </div>
          )}
          <PagingIndicators numPages={numPages} pageIndex={pageIndex} />
        </div>
      )}
    </div>
  );
};

export default makePersistent(Closures as ComponentType<WrappedComponentProps>);<|MERGE_RESOLUTION|>--- conflicted
+++ resolved
@@ -161,7 +161,6 @@
   );
 };
 
-<<<<<<< HEAD
 const NoCurrentClosures = ({
   closure,
   status,
@@ -169,29 +168,6 @@
   closure?: UpcomingClosureInfo;
   status: ClosuresStatus;
 }) => {
-  const getClosureTitle = (titles: string[]) => {
-    const titlesParsed = titles[0].split(" ");
-    if (titlesParsed[0] === "This") {
-      return (
-        <b>
-          {titlesParsed[0]} {titlesParsed[1]}:{" "}
-        </b>
-      );
-    }
-    return;
-  };
-  const getClosureDetail = (titles: string[]) => {
-    const titlesParsed = titles[0].split(" ");
-    if (titlesParsed[0] === "This") {
-      return titlesParsed.slice(1);
-    } else {
-      return titlesParsed.join(" ");
-    }
-  };
-
-=======
-const NoCurrentClosures = ({ closure }: { closure?: UpcomingClosureInfo }) => {
->>>>>>> 1a0b43c2
   return (
     <>
       {closure ? (
@@ -205,29 +181,14 @@
           <div className="small-info-strip__divider" />
           <UpcomingClosure closure={closure} />
         </div>
-<<<<<<< HEAD
-      )}
-      <div className="no-closures">
-        <NormalServiceIcon height={150} width={150} fill="#145A06" />
-        <div className="no-closures-header">
-          All MBTA elevators are working
-          {status === "nearby_redundancy" &&
-            " or have a backup elevator within 20 feet"}
-          .
-        </div>
-        <svg height={4} width={936} className="divider">
-          <line x1="0" y1="4" x2={936} y2={4} />
-        </svg>
-        <div className="no-closures-text">
-          For info on elevator outages and alternate paths:{" "}
-          <b>mbta.com/elevators</b> or call the elevator hotline:{" "}
-          <b>617-222-2828</b>
-=======
       ) : (
         <div className="no-closures">
           <NormalServiceIcon height={150} width={150} fill="#145A06" />
           <div className="no-closures__header">
-            All MBTA elevators are working.
+            All MBTA elevators are working{" "}
+            {status === "nearby_redundancy" &&
+              " or have a backup elevator within 20 feet"}
+            .
           </div>
           <div className="divider" />
           <div className="no-closures__text">
@@ -236,7 +197,6 @@
             <b>617-222-2828</b>
           </div>
           <Logo height={124} width={124} />
->>>>>>> 1a0b43c2
         </div>
       )}
     </>
