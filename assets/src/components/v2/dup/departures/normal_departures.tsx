--- conflicted
+++ resolved
@@ -2,11 +2,8 @@
 
 import NormalSection from "Components/v2/dup/departures/normal_section";
 import NoticeSection from "Components/v2/departures/notice_section";
-<<<<<<< HEAD
 import HeadwaySection from "Components/v2/departures/headway_section";
-=======
 import NoDataSection from "Components/v2/dup/departures/no_data_section";
->>>>>>> c26edeb2
 
 const NormalDepartures = ({ sections }) => {
   return (
@@ -18,7 +15,6 @@
             return <NormalSection rows={rows} key={i} />;
           } else if (type === "notice_section") {
             return <NoticeSection {...data} key={i} />;
-<<<<<<< HEAD
           } else if (type === "headway_section") {
             const { text } = data;
             return (
@@ -28,11 +24,9 @@
                 key={i}
               />
             );
-=======
           } else if (type === "no_data_section") {
             const { text } = data;
             return <NoDataSection text={text} key={i} />;
->>>>>>> c26edeb2
           }
         })}
       </div>
