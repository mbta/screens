--- conflicted
+++ resolved
@@ -6,15 +6,7 @@
   large: WidgetData;
 }
 
-<<<<<<< HEAD
-const OneLarge: React.ComponentType<Props> = ({
-  large,
-  num_pages: numPages,
-  page_index: pageIndex,
-}) => {
-=======
 const OneLarge: React.ComponentType<Props> = ({ large }) => {
->>>>>>> b9c5d9f3
   return (
     <div className="flex-one-large">
       <div className="flex-one-large__large">
