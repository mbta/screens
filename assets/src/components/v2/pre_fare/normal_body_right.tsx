--- conflicted
+++ resolved
@@ -13,17 +13,10 @@
 }) => {
   return (
     <div className="body-normal-right">
-<<<<<<< HEAD
-      <div className="body-normal-right__secondary-content">
-        <Widget data={upperRight} />
-      </div>
-      <div className="body-normal-right__main-content">
-=======
       <div className="body-normal-right__upper">
         <Widget data={upperRight} />
       </div>
       <div className="body-normal-right__lower">
->>>>>>> 34750937
         <Widget data={lowerRight} />
       </div>
     </div>
