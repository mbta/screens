import React, { ComponentType, useContext } from "react";
import {
  LastFetchContext,
  ResponseMapperContext,
} from "Components/v2/screen_container";
import Widget, { WidgetData } from "Components/v2/widget";
import {
  ApiResponse,
  useSimulationApiResponse,
} from "Hooks/v2/use_api_response";
import WidgetTreeErrorBoundary from "Components/v2/widget_tree_error_boundary";

interface SimulationScreenLayoutProps {
  apiResponse: ApiResponse;
}

const SimulationScreenLayout: ComponentType<SimulationScreenLayoutProps> = ({
  apiResponse,
}) => {
  const responseMapper = useContext(ResponseMapperContext);
  const data = responseMapper(apiResponse);
  const { fullPage, flexZone } = data;
  let leftScreenPages: WidgetData[] = [];
  let rightScreenPages: WidgetData[] = [];
  if (flexZone) {
    leftScreenPages = flexZone.filter(
      (widget: WidgetData) => widget.type === "body_left_flex"
    );
    rightScreenPages = flexZone.filter(
      (widget: WidgetData) => !leftScreenPages.includes(widget)
    );
  }

  const isPageListActive = leftScreenPages && leftScreenPages.length > 1
                        && rightScreenPages && rightScreenPages.length > 1

  return (
    <div className="simulation-screen-centering-container">
      <div className="simulation-screen-scrolling-container">
        {apiResponse && (
          <div className="simulation__full-page">
            <div className="simulation__title">Live view</div>
<<<<<<< HEAD
            <div
              className="simulation"
              id={`simulation`}
            >
=======
            <div className="simulation" id="simulation">
>>>>>>> 7c99a528
              <WidgetTreeErrorBoundary>
                <Widget data={fullPage} />
              </WidgetTreeErrorBoundary>
            </div>
          </div>
        )}
        {isPageListActive && <div className="divider"></div>}
        {leftScreenPages && leftScreenPages.length > 1 && (
          <div className="simulation__left-screen">
            <div className="simulation__title">
              Left panel ({leftScreenPages.length})
            </div>
            <div className="simulation__left-screen-widget-container">
              {leftScreenPages.map(
                (flexZonePage: WidgetData, index: number) => {
                  return (
                    <div
                      key={`page${index}`}
                      className="simulation simulation__left-screen-widget"
                    >
                      <Widget data={flexZonePage} />
                    </div>
                  );
                }
              )}
            </div>
          </div>
        )}
        {rightScreenPages && rightScreenPages.length > 1 && (
          <div className="simulation__right-screen">
            <div className="simulation__title">
              Flex zone ({rightScreenPages.length})
            </div>
            <div className="simulation__right-screen-widget-container">
              {rightScreenPages.map(
                (flexZonePage: WidgetData, index: number) => {
                  return (
                    <div
                      key={`page${index}`}
                      className="simulation simulation__right-screen-widget"
                    >
                      <Widget data={flexZonePage} />
                    </div>
                  );
                }
              )}
            </div>
          </div>
        )}
      </div>
    </div>
  );
};

const SimulationScreenContainer = ({
  id,
}: {
  id: string;
  opts?: { [key: string]: any };
}) => {
  const { apiResponse, lastSuccess } = useSimulationApiResponse({ id });

  return (
    <LastFetchContext.Provider value={lastSuccess}>
      <SimulationScreenLayout apiResponse={apiResponse} />
    </LastFetchContext.Provider>
  );
};

export default SimulationScreenContainer;<|MERGE_RESOLUTION|>--- conflicted
+++ resolved
@@ -40,14 +40,7 @@
         {apiResponse && (
           <div className="simulation__full-page">
             <div className="simulation__title">Live view</div>
-<<<<<<< HEAD
-            <div
-              className="simulation"
-              id={`simulation`}
-            >
-=======
             <div className="simulation" id="simulation">
->>>>>>> 7c99a528
               <WidgetTreeErrorBoundary>
                 <Widget data={fullPage} />
               </WidgetTreeErrorBoundary>
