--- conflicted
+++ resolved
@@ -13,31 +13,11 @@
   ...data
 }) => {
   const [visibleData, setVisibleData] = useState(data);
-<<<<<<< HEAD
-  const [isFinished, setIsFinished] = useState(false);
-
-  const handleFinished = () => {
-    setIsFinished(true);
-  };
-
-  useEffect(() => {
-    if (isFinished) {
-      setVisibleData(data);
-      setIsFinished(false);
-    }
-  }, [lastFetch]);
-=======
->>>>>>> 93f14f34
 
   return (
     <WrappedComponent
       {...visibleData}
-<<<<<<< HEAD
-      onFinish={handleFinished}
-      lastUpdate={lastFetch}
-=======
       updateVisibleData={() => setVisibleData(data)}
->>>>>>> 93f14f34
     />
   );
 };
