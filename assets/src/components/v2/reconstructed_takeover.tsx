import React from "react";

import { classWithModifiers, imagePath } from "Util/util";
<<<<<<< HEAD
=======
import DisruptionDiagram, {
  DisruptionDiagramData,
} from "./disruption_diagram/disruption_diagram";
>>>>>>> 3600a170

interface ReconAlertProps {
  issue: string | any; // shouldn't be "any"
  location: string;
  cause: string;
  remedy: string;
  routes: any[]; // shouldn't be "any"
  effect: string;
  updated_at: string;
<<<<<<< HEAD
}

const ReconstructedTakeover: React.ComponentType<ReconAlertProps> = (alert) => {
  const { cause, effect, issue, location, remedy, routes, updated_at } = alert;
=======
  disruption_diagram?: DisruptionDiagramData;
}

const ReconstructedTakeover: React.ComponentType<ReconAlertProps> = (alert) => {
  const {
    cause,
    effect,
    issue,
    location,
    remedy,
    routes,
    updated_at,
    disruption_diagram,
  } = alert;
>>>>>>> 3600a170

  return (
    <>
      <div
        className={classWithModifiers("alert-container", [
          "takeover",
          routes.length > 1 ? "yellow" : routes[0].color,
        ])}
      >
        <div className="alert-card alert-card--left">
          <div className="alert-card__body">
            <img
              className="alert-card__body__icon"
              src={imagePath("no-service-black.svg")}
            />
            <div className="alert-card__body__issue">{issue}</div>
            <div className="alert-card__body__location ">{location}</div>
<<<<<<< HEAD
=======
            {disruption_diagram && (
              <div style={{ height: 408, width: 904 }}>
                {disruption_diagram && (
                  <DisruptionDiagram {...disruption_diagram} />
                )}
              </div>
            )}
>>>>>>> 3600a170
          </div>
          <div className="alert-card__footer">
            <div className="alert-card__footer__cause">
              {cause && `Cause: ${cause}`}
            </div>
            <div className="alert-card__footer__updated-at">
              Updated <span className="bold">{updated_at}</span>
            </div>
          </div>
        </div>
      </div>
      <div
        className={classWithModifiers("alert-container", [
          "takeover",
          "right",
          routes.length > 1 ? "yellow" : routes[0].color,
        ])}
      >
        <div className="alert-card">
          <div className="alert-card__body">
            {effect === "shuttle" ? (
              <>
                <img
                  className="alert-card__body__shuttle-icon"
                  src={imagePath("bus-black.svg")}
                />
                <div className="alert-card__body__shuttle-remedy">{remedy}</div>
                <div className="alert-card__body__accessibility-info">
                  <img
                    className="alert-card__body__isa-icon"
                    src={imagePath("ISA_Blue.svg")}
                  />
                  <div className="alert-card__body__accessibility-info--text">
                    All shuttle buses are accessible
                  </div>
                </div>
              </>
            ) : (
              <div className="alert-card__body__remedy">{remedy}</div>
            )}
          </div>
          <div className="alert-card__footer">
            <div className="alert-card__footer__alerts-url">
              mbta.com/alerts
            </div>
          </div>
        </div>
      </div>
    </>
  );
};

export default ReconstructedTakeover;
export { ReconAlertProps };<|MERGE_RESOLUTION|>--- conflicted
+++ resolved
@@ -1,12 +1,9 @@
 import React from "react";
 
 import { classWithModifiers, imagePath } from "Util/util";
-<<<<<<< HEAD
-=======
 import DisruptionDiagram, {
   DisruptionDiagramData,
 } from "./disruption_diagram/disruption_diagram";
->>>>>>> 3600a170
 
 interface ReconAlertProps {
   issue: string | any; // shouldn't be "any"
@@ -16,12 +13,6 @@
   routes: any[]; // shouldn't be "any"
   effect: string;
   updated_at: string;
-<<<<<<< HEAD
-}
-
-const ReconstructedTakeover: React.ComponentType<ReconAlertProps> = (alert) => {
-  const { cause, effect, issue, location, remedy, routes, updated_at } = alert;
-=======
   disruption_diagram?: DisruptionDiagramData;
 }
 
@@ -36,7 +27,6 @@
     updated_at,
     disruption_diagram,
   } = alert;
->>>>>>> 3600a170
 
   return (
     <>
@@ -54,8 +44,6 @@
             />
             <div className="alert-card__body__issue">{issue}</div>
             <div className="alert-card__body__location ">{location}</div>
-<<<<<<< HEAD
-=======
             {disruption_diagram && (
               <div style={{ height: 408, width: 904 }}>
                 {disruption_diagram && (
@@ -63,7 +51,6 @@
                 )}
               </div>
             )}
->>>>>>> 3600a170
           </div>
           <div className="alert-card__footer">
             <div className="alert-card__footer__cause">
