import React from "react";

const OvernightDepartures = (): JSX.Element => {
  return (
    <div className="overnight-departures">
<<<<<<< HEAD
      <div className="overnight-departures__container">
        <div className="overnight-departures__icon">
          <img
            className="overnight-departures__icon-image"
            src="/images/overnight.svg"
          />
        </div>
        <div className="overnight-departures__text">
          The last bus has left. Good night.
        </div>
      </div>
=======
      <img src="/images/overnight-static-double.png" />
>>>>>>> 8bae3524
    </div>
  );
};

export default OvernightDepartures;<|MERGE_RESOLUTION|>--- conflicted
+++ resolved
@@ -3,21 +3,7 @@
 const OvernightDepartures = (): JSX.Element => {
   return (
     <div className="overnight-departures">
-<<<<<<< HEAD
-      <div className="overnight-departures__container">
-        <div className="overnight-departures__icon">
-          <img
-            className="overnight-departures__icon-image"
-            src="/images/overnight.svg"
-          />
-        </div>
-        <div className="overnight-departures__text">
-          The last bus has left. Good night.
-        </div>
-      </div>
-=======
       <img src="/images/overnight-static-double.png" />
->>>>>>> 8bae3524
     </div>
   );
 };
