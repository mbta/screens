--- conflicted
+++ resolved
@@ -3,42 +3,7 @@
 const ConnectionError = (): JSX.Element => {
   return (
     <div className="connection-error">
-<<<<<<< HEAD
-      <div className="connection-error__top">
-        <img
-          className="connection-error__top-icon connection-error__top-icon--logo"
-          src="/images/logo-white.svg"
-        />
-        <div className="connection-error__top-text connection-error__top-text--white">
-          Please excuse us
-        </div>
-      </div>
-      <div className="connection-error__middle">
-        <img
-          className="connection-error__top-icon connection-error__top-icon--no-data"
-          src="/images/live-data-none.svg"
-        />
-        <div className="connection-error__top-text connection-error__top-text--black">
-          Live updates are temporarily unavailable.
-        </div>
-      </div>
-      <div className="connection-error__bottom">
-        <div className="connection-error__bottom-logo"></div>
-        <div className="connection-error__bottom-text">
-          <div className="connection-error__bottom-text-description">
-            Get real time predictions and stop info on your phone
-          </div>
-          <div className="connection-error__bottom-text-mbta-link">
-            www.mbta.com/schedules
-          </div>
-          <div className="connection-error__bottom-text-transit-link">
-            www.transitapp.com
-          </div>
-        </div>
-      </div>
-=======
       <img src="/images/no-data-static-single.png" />
->>>>>>> 8bae3524
     </div>
   );
 };
