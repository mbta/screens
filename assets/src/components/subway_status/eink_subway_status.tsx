--- conflicted
+++ resolved
@@ -252,21 +252,6 @@
   section: Section,
   color: LineColor,
 ): SubwayStatusPill => {
-<<<<<<< HEAD
-  // If the current section is `green` or `red` and there is only one alert, see if there are any branches
-  // that can be added to the route pill. If no branches exist, the pill will be rendered with no branches.
-  if (color === "green" || color === "red") {
-    if (isContractedWith1Alert(section)) {
-      return {
-        color: color,
-        branches: section.alerts.flatMap(
-          (alert) => alert.route_pill?.branches ?? [],
-        ),
-      };
-    } else if (isExtended(section)) {
-      return { color: color, branches: section.alert.route_pill?.branches };
-    }
-=======
   // If there is only one alert, see if there are any branches that should be added
   // to the route pill. If no branches exist, the pill will be rendered with no branches.
   if (isContractedWith1Alert(section)) {
@@ -278,7 +263,6 @@
     };
   } else if (isExtended(section)) {
     return { color: color, branches: section.alert.route_pill?.branches };
->>>>>>> e06d51cb
   }
 
   return { color: color };
