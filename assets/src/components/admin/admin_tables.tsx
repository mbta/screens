--- conflicted
+++ resolved
@@ -139,7 +139,6 @@
       FormCell: buildFormSelect([1, 2, 3, 4, 5], true),
     },
     {
-<<<<<<< HEAD
       Header: "Tags",
       accessor: "tags",
       Cell: EditableList,
@@ -148,14 +147,9 @@
       FormCell: FormTextCell,
     },
     {
-      Header: "PSA List",
-      accessor: buildAppParamAccessor("psa_list"),
-      mutator: buildAppParamMutator("psa_list"),
-=======
       Header: "PSA Config",
       accessor: buildAppParamAccessor("psa_config"),
       mutator: buildAppParamMutator("psa_config"),
->>>>>>> 40c98059
       Cell: EditableTextarea,
       disableFilters: true,
       FormCell: FormTextarea,
@@ -239,7 +233,6 @@
     FormCell: buildFormSelect([1, 2, 3, 4, 5], true),
   },
   {
-<<<<<<< HEAD
     Header: "Tags",
     accessor: "tags",
     Cell: EditableList,
@@ -248,14 +241,9 @@
     FormCell: FormTextCell,
   },
   {
-    Header: "PSA List",
-    accessor: buildAppParamAccessor("psa_list"),
-    mutator: buildAppParamMutator("psa_list"),
-=======
     Header: "PSA Config",
     accessor: buildAppParamAccessor("psa_config"),
     mutator: buildAppParamMutator("psa_config"),
->>>>>>> 40c98059
     Cell: EditableTextarea,
     disableFilters: true,
     FormCell: FormTextarea,
