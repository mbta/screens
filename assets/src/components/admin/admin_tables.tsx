--- conflicted
+++ resolved
@@ -629,9 +629,6 @@
 
   return (
     <AdminTable
-<<<<<<< HEAD
-      columns={[...v2Columns, alertsColumn, lineMapColumn, audioColumn]}
-=======
       columns={[
         ...v2Columns,
         alertsColumn,
@@ -639,7 +636,6 @@
         audioColumn,
         platformLocationColumn,
       ]}
->>>>>>> 59cfee25
       dataFilter={dataFilter}
     />
   );
