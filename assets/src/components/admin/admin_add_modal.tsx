--- conflicted
+++ resolved
@@ -16,12 +16,7 @@
       "bus_shelter_v2",
       "busway_v2",
       "dup_v2",
-<<<<<<< HEAD
       "elevator_v2",
-      "gl_eink_double",
-      "gl_eink_single",
-=======
->>>>>>> 4d3c82bc
       "gl_eink_v2",
       "pre_fare_v2",
       "solari",
@@ -36,12 +31,8 @@
       "solari",
       "c3ms",
       "outfront",
-<<<<<<< HEAD
-      "lg-mri",
+      "lg_mri",
       "mimo",
-=======
-      "lg_mri",
->>>>>>> 4d3c82bc
     ]),
   },
   { key: "device_id", label: "Device ID", FormCell: FormTextCell },
