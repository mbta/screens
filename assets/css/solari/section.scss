@import "../fonts";

.section {
  border-top: 5px solid #c5c7c9;
}

.section-header {
  color: #171f26;
  background-color: #e1e1df;
  height: 123px;
}

.section-header__name {
  @include font--text--75bold;
  font-size: 50px;
  line-height: 123px;
  margin-left: 48px;
  vertical-align: middle;
}

.section-header__arrow-container {
  float: right;
  margin-right: 50px;
  height: 123px;
  width: 57px;
  font-size: 0;
  vertical-align: middle;
}

.section-header__arrow-image {
  width: 57px;
  height: 57px;
  margin: 33px 0 33px;
}

<<<<<<< HEAD
.section-header__route-count {
  @include font--text--55regular;
  float: right;
  margin-right: 50px;
  font-size: 50px;
  line-height: 123px;
  vertical-align: middle;
=======
.section__later-departure-header {
  @include font--text--65medium;
  font-size: 40px;
  margin-left: 42px;
  margin-top: 12px;
>>>>>>> 0d1d3bdc
}<|MERGE_RESOLUTION|>--- conflicted
+++ resolved
@@ -33,7 +33,13 @@
   margin: 33px 0 33px;
 }
 
-<<<<<<< HEAD
+.section__later-departure-header {
+  @include font--text--65medium;
+  font-size: 40px;
+  margin-left: 42px;
+  margin-top: 12px;
+}
+
 .section-header__route-count {
   @include font--text--55regular;
   float: right;
@@ -41,11 +47,4 @@
   font-size: 50px;
   line-height: 123px;
   vertical-align: middle;
-=======
-.section__later-departure-header {
-  @include font--text--65medium;
-  font-size: 40px;
-  margin-left: 42px;
-  margin-top: 12px;
->>>>>>> 0d1d3bdc
 }