@import url("https://rsms.me/inter/inter.css");

@import "colors";
@import "solari/arrow";
@import "v2/clock_icon";

@import "v2/pre_fare/viewport";
@import "v2/pre_fare/screen_container";

@import "v2/pre_fare/screen/normal";
@import "v2/pre_fare/screen/takeover";

@import "v2/pre_fare/body/normal";
@import "v2/pre_fare/body/takeover";

@import "v2/pre_fare/body_left/normal";
@import "v2/pre_fare/body_left/takeover";

@import "v2/pre_fare/body_right/normal";
@import "v2/pre_fare/body_right/takeover";
@import "v2/pre_fare/body_right/surge";

@import "v2/pre_fare/normal_header";

@import "v2/pre_fare/flex/one_large";
@import "v2/pre_fare/flex/two_medium";

@import "v2/pre_fare/evergreen/image";
@import "v2/pre_fare/evergreen/video";

@import "v2/placeholder.scss";
@import "v2/pre_fare/elevator_status";
@import "v2/pre_fare/flex/paging_indicator";
@import "v2/pre_fare/full_line_map";
@import "v2/pre_fare/reconstructed_alert";
@import "v2/pre_fare/free_text";
@import "v2/pre_fare/shuttle_bus_info";

@import "v2/pre_fare/subway_status";
@import "v2/lcd_common_styles/route_pill";

@import "v2/lcd_common_styles/no_data";
@import "v2/pre_fare/no_data";

@import "v2/multi_screen_page";

@import "v2/pre_fare/simulation";

<<<<<<< HEAD
@import "solari/arrow";
=======
@import "v2/blue_bikes";
>>>>>>> fa6876fe

body {
  margin: 0px;
}

.multi-screen-page {
  grid-auto-rows: 1920px;
}<|MERGE_RESOLUTION|>--- conflicted
+++ resolved
@@ -46,11 +46,7 @@
 
 @import "v2/pre_fare/simulation";
 
-<<<<<<< HEAD
-@import "solari/arrow";
-=======
 @import "v2/blue_bikes";
->>>>>>> fa6876fe
 
 body {
   margin: 0px;
