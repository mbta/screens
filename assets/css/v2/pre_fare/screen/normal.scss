--- conflicted
+++ resolved
@@ -6,25 +6,6 @@
   position: relative;
 }
 
-<<<<<<< HEAD
-  .screen-normal__header {
-    position: absolute;
-    top: 0px;
-    left: 0px;
-    width: 1080px;
-    height: 200px;
-    overflow: hidden;
-  }
-
-  .screen-normal__body {
-    position: absolute;
-    top: 200px;
-    left: 0px;
-    width: 1080px;
-    height: 1720px;
-    overflow: hidden;
-  }
-=======
 .screen-normal__header {
   position: absolute;
   top: 0px;
@@ -41,5 +22,4 @@
   width: 2160px;
   height: 1648px;
   overflow: hidden;
->>>>>>> 4b4502f7
 }