.departures-section {
  position: relative;
<<<<<<< HEAD
=======

  &:not(:only-child) {
    height: 416px;
  }
>>>>>>> ea9de5d9

  &:not(:first-child):before {
    content: "";
    position: absolute;
    left: 0px;
    height: 6px;
    width: 1920px;
    background-color: #bfbebb;
  }
}<|MERGE_RESOLUTION|>--- conflicted
+++ resolved
@@ -1,12 +1,9 @@
 .departures-section {
   position: relative;
-<<<<<<< HEAD
-=======
 
   &:not(:only-child) {
     height: 416px;
   }
->>>>>>> ea9de5d9
 
   &:not(:first-child):before {
     content: "";
