.no-data-section {
  width: 1920px;

  &__icon-container {
    display: inline-block;
    height: 100%;
    vertical-align: middle;
    margin-left: 32px;
  }

  &__no-connection-icon {
    height: 144px;
    width: 144px;
  }

  &__row {
    height: 208px;
<<<<<<< HEAD
    position: relative;
=======
>>>>>>> ea9de5d9
  }
}<|MERGE_RESOLUTION|>--- conflicted
+++ resolved
@@ -15,9 +15,5 @@
 
   &__row {
     height: 208px;
-<<<<<<< HEAD
-    position: relative;
-=======
->>>>>>> ea9de5d9
   }
 }