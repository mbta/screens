.free-text {
  font-family: Inter;
  font-size: 138px;
  line-height: 138px;
  color: #ffffff;
}

.free-text__line {
  display: inline-block;
  vertical-align: middle;

  .free-text__route-pill {
    transform: translateY(-20px);
  }
}

.free-text__icon-container {
  display: inline-block;
  vertical-align: middle;
  text-align: center;

  .free-text__route-pill {
    margin-top: 30px;
    color: #ffffff;
  }
}

.free-text__element {
  &:not(:last-child)::after {
    content: " ";
  }
}

.free-text__string {
  &--bold {
    font-weight: 700;
  }

  &--small {
    font-size: 0.8em;
  }
}

.free-text__route-pill {
  text-align: center;
}

.free-text__route-pill,
.free-text__text-pill {
  display: inline-block;
  font-family: Helvetica, sans-serif;
  font-weight: 700;

  &--green,
  &--green_b,
  &--green_c,
  &--green_d,
  &--green_e {
    background: $line-color-green;
  }

  &--blue {
    background: $line-color-blue;
  }

  &--red {
    background: $line-color-red;
  }

  &--orange {
    background: $line-color-orange;
  }

  &--silver {
    background: $line-color-silver;
  }

  &--cr,
  &--purple {
    background: $line-color-cr;
  }

  &--bus {
    background: $line-color-bus;
    box-shadow: 2px 4px 2px 0px rgba(0, 0, 0, 0.25);
  }
}

.free-text__route-pill__text,
.free-text__text-pill__text {
  display: inline-block;
  font-family: Helvetica, sans-serif;
  font-weight: 700;
  transform: translateY(12px);
}

.free-text__route-pill__text {
  text-align: center;

  &--branch {
    font-size: 84px;
    transform: translateY(8px);
  }
}

.free-text__text-pill {
  transform: translateY(-20px);
}

.partial-alert,
.headway-section:not(:only-child) {
  .free-text__line {
    width: 1608px;
    overflow: hidden;
    text-overflow: ellipsis;
    white-space: nowrap;
    line-height: 208px;
    font-weight: 400;
  }

  .free-text__icon-container {
    width: 312px;
    height: 208px;
  }

  .free-text__icon-image {
    height: 128px;
    padding-top: 40px;
    padding-bottom: 40px;
  }

  .free-text__route-pill {
    height: 128px;
    width: 248px;
    border-radius: 72px;
    font-size: 96px;
    line-height: 117px;
  }

  .free-text__text-pill {
    border-radius: 84px;
    font-size: 126px;
    line-height: 168px;
    padding-left: 84px;
    padding-right: 84px;
  }

  .free-text__inline-icon {
    height: 208px;
    line-height: 208px;
  }
}

.headway-section:only-child {
<<<<<<< HEAD
=======
  .free-text {
    font-size: 138px;
    color: #ffffff;
  }

  .free-text__line-container {
    margin-bottom: 56px;
    line-height: 144px;
  }

>>>>>>> 9e11a866
  .free-text__line {
    width: 1517px;
    line-height: initial;
  }

  .free-text__icon-container {
    width: 168px;
    height: 168px;
    margin-right: 72px;
    vertical-align: top;
  }

  .free-text__icon-image {
    width: 100%;
    height: 100%;
    object-fit: contain;
  }

  .free-text__text-pill {
    border-radius: 84px;
    transform: translateY(-16px);
  }

  .free-text__text-pill__text {
    font-size: 126px;
    line-height: 168px;
    margin-left: 84px;
    margin-right: 84px;
  }

  .free-text__inline-icon {
    height: 168px;
    line-height: 168px;
  }

  .free-text__inline-icon-image {
    transform: translateY(20px);
    height: 139px;
  }

  &--dark {
    .free-text {
      color: #171f26;
    }

    .free-text__route-pill {
      color: #ffffff;
    }

    .free-text__text-pill {
      color: #ffffff;
    }
  }
}

.no-data-section {
  .free-text {
    display: inline-block;
    margin: 32px;
  }

  .free-text__line {
    font-weight: 600;
    font-size: 138px;
    line-height: 128px;
    color: #171f26;
  }

  .free-text__route-pill {
    height: 144px;
    width: 248px;
    border-radius: 72px;
    margin: 0 32px 0 0;
  }
<<<<<<< HEAD
=======

  .free-text__route-pill__text {
    font-size: 96px;
    font-weight: 700;
    line-height: 117px;
    margin-top: 10px;
  }

  .free-text__icon-container {
    width: 248px;
    height: 144px;
    margin-right: 32px;
    vertical-align: top;
  }

  .free-text__icon-image {
    height: 112.5px;
    margin-top: 15.75px;
  }
>>>>>>> 9e11a866
}

.overnight-section {
  .free-text {
    color: #171f26;
    display: inline-block;
    margin: 32px;
  }

  .free-text__line {
    font-weight: 600;
<<<<<<< HEAD
    line-height: 128px;
=======
    font-size: 138px;
    line-height: 148px;
>>>>>>> 9e11a866
    color: #171f26;
    width: 1268px;
  }

  .free-text__route-pill {
    color: #ffffff;
    height: 128px;
    width: 248px;
    border-radius: 100px;
    margin: 0 32px 0 0;
  }

  .free-text__route-pill__text {
    font-size: 96px;
    font-weight: 700;
    line-height: 117px;
  }

  .free-text__icon-container {
    width: 248px;
    height: 144px;
    margin-right: 32px;
    vertical-align: top;
  }

  .free-text__icon-image {
    height: 112.5px;
    margin-top: 15.75px;
  }
<<<<<<< HEAD
}

.full-screen-alert-text {
  .free-text__line {
    width: 1544px;
  }

  .free-text__line-container {
    margin-bottom: 56px;
  }

  .free-text__icon-container {
    width: 184px;
    height: 184px;
    margin-right: 64px;
    vertical-align: top;
  }

  .free-text__icon-image {
    width: 100%;
    height: 100%;
    object-fit: contain;
  }

  .free-text__text-pill {
    border-radius: 84px;
    font-size: 126px;
    line-height: 168px;
    padding-left: 84px;
    padding-right: 84px;
  }

  .free-text__route-pill {
    height: 128px;
    width: 248px;
    border-radius: 72px;
    font-size: 96px;
    line-height: 117px;
=======

  .free-text__text-pill {
    color: #ffffff;
>>>>>>> 9e11a866
  }
}<|MERGE_RESOLUTION|>--- conflicted
+++ resolved
@@ -152,19 +152,11 @@
 }
 
 .headway-section:only-child {
-<<<<<<< HEAD
-=======
-  .free-text {
-    font-size: 138px;
-    color: #ffffff;
-  }
-
   .free-text__line-container {
     margin-bottom: 56px;
     line-height: 144px;
   }
 
->>>>>>> 9e11a866
   .free-text__line {
     width: 1517px;
     line-height: initial;
@@ -194,30 +186,6 @@
     margin-left: 84px;
     margin-right: 84px;
   }
-
-  .free-text__inline-icon {
-    height: 168px;
-    line-height: 168px;
-  }
-
-  .free-text__inline-icon-image {
-    transform: translateY(20px);
-    height: 139px;
-  }
-
-  &--dark {
-    .free-text {
-      color: #171f26;
-    }
-
-    .free-text__route-pill {
-      color: #ffffff;
-    }
-
-    .free-text__text-pill {
-      color: #ffffff;
-    }
-  }
 }
 
 .no-data-section {
@@ -228,7 +196,6 @@
 
   .free-text__line {
     font-weight: 600;
-    font-size: 138px;
     line-height: 128px;
     color: #171f26;
   }
@@ -239,8 +206,6 @@
     border-radius: 72px;
     margin: 0 32px 0 0;
   }
-<<<<<<< HEAD
-=======
 
   .free-text__route-pill__text {
     font-size: 96px;
@@ -260,7 +225,6 @@
     height: 112.5px;
     margin-top: 15.75px;
   }
->>>>>>> 9e11a866
 }
 
 .overnight-section {
@@ -272,12 +236,8 @@
 
   .free-text__line {
     font-weight: 600;
-<<<<<<< HEAD
-    line-height: 128px;
-=======
     font-size: 138px;
     line-height: 148px;
->>>>>>> 9e11a866
     color: #171f26;
     width: 1268px;
   }
@@ -300,14 +260,13 @@
     width: 248px;
     height: 144px;
     margin-right: 32px;
-    vertical-align: top;
-  }
-
-  .free-text__icon-image {
     height: 112.5px;
     margin-top: 15.75px;
   }
-<<<<<<< HEAD
+
+  .free-text__text-pill {
+    color: #ffffff;
+  }
 }
 
 .full-screen-alert-text {
@@ -346,10 +305,5 @@
     border-radius: 72px;
     font-size: 96px;
     line-height: 117px;
-=======
-
-  .free-text__text-pill {
-    color: #ffffff;
->>>>>>> 9e11a866
   }
 }