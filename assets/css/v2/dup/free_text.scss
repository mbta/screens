.free-text {
  font-family: Inter;
}

.free-text__line {
  display: inline-block;
  vertical-align: middle;

  .free-text__route-pill {
    transform: translateY(-20px);
  }
}

.free-text__icon-container {
  display: inline-block;
  vertical-align: middle;
  text-align: center;

  .free-text__route-pill {
    margin-top: 30px;
    color: #ffffff;
  }
}

.free-text__element {
  &:not(:last-child)::after {
    content: " ";
  }
}

.free-text__string {
  &--bold {
    font-weight: 700;
  }

  &--small {
    font-size: 0.8em;
  }
}

.free-text__route-pill {
  text-align: center;
}

.free-text__route-pill,
.free-text__text-pill {
  display: inline-block;
  font-family: Helvetica, sans-serif;
  font-weight: 700;

  &--green,
  &--green_b,
  &--green_c,
  &--green_d,
  &--green_e {
    background: $line-color-green;
  }

  &--blue {
    background: $line-color-blue;
  }

  &--red {
    background: $line-color-red;
  }

  &--orange {
    background: $line-color-orange;
  }

  &--silver {
    background: $line-color-silver;
  }

  &--cr,
  &--purple {
    background: $line-color-cr;
  }

  &--bus {
    background: $line-color-bus;
    box-shadow: 2px 4px 2px 0px rgba(0, 0, 0, 0.25);
  }
}

.free-text__route-pill__text,
.free-text__text-pill__text {
  display: inline-block;
  font-family: Helvetica, sans-serif;
  font-weight: 700;
  transform: translateY(12px);
}

.free-text__route-pill__text {
  text-align: center;

  &--branch {
    font-size: 84px;
    transform: translateY(8px);
  }
}

.free-text__text-pill {
  transform: translateY(-20px);
}

.partial-alert,
.headway-section:not(:only-child) {
  .free-text {
    font-size: 136px;
    color: #ffffff;
  }

  .free-text__line {
    width: 1608px;
    overflow: hidden;
    text-overflow: ellipsis;
    white-space: nowrap;
    line-height: 208px;
    font-size: 138px;
    font-weight: 400;
  }

  .free-text__icon-container {
    width: 312px;
    height: 208px;
  }

  .free-text__icon-image {
    height: 128px;
    padding-top: 40px;
    padding-bottom: 40px;
  }

  .free-text__route-pill {
    height: 128px;
    width: 248px;
    border-radius: 72px;
    font-size: 96px;
    line-height: 117px;
  }

  .free-text__text-pill {
    border-radius: 84px;
    font-size: 126px;
    line-height: 168px;
    padding-left: 84px;
    padding-right: 84px;
  }

  .free-text__inline-icon {
    height: 208px;
    line-height: 208px;
  }

  .free-text__inline-icon-image {
    height: 139px;
    transform: translateY(20px);
  }

  &--dark {
    .free-text {
      color: #171f26;
    }

    .free-text__route-pill {
      color: #ffffff;
    }

    .free-text__text-pill {
      color: #ffffff;
    }
  }
}

.headway-section:only-child {
  .free-text {
    font-size: 138px;
    color: #ffffff;
  }

  .free-text__line-container {
    margin-bottom: 56px;
    line-height: 144px;
  }

  .free-text__line {
    width: 1517px;
    line-height: initial;
  }

  .free-text__icon-container {
    width: 168px;
    height: 168px;
    margin-right: 72px;
    vertical-align: top;
  }

  .free-text__icon-image {
    width: 100%;
    height: 100%;
    object-fit: contain;
  }

  .free-text__route-pill {
    height: 144px;
    width: 248px;
    border-radius: 72px;
    font-size: 96px;
    line-height: 144px;
  }

  .free-text__text-pill {
    border-radius: 84px;
    transform: translateY(-16px);
  }

  .free-text__text-pill__text {
    font-size: 126px;
    line-height: 168px;
    margin-left: 84px;
    margin-right: 84px;
  }

  .free-text__inline-icon {
    height: 168px;
    line-height: 168px;
  }

  .free-text__inline-icon-image {
    transform: translateY(20px);
    height: 139px;
  }

  &--dark {
    .free-text {
      color: #171f26;
    }

    .free-text__route-pill {
      color: #ffffff;
    }

    .free-text__text-pill {
      color: #ffffff;
    }
  }
}

.no-data-section {
  .free-text {
    display: inline-block;
    margin: 32px;
  }

  .free-text__line {
    font-weight: 600;
    font-size: 138px;
    line-height: 128px;
    color: #171f26;
  }

  .free-text__route-pill {
    height: 144px;
    width: 248px;
    border-radius: 72px;
    margin: 0 32px 0 0;
  }

  .free-text__route-pill__text {
    font-size: 96px;
    font-weight: 700;
    line-height: 117px;
    margin-top: 10px;
  }

  .free-text__icon-container {
    width: 248px;
    height: 144px;
    margin-right: 32px;
    vertical-align: top;
  }

  .free-text__icon-image {
    height: 112.5px;
    margin-top: 15.75px;
  }
}

.overnight-section {
  .free-text {
    color: #171f26;
    display: inline-block;
    margin: 32px;
  }

  .free-text__line {
    font-weight: 600;
    font-size: 138px;
    line-height: 148px;
    color: #171f26;
    width: 1268px;
  }

  .free-text__route-pill {
    color: #ffffff;
    height: 128px;
    width: 248px;
    border-radius: 100px;
    margin: 0 32px 0 0;
  }

  .free-text__route-pill__text {
    font-size: 96px;
    font-weight: 700;
    line-height: 117px;
  }

  .free-text__icon-container {
    width: 248px;
    height: 144px;
    margin-right: 32px;
    vertical-align: top;
  }

  .free-text__icon-image {
    height: 112.5px;
    margin-top: 15.75px;
  }
<<<<<<< HEAD
}

.overnight-section {
  .free-text {
    display: inline-block;
    margin: 32px;
  }

  .free-text__line {
    font-weight: 600;
    font-size: 138px;
    line-height: 128px;
    color: #171f26;
    width: 1576px;
  }

  .free-text__route-pill {
    height: 128px;
    width: 248px;
    border-radius: 100px;
    margin: 0 32px 0 0;
  }

  .free-text__route-pill__text {
    font-size: 96px;
    font-weight: 700;
    line-height: 117px;
  }

  .free-text__icon-container {
    width: 248px;
    height: 144px;
    margin-right: 32px;
    vertical-align: top;
  }

  .free-text__icon-image {
    height: 112.5px;
    margin-top: 15.75px;
=======

  .free-text__text-pill {
    color: #ffffff;
>>>>>>> 9e11a866
  }
}<|MERGE_RESOLUTION|>--- conflicted
+++ resolved
@@ -327,7 +327,10 @@
     height: 112.5px;
     margin-top: 15.75px;
   }
-<<<<<<< HEAD
+
+  .free-text__text-pill {
+    color: #ffffff;
+  }
 }
 
 .overnight-section {
@@ -367,10 +370,5 @@
   .free-text__icon-image {
     height: 112.5px;
     margin-top: 15.75px;
-=======
-
-  .free-text__text-pill {
-    color: #ffffff;
->>>>>>> 9e11a866
   }
 }