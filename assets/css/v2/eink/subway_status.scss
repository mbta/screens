.subway-status {
  position: relative;
  height: 1080px;
  width: 1136px;
  padding: 29px 32px 32px 32px;
  overflow: hidden;
  background-color: white;

  .subway-status__header {
    font-family: Helvetica, sans-serif;
    font-size: 72px;
    font-weight: 700;
    line-height: 96px;
  }

  .subway-status_row {
    position: relative;
    min-height: 230px;
    max-height: 320px;

    &--multi {
      height: 320px;
    }

    .subway-status_status_rule {
      content: "";

      position: absolute;
      bottom: 0;
      right: 10px;

      width: 1116px;
      height: 2px;

      background: #000000;
      border-radius: 1px;
    }

    &:last-child {
      .subway-status_status_rule {
        width: 1136px;
        height: 4px;
      }
    }
  }
}

.subway-status_route-pill-container {
  min-width: 144px;
  height: 64px;
  padding-top: 44px;
}

.subway-status_status {
  position: relative;
  width: 100%;
  box-sizing: border-box;
  margin-left: 36px;
  overflow: hidden;
  margin-top: 24px;

  .subway-status_alert:not(:first-child) {
    margin-top: 24px;
  }

  .subway-status_alert_route-pill-container {
    display: inline-block;
    margin-right: 16px;

    .branch-icon {
      display: inline-block;
      height: 64px;
      width: 64px;

      &:not(:last-child) {
        margin-right: 8px;
      }
    }
  }

  .subway-status_alert_text-container {
    display: inline-block;
    vertical-align: top;
    font-family: Inter, sans-serif;
<<<<<<< HEAD
    margin-left: 24px;
=======
    max-width: 1024px;
>>>>>>> 28f9c5d3
    font-weight: 800;
    line-height: 65px;
    font-size: 56px;

    &--normal-service {
      font-weight: 500;
      font-size: 48px;
      line-height: 43px;
    }

    .subway-status_alert_location-text {
      font-weight: 500;
      font-size: 40px;
      line-height: 40px;
      margin-left: 24px;
    }
  }
}<|MERGE_RESOLUTION|>--- conflicted
+++ resolved
@@ -82,11 +82,6 @@
     display: inline-block;
     vertical-align: top;
     font-family: Inter, sans-serif;
-<<<<<<< HEAD
-    margin-left: 24px;
-=======
-    max-width: 1024px;
->>>>>>> 28f9c5d3
     font-weight: 800;
     line-height: 65px;
     font-size: 56px;
