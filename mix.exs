defmodule Screens.MixProject do
  use Mix.Project

  def project do
    [
      app: :screens,
      version: "0.1.0",
      elixir: "~> 1.13",
      elixirc_paths: elixirc_paths(Mix.env()),
      compilers: [:phoenix] ++ Mix.compilers(),
      start_permanent: Mix.env() == :prod,
      deps: deps(),
      dialyzer: [
        plt_add_deps: :app_tree,
        flags: [
          :unmatched_returns
        ]
      ],
      test_coverage: [tool: LcovEx]
    ]
  end

  # Configuration for the OTP application.
  #
  # Type `mix help compile.app` for more information.
  def application do
    apps = [:logger, :runtime_tools]

    apps =
      case Mix.env() do
        :prod -> [:ehmon | apps]
        :test -> [:credo | apps]
        _ -> apps
      end

    [
      mod: {Screens.Application, []},
      extra_applications: apps
    ]
  end

  # Specifies which paths to compile per environment.
  defp elixirc_paths(:test), do: ["lib", "test/support"]
  defp elixirc_paths(_), do: ["lib"]

  # Specifies your project dependencies.
  #
  # Type `mix help deps` for examples and options.
  defp deps do
    [
      {:phoenix, "~> 1.6.0"},
      {:phoenix_pubsub, "~> 2.0"},
      {:phoenix_html, "~> 3.0.4"},
      {:phoenix_live_reload, "~> 1.3", only: :dev},
      {:phoenix_live_view, "~> 0.17.1"},
      {:phoenix_live_dashboard, "~> 0.6"},
      {:gettext, "~> 0.22.1"},
      {:jason, "~> 1.0"},
      {:plug_cowboy, "~> 2.6.1"},
      {:httpoison, "~> 1.8.0"},
      {:tzdata, "~> 1.1"},
      {:credo, "~> 1.6.0"},
      {:dialyxir, "~> 1.1.0", only: [:dev, :test], runtime: false},
      {:mix_test_watch, "~> 1.0", only: :dev, runtime: false},
      {:ex_aws, "~> 2.1"},
      {:ex_aws_s3, "~> 2.1"},
      {:ex_aws_secretsmanager, "~> 2.0", only: :prod},
      {:ex_aws_polly, "~> 0.4.0"},
      {:ehmon, github: "mbta/ehmon", only: :prod},
      {:sweet_xml, "~> 0.7.0"},
      {:timex, "~> 3.6"},
      {:hackney, "== 1.17.4"},
      {:guardian, "~> 2.3.1"},
      {:ueberauth, "~> 0.7"},
      {:ueberauth_cognito, "~> 0.4"},
      {:corsica, "~> 1.0"},
      {:lcov_ex, "~> 0.2", only: [:dev, :test], runtime: false},
      {:sentry, "~> 8.0"},
      {:retry, "~> 0.16.0"},
      {:stream_data, "~> 0.5", only: :test},
      {:memcachex, "~> 0.5.5"},
<<<<<<< HEAD
      {:poison, "~> 4.0"}
=======
      {:telemetry_poller, "~> 0.4"},
      {:telemetry_metrics, "~> 0.4"},
      {:screens_config, git: "https://github.com/mbta/screens-config-lib.git"}
>>>>>>> 29552369
    ]
  end
end<|MERGE_RESOLUTION|>--- conflicted
+++ resolved
@@ -79,13 +79,10 @@
       {:retry, "~> 0.16.0"},
       {:stream_data, "~> 0.5", only: :test},
       {:memcachex, "~> 0.5.5"},
-<<<<<<< HEAD
-      {:poison, "~> 4.0"}
-=======
       {:telemetry_poller, "~> 0.4"},
       {:telemetry_metrics, "~> 0.4"},
-      {:screens_config, git: "https://github.com/mbta/screens-config-lib.git"}
->>>>>>> 29552369
+      {:screens_config, git: "https://github.com/mbta/screens-config-lib.git"},
+      {:poison, "~> 4.0"}
     ]
   end
 end