defmodule Screens.MixProject do
  use Mix.Project

  def project do
    [
      app: :screens,
      version: "0.1.0",
      elixir: "~> 1.9",
      elixirc_paths: elixirc_paths(Mix.env()),
      compilers: [:phoenix, :gettext] ++ Mix.compilers(),
      start_permanent: Mix.env() == :prod,
      deps: deps(),
      dialyzer: [
        plt_add_deps: :transitive,
        flags: [
          :race_conditions,
          :unmatched_returns
        ]
      ],
      test_coverage: [tool: ExCoveralls],
      preferred_cli_env: [
        coveralls: :test,
        "coveralls.json": :test
      ]
    ]
  end

  # Configuration for the OTP application.
  #
  # Type `mix help compile.app` for more information.
  def application do
    apps = [:logger, :runtime_tools]

    apps =
      if Mix.env() == :prod do
        [:ehmon | apps]
      else
        apps
      end

    [
      mod: {Screens.Application, []},
      extra_applications: apps
    ]
  end

  # Specifies which paths to compile per environment.
  defp elixirc_paths(:test), do: ["lib", "test/support"]
  defp elixirc_paths(_), do: ["lib"]

  # Specifies your project dependencies.
  #
  # Type `mix help deps` for examples and options.
  defp deps do
    [
      {:phoenix, "~> 1.4.11"},
      {:phoenix_pubsub, "~> 1.1"},
      {:phoenix_html, "~> 2.11"},
      {:phoenix_live_reload, "~> 1.2", only: :dev},
      {:gettext, "~> 0.11"},
      {:jason, "~> 1.0"},
      {:plug_cowboy, "~> 2.0"},
      {:httpoison, "~> 1.6"},
      {:tzdata, "~> 1.0.3"},
      {:credo, "~> 1.4.0", only: [:dev, :test]},
      {:dialyxir, "~> 1.0.0", only: [:dev, :test], runtime: false},
<<<<<<< HEAD
      {:excoveralls, "~> 0.12.3", only: :test},
      {:ex_aws, "~> 2.1"},
=======
      {:excoveralls, "~> 0.13.0", only: :test},
      {:ex_aws, "~> 2.1", only: :prod},
>>>>>>> 6431c5ff
      {:ex_aws_secretsmanager, "~> 2.0", only: :prod},
      {:ex_aws_polly, github: "jzimbel-mbta/ex_aws_polly"},
      {:ehmon, github: "mbta/ehmon", only: :prod},
      {:sweet_xml, "~> 0.6.6"},
      {:timex, "~> 3.6"}
    ]
  end
end<|MERGE_RESOLUTION|>--- conflicted
+++ resolved
@@ -64,13 +64,8 @@
       {:tzdata, "~> 1.0.3"},
       {:credo, "~> 1.4.0", only: [:dev, :test]},
       {:dialyxir, "~> 1.0.0", only: [:dev, :test], runtime: false},
-<<<<<<< HEAD
-      {:excoveralls, "~> 0.12.3", only: :test},
+      {:excoveralls, "~> 0.13.0", only: :test},
       {:ex_aws, "~> 2.1"},
-=======
-      {:excoveralls, "~> 0.13.0", only: :test},
-      {:ex_aws, "~> 2.1", only: :prod},
->>>>>>> 6431c5ff
       {:ex_aws_secretsmanager, "~> 2.0", only: :prod},
       {:ex_aws_polly, github: "jzimbel-mbta/ex_aws_polly"},
       {:ehmon, github: "mbta/ehmon", only: :prod},
