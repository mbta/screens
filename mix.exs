--- conflicted
+++ resolved
@@ -79,13 +79,10 @@
       {:retry, "~> 0.16.0"},
       {:stream_data, "~> 0.5", only: :test},
       {:memcachex, "~> 0.5.5"},
-<<<<<<< HEAD
-      {:aja, "~> 0.6.2"}
-=======
+      {:aja, "~> 0.6.2"},
       {:telemetry_poller, "~> 0.4"},
       {:telemetry_metrics, "~> 0.4"},
       {:screens_config, git: "https://github.com/mbta/screens-config-lib.git"}
->>>>>>> 8691cdfe
     ]
   end
 end