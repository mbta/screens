defmodule Screens.MixProject do
  use Mix.Project

  def project do
    [
      app: :screens,
      version: "0.1.0",
      elixir: "~> 1.13",
      elixirc_paths: elixirc_paths(Mix.env()),
      start_permanent: Mix.env() == :prod,
      deps: deps(),
      dialyzer: [
        plt_add_deps: :app_tree,
        flags: [
          :unmatched_returns
        ]
      ],
      test_coverage: [tool: LcovEx]
    ]
  end

  # Configuration for the OTP application.
  #
  # Type `mix help compile.app` for more information.
  def application do
    apps = [:logger, :runtime_tools, :hackney_telemetry]

    apps =
      case Mix.env() do
        :prod -> [:ehmon | apps]
        :test -> [:credo | apps]
        _ -> apps
      end

    [
      mod: {Screens.Application, []},
      extra_applications: apps
    ]
  end

  # Specifies which paths to compile per environment.
  defp elixirc_paths(:test), do: ["lib", "test/support"]
  defp elixirc_paths(_), do: ["lib"]

  # Specifies your project dependencies.
  #
  # Type `mix help deps` for examples and options.
  defp deps do
    [
      {:phoenix, "~> 1.6.0"},
      {:phoenix_pubsub, "~> 2.0"},
      {:phoenix_html, "~> 4.0"},
      {:phoenix_live_reload, "~> 1.3", only: :dev},
      {:phoenix_live_view, "~> 0.20.14"},
      {:phoenix_live_dashboard, "~> 0.8.3"},
      {:phoenix_html_helpers, "~> 1.0"},
      {:gettext, "~> 0.22.1"},
      {:jason, "~> 1.0"},
      {:plug_cowboy, "~> 2.6"},
      {:cowboy, "== 2.12.0"},
      {:httpoison, "~> 2.2.1"},
      {:tzdata, "~> 1.1"},
      {:credo, "~> 1.6.0"},
      {:dialyxir, "~> 1.4.3", only: [:dev, :test], runtime: false},
      {:mix_test_watch, "~> 1.0", only: :dev, runtime: false},
      {:ex_aws, "~> 2.1"},
      {:ex_aws_s3, "~> 2.1"},
      {:ex_aws_secretsmanager, "~> 2.0", only: :prod},
      {:ex_aws_polly, "~> 0.5.0"},
      {:ehmon, github: "mbta/ehmon", only: :prod},
      {:sweet_xml, "~> 0.7.0"},
      {:timex, "~> 3.6"},
      {:hackney, "== 1.20.1"},
      {:guardian, "~> 2.3.1"},
      {:ueberauth, "~> 0.10"},
      {:ueberauth_oidcc, "~> 0.3"},
      {:corsica, "~> 2.1"},
      {:lcov_ex, "~> 0.2", only: [:dev, :test], runtime: false},
      {:sentry, "~> 10.4"},
      {:retry, "~> 0.18.0"},
      {:stream_data, "~> 1.1", only: :test},
      {:memcachex, "~> 0.5.5"},
      {:aja, "~> 0.6.2"},
      {:telemetry, "~> 1.2"},
      {:telemetry_poller, "~> 0.4"},
      {:telemetry_metrics, "~> 0.4"},
      {:screens_config,
       git: "https://github.com/mbta/screens-config-lib.git",
       ref: "25fb47c58fc0b485c8c6df78fe94914292856903"},
      {:nebulex, "~> 2.6"},
      {:remote_ip, "~> 1.2"},
<<<<<<< HEAD
      {:hackney_telemetry, "~> 0.1.1"},
      {:ex_cldr_messages, "~> 1.0"}
=======
      {:hackney_telemetry, "~> 0.2.0"}
>>>>>>> 9d3ea1a0
    ]
  end
end<|MERGE_RESOLUTION|>--- conflicted
+++ resolved
@@ -89,12 +89,8 @@
        ref: "25fb47c58fc0b485c8c6df78fe94914292856903"},
       {:nebulex, "~> 2.6"},
       {:remote_ip, "~> 1.2"},
-<<<<<<< HEAD
-      {:hackney_telemetry, "~> 0.1.1"},
+      {:hackney_telemetry, "~> 0.2.0"},
       {:ex_cldr_messages, "~> 1.0"}
-=======
-      {:hackney_telemetry, "~> 0.2.0"}
->>>>>>> 9d3ea1a0
     ]
   end
 end